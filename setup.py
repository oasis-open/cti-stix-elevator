from os.path import abspath, dirname, join

from setuptools import find_packages, setup

CUR_DIR = dirname(abspath(__file__))
INIT_FILE = join(CUR_DIR, 'stix2elevator', '__init__.py')
VERSION_FILE = join(CUR_DIR, 'stix2elevator', 'version.py')


def get_version():
    with open(VERSION_FILE) as f:
        for line in f:
            if not line.startswith("__version__"):
                continue

            version = line.split()[-1].strip('"')
            return version

        raise AttributeError("Package does not have a __version__")


with open('README.rst') as f:
    readme = f.read()

setup(
    name="stix2-elevator",
    version=get_version(),
    description="Utilities to upgrade STIX and CybOX content to 2.0",
    long_description=readme,
<<<<<<< HEAD
    url="https://github.com/oasis-open/cti-stix-elevator",
=======
    url="http://stixproject.github.io/",
>>>>>>> 7a9633dc
    author='OASIS Cyber Threat Intelligence Technical Committee',
    author_email='cti-users@lists.oasis-open.org',
    maintainer='Rich Piazza',
    maintainer_email='rpiazza@mitre.org',
<<<<<<< HEAD
=======
    packages=find_packages(),
    install_requires=[
        'pycountry>=1.17.8',
        'stix>=1.1.1.9,<1.2.1.0',
        'stix2-validator>=0.1.0',
        'stixmarx>=1.0.3',
        'six>=1.10.0',
        'stix2'
    ],
    entry_points={
        'console_scripts': [
            'stix2_elevator = stix2elevator.cli:main',
        ],
    },
>>>>>>> 7a9633dc
    classifiers=[
        "Programming Language :: Python :: 2",
        "Programming Language :: Python :: 2.7",
        "Programming Language :: Python :: 3",
        "Programming Language :: Python :: 3.4",
        "Programming Language :: Python :: 3.5",
        "Programming Language :: Python :: 3.6",
        "Development Status :: 2 - Pre-Alpha",
        "Intended Audience :: Developers",
        "License :: OSI Approved :: BSD License",
        "Operating System :: OS Independent",
    ],
    # keywords='',
    packages=find_packages(),
    install_requires=[
        'pycountry>=1.17.8',
        'six>=1.10.0',
        'stix>=1.1.1.9,<1.2.1.0',
        'stix2-validator>=0.1.0',
        'stix2',
        'stixmarx>=1.0.3',
    ],
    extras_require={
        'dev': [
            'bumpversion',
            'pre-commit',
        ],
        'test': [
            'coverage',
            'pytest',
            'pytest-cov',
            'tox',
        ],
        'docs': [
            'sphinx',
        ],
    },
    entry_points={
        'console_scripts': [
            'stix2_elevator = stix2elevator.cli:main',
        ],
    },
)<|MERGE_RESOLUTION|>--- conflicted
+++ resolved
@@ -27,17 +27,11 @@
     version=get_version(),
     description="Utilities to upgrade STIX and CybOX content to 2.0",
     long_description=readme,
-<<<<<<< HEAD
     url="https://github.com/oasis-open/cti-stix-elevator",
-=======
-    url="http://stixproject.github.io/",
->>>>>>> 7a9633dc
     author='OASIS Cyber Threat Intelligence Technical Committee',
     author_email='cti-users@lists.oasis-open.org',
     maintainer='Rich Piazza',
     maintainer_email='rpiazza@mitre.org',
-<<<<<<< HEAD
-=======
     packages=find_packages(),
     install_requires=[
         'pycountry>=1.17.8',
@@ -52,7 +46,6 @@
             'stix2_elevator = stix2elevator.cli:main',
         ],
     },
->>>>>>> 7a9633dc
     classifiers=[
         "Programming Language :: Python :: 2",
         "Programming Language :: Python :: 2.7",
