{
    "id": "bundle--e33ffe07-2f4c-48d8-b0af-ee2619d765cf",
    "objects": [
        {
            "created": "2020-05-31T14:46:46.924Z",
            "created_by_ref": "identity--a957579f-7388-4553-af4e-3aa044c52444",
            "definition": {
                "statement": "APT1: Exposing One of China's Cyber Espionage Units (the \"APT1 Report\") is copyright 2013 by Mandiant Corporation and can be downloaded at intelreport.mandiant.com.  This XML file using the STIX standard was created by The MITRE Corporation using the content of the APT1 Report with Mandiant's permission.  Mandiant is not responsible for the content of this file."
            },
            "definition_type": "statement",
            "id": "marking-definition--e6759cc7-4b44-4cb4-a1d5-ca16671f451e",
            "spec_version": "2.1",
            "type": "marking-definition"
        },
        {
            "created": "2020-05-31T14:46:46.924Z",
            "id": "identity--a957579f-7388-4553-af4e-3aa044c52444",
            "modified": "2020-05-31T14:46:46.924Z",
            "name": "MITRE",
            "object_marking_refs": [
                "marking-definition--e6759cc7-4b44-4cb4-a1d5-ca16671f451e"
            ],
            "spec_version": "2.1",
            "type": "identity"
        },
        {
            "administrative_area": "Pudong New Area",
            "country": "CN",
            "created": "2015-05-15T09:00:00.000Z",
            "id": "location--1c649fc7-ef2d-4c80-b0e7-4c81a1048668",
            "modified": "2015-05-15T09:00:00.000Z",
            "spec_version": "2.1",
            "type": "location"
        },
        {
            "created": "2015-05-15T09:00:00.000Z",
            "created_by_ref": "identity--a957579f-7388-4553-af4e-3aa044c52444",
            "id": "relationship--2fbb9ccd-27f0-4ed1-a2a2-a52d5867c5ed",
            "modified": "2015-05-15T09:00:00.000Z",
            "relationship_type": "located-at",
            "source_ref": "identity--afeecea4-8a97-4a41-985b-ee5f619ab7ea",
            "spec_version": "2.1",
            "target_ref": "location--1c649fc7-ef2d-4c80-b0e7-4c81a1048668",
            "type": "relationship"
        },
        {
            "created": "2015-05-15T09:00:00.000Z",
            "created_by_ref": "identity--a957579f-7388-4553-af4e-3aa044c52444",
            "id": "identity--befb158b-5ce3-4494-b02d-ae0742971fe4",
            "modified": "2015-05-15T09:00:00.000Z",
            "name": "Harbin Institute of Technology (哈尔滨工业大学)",
            "object_marking_refs": [
                "marking-definition--e6759cc7-4b44-4cb4-a1d5-ca16671f451e"
            ],
            "spec_version": "2.1",
            "type": "identity"
        },
        {
            "created": "2015-05-15T09:00:00.000Z",
            "created_by_ref": "identity--a957579f-7388-4553-af4e-3aa044c52444",
            "id": "identity--4ab5f821-ea58-4dc1-b441-9cf2a3accaa1",
            "modified": "2015-05-15T09:00:00.000Z",
            "name": "Zhejiang University School of Computer Science and Technology (浙江大学计算机学院)",
            "object_marking_refs": [
                "marking-definition--e6759cc7-4b44-4cb4-a1d5-ca16671f451e"
            ],
            "spec_version": "2.1",
            "type": "identity"
        },
        {
            "created": "2015-05-15T09:00:00.000Z",
<<<<<<< HEAD
            "created_by_ref": "identity--a957579f-7388-4553-af4e-3aa044c52444",
            "description": "\n\nINFORMATION_SOURCE_ROLE:\nNation-State,\nMilitary",
=======
            "description": "\n\nINFORMATION_SOURCE_ROLES:\nNation-State,\nMilitary",
>>>>>>> 5f0b91e6
            "id": "identity--afeecea4-8a97-4a41-985b-ee5f619ab7ea",
            "identity_class": "organization",
            "modified": "2015-05-15T09:00:00.000Z",
            "name": "People's Liberation Army",
            "object_marking_refs": [
                "marking-definition--e6759cc7-4b44-4cb4-a1d5-ca16671f451e"
            ],
            "spec_version": "2.1",
            "type": "identity"
        },
        {
            "aliases": [
                "APT1"
            ],
            "created": "2015-05-15T09:00:00.000Z",
            "created_by_ref": "identity--a957579f-7388-4553-af4e-3aa044c52444",
            "id": "threat-actor--8dff0344-0c82-4079-8d04-6f3e4d9bd1df",
            "modified": "2015-05-15T09:00:00.000Z",
            "name": "People's Liberation Army",
            "object_marking_refs": [
                "marking-definition--e6759cc7-4b44-4cb4-a1d5-ca16671f451e"
            ],
            "sophistication": "unknown",
            "spec_version": "2.1",
            "type": "threat-actor"
        },
        {
            "created": "2015-05-15T09:00:00.000Z",
            "created_by_ref": "identity--a957579f-7388-4553-af4e-3aa044c52444",
            "id": "identity--eb17878a-d8bc-4560-be05-662699ba7d26",
            "identity_class": "individual",
            "modified": "2015-05-15T09:00:00.000Z",
            "name": "Ugly Gorilla",
            "object_marking_refs": [
                "marking-definition--e6759cc7-4b44-4cb4-a1d5-ca16671f451e"
            ],
            "spec_version": "2.1",
            "type": "identity"
        },
        {
            "id": "url--64cbbdc1-a7b3-5a54-ac07-97bfb44bb009",
            "type": "url",
            "value": "hugesoft.org"
        },
        {
            "created": "2015-05-15T09:00:00.000Z",
            "created_by_ref": "identity--a957579f-7388-4553-af4e-3aa044c52444",
            "first_seen": "2015-05-15T09:00:00.000Z",
            "id": "infrastructure--7030c9b7-1682-4fda-af67-aeec06e04ee4",
            "modified": "2015-05-15T09:00:00.000Z",
            "object_marking_refs": [
                "marking-definition--e6759cc7-4b44-4cb4-a1d5-ca16671f451e"
            ],
            "spec_version": "2.1",
            "type": "infrastructure"
        },
        {
            "created": "2015-05-15T09:00:00.000Z",
            "created_by_ref": "identity--a957579f-7388-4553-af4e-3aa044c52444",
            "id": "malware--0e49aefd-e4a0-4bd1-bbc1-52768ced639b",
            "is_family": false,
            "modified": "2015-05-15T09:00:00.000Z",
            "name": "MANITSME",
            "object_marking_refs": [
                "marking-definition--e6759cc7-4b44-4cb4-a1d5-ca16671f451e"
            ],
            "spec_version": "2.1",
            "type": "malware"
        },
        {
            "aliases": [
                "Wang Dong",
                "JackWang",
                "Greenfield” (绿野)"
            ],
            "created": "2015-05-15T09:00:00.000Z",
            "created_by_ref": "identity--a957579f-7388-4553-af4e-3aa044c52444",
            "id": "threat-actor--6d179234-61fc-40c4-ae86-3d53308d8e65",
            "modified": "2015-05-15T09:00:00.000Z",
            "name": "Ugly Gorilla",
            "object_marking_refs": [
                "marking-definition--e6759cc7-4b44-4cb4-a1d5-ca16671f451e"
            ],
            "sophistication": "unknown",
            "spec_version": "2.1",
            "type": "threat-actor"
        },
        {
            "created": "2015-05-15T09:00:00.000Z",
            "created_by_ref": "identity--a957579f-7388-4553-af4e-3aa044c52444",
            "id": "identity--e6817d21-1c87-4cb8-bc77-623c1ae08eaf",
            "identity_class": "individual",
            "modified": "2015-05-15T09:00:00.000Z",
            "name": "dota",
            "object_marking_refs": [
                "marking-definition--e6759cc7-4b44-4cb4-a1d5-ca16671f451e"
            ],
            "spec_version": "2.1",
            "type": "identity"
        },
        {
            "aliases": [
                "DOTA",
                "Rodney",
                "Raith"
            ],
            "created": "2015-05-15T09:00:00.000Z",
            "created_by_ref": "identity--a957579f-7388-4553-af4e-3aa044c52444",
            "id": "threat-actor--d84cf283-93be-4ca7-890d-76c63eff3636",
            "modified": "2015-05-15T09:00:00.000Z",
            "name": "dota",
            "object_marking_refs": [
                "marking-definition--e6759cc7-4b44-4cb4-a1d5-ca16671f451e"
            ],
            "sophistication": "unknown",
            "spec_version": "2.1",
            "type": "threat-actor"
        },
        {
            "created": "2015-05-15T09:00:00.000Z",
<<<<<<< HEAD
            "created_by_ref": "identity--a957579f-7388-4553-af4e-3aa044c52444",
            "description": "\n\nINFORMATION_SOURCE_ROLE:\nResearch and Development",
=======
            "description": "\n\nINFORMATION_SOURCE_ROLES:\nResearch and Development",
>>>>>>> 5f0b91e6
            "id": "identity--af5b7fd0-7807-4c6b-8027-803e8f52e910",
            "identity_class": "individual",
            "modified": "2015-05-15T09:00:00.000Z",
            "name": "SuperHard",
            "object_marking_refs": [
                "marking-definition--e6759cc7-4b44-4cb4-a1d5-ca16671f451e"
            ],
            "spec_version": "2.1",
            "type": "identity"
        },
        {
            "created": "2015-05-15T09:00:00.000Z",
            "created_by_ref": "identity--a957579f-7388-4553-af4e-3aa044c52444",
            "id": "malware--7ab7a856-5087-458b-a0c6-813ebbe0aef5",
            "is_family": false,
            "modified": "2015-05-15T09:00:00.000Z",
            "name": "AURIGA",
            "object_marking_refs": [
                "marking-definition--e6759cc7-4b44-4cb4-a1d5-ca16671f451e"
            ],
            "spec_version": "2.1",
            "type": "malware"
        },
        {
            "created": "2015-05-15T09:00:00.000Z",
            "created_by_ref": "identity--a957579f-7388-4553-af4e-3aa044c52444",
            "id": "malware--1c71a9e2-5a33-4a6c-b3f2-961820a1234b",
            "is_family": false,
            "modified": "2015-05-15T09:00:00.000Z",
            "name": "BANGAT",
            "object_marking_refs": [
                "marking-definition--e6759cc7-4b44-4cb4-a1d5-ca16671f451e"
            ],
            "spec_version": "2.1",
            "type": "malware"
        },
        {
            "aliases": [
                "Mei Qiang"
            ],
            "created": "2015-05-15T09:00:00.000Z",
            "created_by_ref": "identity--a957579f-7388-4553-af4e-3aa044c52444",
            "id": "threat-actor--02e7c48f-0301-4c23-b3e4-02e5a0114c21",
            "modified": "2015-05-15T09:00:00.000Z",
            "name": "SuperHard",
            "object_marking_refs": [
                "marking-definition--e6759cc7-4b44-4cb4-a1d5-ca16671f451e"
            ],
            "sophistication": "unknown",
            "spec_version": "2.1",
            "type": "threat-actor"
        },
        {
            "created": "2015-05-15T09:00:00.000Z",
            "created_by_ref": "identity--a957579f-7388-4553-af4e-3aa044c52444",
            "id": "identity--dec984a9-5bfe-4b56-96c1-62c66165309c",
            "modified": "2015-05-15T09:00:00.000Z",
            "name": "Comment Crew",
            "object_marking_refs": [
                "marking-definition--e6759cc7-4b44-4cb4-a1d5-ca16671f451e"
            ],
            "spec_version": "2.1",
            "type": "identity"
        },
        {
            "created": "2015-05-15T09:00:00.000Z",
            "created_by_ref": "identity--a957579f-7388-4553-af4e-3aa044c52444",
            "id": "threat-actor--f1ce5a9e-0fb7-465b-acb9-e7f75098eee9",
            "modified": "2015-05-15T09:00:00.000Z",
            "name": "Comment Crew",
            "object_marking_refs": [
                "marking-definition--e6759cc7-4b44-4cb4-a1d5-ca16671f451e"
            ],
            "sophistication": "unknown",
            "spec_version": "2.1",
            "type": "threat-actor"
        },
        {
            "created": "2015-05-15T09:00:00.000Z",
            "created_by_ref": "identity--a957579f-7388-4553-af4e-3aa044c52444",
            "id": "identity--fde977ca-f65c-4bf2-8072-d9516520de2d",
            "modified": "2015-05-15T09:00:00.000Z",
            "name": "Comment Group",
            "object_marking_refs": [
                "marking-definition--e6759cc7-4b44-4cb4-a1d5-ca16671f451e"
            ],
            "spec_version": "2.1",
            "type": "identity"
        },
        {
            "created": "2015-05-15T09:00:00.000Z",
            "created_by_ref": "identity--a957579f-7388-4553-af4e-3aa044c52444",
            "id": "threat-actor--5abb4d96-e3f2-4a1a-b025-c5b63ec6eb0b",
            "modified": "2015-05-15T09:00:00.000Z",
            "name": "Comment Group",
            "object_marking_refs": [
                "marking-definition--e6759cc7-4b44-4cb4-a1d5-ca16671f451e"
            ],
            "sophistication": "unknown",
            "spec_version": "2.1",
            "type": "threat-actor"
        },
        {
            "created": "2015-05-15T09:00:00.000Z",
            "created_by_ref": "identity--a957579f-7388-4553-af4e-3aa044c52444",
            "id": "identity--7b27e64e-23f1-4e31-9bce-402bbe3eea4f",
            "modified": "2015-05-15T09:00:00.000Z",
            "name": "Shady Rat",
            "object_marking_refs": [
                "marking-definition--e6759cc7-4b44-4cb4-a1d5-ca16671f451e"
            ],
            "spec_version": "2.1",
            "type": "identity"
        },
        {
            "created": "2015-05-15T09:00:00.000Z",
            "created_by_ref": "identity--a957579f-7388-4553-af4e-3aa044c52444",
            "id": "threat-actor--d9619c21-9d4f-414e-9471-36bb8fc42bbe",
            "modified": "2015-05-15T09:00:00.000Z",
            "name": "Shady Rat",
            "object_marking_refs": [
                "marking-definition--e6759cc7-4b44-4cb4-a1d5-ca16671f451e"
            ],
            "sophistication": "unknown",
            "spec_version": "2.1",
            "type": "threat-actor"
        },
        {
            "created": "2015-05-15T09:00:00.000Z",
            "created_by_ref": "identity--a957579f-7388-4553-af4e-3aa044c52444",
            "id": "identity--b9ffa0c7-763b-4a11-bb7d-70cb4519daba",
            "modified": "2015-05-15T09:00:00.000Z",
            "name": "GSD 3rd Department / 2nd Bureau",
            "object_marking_refs": [
                "marking-definition--e6759cc7-4b44-4cb4-a1d5-ca16671f451e"
            ],
            "spec_version": "2.1",
            "type": "identity"
        },
        {
            "created": "2015-05-15T09:00:00.000Z",
            "created_by_ref": "identity--a957579f-7388-4553-af4e-3aa044c52444",
            "id": "threat-actor--94624865-2709-443f-9b4c-2891985fd69b",
            "modified": "2015-05-15T09:00:00.000Z",
            "name": "GSD 3rd Department / 2nd Bureau",
            "object_marking_refs": [
                "marking-definition--e6759cc7-4b44-4cb4-a1d5-ca16671f451e"
            ],
            "sophistication": "unknown",
            "spec_version": "2.1",
            "type": "threat-actor"
        },
        {
            "created": "2015-05-15T09:00:00.000Z",
            "created_by_ref": "identity--a957579f-7388-4553-af4e-3aa044c52444",
            "id": "identity--9cd9425e-0a56-44a8-92b5-33b7f7d1ce63",
            "modified": "2015-05-15T09:00:00.000Z",
            "name": "GSD 3rd Department",
            "object_marking_refs": [
                "marking-definition--e6759cc7-4b44-4cb4-a1d5-ca16671f451e"
            ],
            "spec_version": "2.1",
            "type": "identity"
        },
        {
            "created": "2015-05-15T09:00:00.000Z",
            "created_by_ref": "identity--a957579f-7388-4553-af4e-3aa044c52444",
            "id": "threat-actor--b5d1d28c-d824-49c0-80b6-9179202e297b",
            "modified": "2015-05-15T09:00:00.000Z",
            "name": "GSD 3rd Department",
            "object_marking_refs": [
                "marking-definition--e6759cc7-4b44-4cb4-a1d5-ca16671f451e"
            ],
            "sophistication": "unknown",
            "spec_version": "2.1",
            "type": "threat-actor"
        },
        {
            "created": "2015-05-15T09:00:00.000Z",
            "created_by_ref": "identity--a957579f-7388-4553-af4e-3aa044c52444",
            "id": "identity--6621b47b-22b2-40d9-aa90-99ea0b7e6cc8",
            "modified": "2015-05-15T09:00:00.000Z",
            "name": "PLA General Staff",
            "object_marking_refs": [
                "marking-definition--e6759cc7-4b44-4cb4-a1d5-ca16671f451e"
            ],
            "spec_version": "2.1",
            "type": "identity"
        },
        {
            "created": "2015-05-15T09:00:00.000Z",
            "created_by_ref": "identity--a957579f-7388-4553-af4e-3aa044c52444",
            "id": "threat-actor--5ac0fd8e-5804-4849-a170-4ec0d15a5e8b",
            "modified": "2015-05-15T09:00:00.000Z",
            "name": "PLA General Staff",
            "object_marking_refs": [
                "marking-definition--e6759cc7-4b44-4cb4-a1d5-ca16671f451e"
            ],
            "sophistication": "unknown",
            "spec_version": "2.1",
            "type": "threat-actor"
        },
        {
            "country": "CN",
            "created": "2015-05-15T09:00:00.000Z",
            "id": "location--652ee744-a7ad-4eb7-8669-4e90d4fcee79",
            "modified": "2015-05-15T09:00:00.000Z",
            "spec_version": "2.1",
            "type": "location"
        },
        {
            "created": "2015-05-15T09:00:00.000Z",
            "created_by_ref": "identity--a957579f-7388-4553-af4e-3aa044c52444",
            "id": "relationship--5f7b803b-f907-42d5-8b08-c7a7ea03682d",
            "modified": "2015-05-15T09:00:00.000Z",
            "relationship_type": "located-at",
            "source_ref": "identity--4d289304-5039-43e8-aab7-344cba0c4d63",
            "spec_version": "2.1",
            "target_ref": "location--652ee744-a7ad-4eb7-8669-4e90d4fcee79",
            "type": "relationship"
        },
        {
            "created": "2015-05-15T09:00:00.000Z",
<<<<<<< HEAD
            "created_by_ref": "identity--a957579f-7388-4553-af4e-3aa044c52444",
            "description": "\n\nINFORMATION_SOURCE_ROLE:\nNation-State",
=======
            "description": "\n\nINFORMATION_SOURCE_ROLES:\nNation-State",
>>>>>>> 5f0b91e6
            "id": "identity--4d289304-5039-43e8-aab7-344cba0c4d63",
            "identity_class": "organization",
            "modified": "2015-05-15T09:00:00.000Z",
            "name": "Communist Part of China",
            "object_marking_refs": [
                "marking-definition--e6759cc7-4b44-4cb4-a1d5-ca16671f451e"
            ],
            "spec_version": "2.1",
            "type": "identity"
        },
        {
            "created": "2015-05-15T09:00:00.000Z",
            "created_by_ref": "identity--a957579f-7388-4553-af4e-3aa044c52444",
            "id": "threat-actor--d5b62b58-df7c-46b1-a435-4d01945fe21d",
            "modified": "2015-05-15T09:00:00.000Z",
            "name": "Communist Part of China",
            "object_marking_refs": [
                "marking-definition--e6759cc7-4b44-4cb4-a1d5-ca16671f451e"
            ],
            "sophistication": "unknown",
            "spec_version": "2.1",
            "type": "threat-actor"
        },
        {
            "created": "2015-05-15T09:00:00.000Z",
            "created_by_ref": "identity--a957579f-7388-4553-af4e-3aa044c52444",
            "id": "relationship--fe708b24-839f-4c60-be9e-2ab3047934a9",
            "modified": "2015-05-15T09:00:00.000Z",
            "relationship_type": "located-at",
            "source_ref": "identity--18fc9cbb-642e-45c8-a534-3b77819c64fa",
            "spec_version": "2.1",
            "target_ref": "location--652ee744-a7ad-4eb7-8669-4e90d4fcee79",
            "type": "relationship"
        },
        {
            "created": "2015-05-15T09:00:00.000Z",
<<<<<<< HEAD
            "created_by_ref": "identity--a957579f-7388-4553-af4e-3aa044c52444",
            "description": "\n\nINFORMATION_SOURCE_ROLE:\nState-influenced Commercial Entity",
=======
            "description": "\n\nINFORMATION_SOURCE_ROLES:\nState-influenced Commercial Entity",
>>>>>>> 5f0b91e6
            "id": "identity--18fc9cbb-642e-45c8-a534-3b77819c64fa",
            "identity_class": "organization",
            "modified": "2015-05-15T09:00:00.000Z",
            "name": "China Telecom",
            "object_marking_refs": [
                "marking-definition--e6759cc7-4b44-4cb4-a1d5-ca16671f451e"
            ],
            "spec_version": "2.1",
            "type": "identity"
        },
        {
            "created": "2015-05-15T09:00:00.000Z",
            "created_by_ref": "identity--a957579f-7388-4553-af4e-3aa044c52444",
            "id": "threat-actor--76dd3859-31a6-43c5-9f3e-9c6ac745b61b",
            "modified": "2015-05-15T09:00:00.000Z",
            "name": "China Telecom",
            "object_marking_refs": [
                "marking-definition--e6759cc7-4b44-4cb4-a1d5-ca16671f451e"
            ],
            "sophistication": "unknown",
            "spec_version": "2.1",
            "type": "threat-actor"
        },
        {
            "country": "US",
            "created": "2015-05-15T09:00:00.000Z",
            "id": "location--36309305-ccc7-48ec-84a5-0d9c4dc1a09a",
            "modified": "2015-05-15T09:00:00.000Z",
            "spec_version": "2.1",
            "type": "location"
        },
        {
            "created": "2015-05-15T09:00:00.000Z",
            "created_by_ref": "identity--a957579f-7388-4553-af4e-3aa044c52444",
            "id": "relationship--81ccccfd-948d-4186-a370-dd64637db4f2",
            "modified": "2015-05-15T09:00:00.000Z",
            "relationship_type": "located-at",
            "source_ref": "identity--c63f31ac-871b-4846-aa25-de1926f4f3c8",
            "spec_version": "2.1",
            "target_ref": "location--36309305-ccc7-48ec-84a5-0d9c4dc1a09a",
            "type": "relationship"
        },
        {
            "country": "CA",
            "created": "2015-05-15T09:00:00.000Z",
            "id": "location--08693127-eb56-4a47-b713-c94a50628fbe",
            "modified": "2015-05-15T09:00:00.000Z",
            "spec_version": "2.1",
            "type": "location"
        },
        {
            "created": "2015-05-15T09:00:00.000Z",
            "created_by_ref": "identity--a957579f-7388-4553-af4e-3aa044c52444",
            "id": "relationship--4700f0e2-5b0c-4734-9d91-3d3c54d01121",
            "modified": "2015-05-15T09:00:00.000Z",
            "relationship_type": "located-at",
            "source_ref": "identity--c63f31ac-871b-4846-aa25-de1926f4f3c8",
            "spec_version": "2.1",
            "target_ref": "location--08693127-eb56-4a47-b713-c94a50628fbe",
            "type": "relationship"
        },
        {
            "country": "GB",
            "created": "2015-05-15T09:00:00.000Z",
            "id": "location--b12371df-f92c-452f-9fed-e681ca113f15",
            "modified": "2015-05-15T09:00:00.000Z",
            "spec_version": "2.1",
            "type": "location"
        },
        {
            "created": "2015-05-15T09:00:00.000Z",
            "created_by_ref": "identity--a957579f-7388-4553-af4e-3aa044c52444",
            "id": "relationship--90a5d7ff-7e2f-4a48-a8fb-83d49ce685b8",
            "modified": "2015-05-15T09:00:00.000Z",
            "relationship_type": "located-at",
            "source_ref": "identity--c63f31ac-871b-4846-aa25-de1926f4f3c8",
            "spec_version": "2.1",
            "target_ref": "location--b12371df-f92c-452f-9fed-e681ca113f15",
            "type": "relationship"
        },
        {
            "country": "NO",
            "created": "2015-05-15T09:00:00.000Z",
            "id": "location--fe2d76c0-d8a5-4022-b17e-f30ca28b5599",
            "modified": "2015-05-15T09:00:00.000Z",
            "spec_version": "2.1",
            "type": "location"
        },
        {
            "created": "2015-05-15T09:00:00.000Z",
            "created_by_ref": "identity--a957579f-7388-4553-af4e-3aa044c52444",
            "id": "relationship--296de85a-03c4-4ac4-9bec-3b01ec2247c8",
            "modified": "2015-05-15T09:00:00.000Z",
            "relationship_type": "located-at",
            "source_ref": "identity--c63f31ac-871b-4846-aa25-de1926f4f3c8",
            "spec_version": "2.1",
            "target_ref": "location--fe2d76c0-d8a5-4022-b17e-f30ca28b5599",
            "type": "relationship"
        },
        {
            "country": "FR",
            "created": "2015-05-15T09:00:00.000Z",
            "id": "location--0794a197-7ffe-4684-a57b-0f6f957211ba",
            "modified": "2015-05-15T09:00:00.000Z",
            "spec_version": "2.1",
            "type": "location"
        },
        {
            "created": "2015-05-15T09:00:00.000Z",
            "created_by_ref": "identity--a957579f-7388-4553-af4e-3aa044c52444",
            "id": "relationship--76d47913-aef4-4849-866d-4a1963ed43d8",
            "modified": "2015-05-15T09:00:00.000Z",
            "relationship_type": "located-at",
            "source_ref": "identity--c63f31ac-871b-4846-aa25-de1926f4f3c8",
            "spec_version": "2.1",
            "target_ref": "location--0794a197-7ffe-4684-a57b-0f6f957211ba",
            "type": "relationship"
        },
        {
            "country": "BE",
            "created": "2015-05-15T09:00:00.000Z",
            "id": "location--0049b6f1-abd3-446d-99d9-ddc4cb99ea40",
            "modified": "2015-05-15T09:00:00.000Z",
            "spec_version": "2.1",
            "type": "location"
        },
        {
            "created": "2015-05-15T09:00:00.000Z",
            "created_by_ref": "identity--a957579f-7388-4553-af4e-3aa044c52444",
            "id": "relationship--bb676edf-f1e6-4c8c-8f16-9567d21b7e0a",
            "modified": "2015-05-15T09:00:00.000Z",
            "relationship_type": "located-at",
            "source_ref": "identity--c63f31ac-871b-4846-aa25-de1926f4f3c8",
            "spec_version": "2.1",
            "target_ref": "location--0049b6f1-abd3-446d-99d9-ddc4cb99ea40",
            "type": "relationship"
        },
        {
            "country": "LU",
            "created": "2015-05-15T09:00:00.000Z",
            "id": "location--d4486d10-cf7e-487c-a54c-1e0e334478b5",
            "modified": "2015-05-15T09:00:00.000Z",
            "spec_version": "2.1",
            "type": "location"
        },
        {
            "created": "2015-05-15T09:00:00.000Z",
            "created_by_ref": "identity--a957579f-7388-4553-af4e-3aa044c52444",
            "id": "relationship--2c1a087d-5bdd-41a0-b318-e39b92d14b94",
            "modified": "2015-05-15T09:00:00.000Z",
            "relationship_type": "located-at",
            "source_ref": "identity--c63f31ac-871b-4846-aa25-de1926f4f3c8",
            "spec_version": "2.1",
            "target_ref": "location--d4486d10-cf7e-487c-a54c-1e0e334478b5",
            "type": "relationship"
        },
        {
            "country": "CH",
            "created": "2015-05-15T09:00:00.000Z",
            "id": "location--94eae71b-4901-45be-814f-abf7ec875eb1",
            "modified": "2015-05-15T09:00:00.000Z",
            "spec_version": "2.1",
            "type": "location"
        },
        {
            "created": "2015-05-15T09:00:00.000Z",
            "created_by_ref": "identity--a957579f-7388-4553-af4e-3aa044c52444",
            "id": "relationship--f57d034f-71ae-41b2-b96c-4eb82103f4c0",
            "modified": "2015-05-15T09:00:00.000Z",
            "relationship_type": "located-at",
            "source_ref": "identity--c63f31ac-871b-4846-aa25-de1926f4f3c8",
            "spec_version": "2.1",
            "target_ref": "location--94eae71b-4901-45be-814f-abf7ec875eb1",
            "type": "relationship"
        },
        {
            "country": "IL",
            "created": "2015-05-15T09:00:00.000Z",
            "id": "location--1a9f6d96-334d-43aa-bc2a-389f5e5dee94",
            "modified": "2015-05-15T09:00:00.000Z",
            "spec_version": "2.1",
            "type": "location"
        },
        {
            "created": "2015-05-15T09:00:00.000Z",
            "created_by_ref": "identity--a957579f-7388-4553-af4e-3aa044c52444",
            "id": "relationship--5fc9cbba-e43e-43e0-9078-8a3d39a752ed",
            "modified": "2015-05-15T09:00:00.000Z",
            "relationship_type": "located-at",
            "source_ref": "identity--c63f31ac-871b-4846-aa25-de1926f4f3c8",
            "spec_version": "2.1",
            "target_ref": "location--1a9f6d96-334d-43aa-bc2a-389f5e5dee94",
            "type": "relationship"
        },
        {
            "country": "UAE",
            "created": "2015-05-15T09:00:00.000Z",
            "id": "location--1795605f-2800-42c0-87d7-9148461b4c92",
            "modified": "2015-05-15T09:00:00.000Z",
            "spec_version": "2.1",
            "type": "location"
        },
        {
            "created": "2015-05-15T09:00:00.000Z",
            "created_by_ref": "identity--a957579f-7388-4553-af4e-3aa044c52444",
            "id": "relationship--e13a4331-9c4c-412a-ac03-89cf059f6fb8",
            "modified": "2015-05-15T09:00:00.000Z",
            "relationship_type": "located-at",
            "source_ref": "identity--c63f31ac-871b-4846-aa25-de1926f4f3c8",
            "spec_version": "2.1",
            "target_ref": "location--1795605f-2800-42c0-87d7-9148461b4c92",
            "type": "relationship"
        },
        {
            "country": "ZA",
            "created": "2015-05-15T09:00:00.000Z",
            "id": "location--7bab61b8-10b1-4813-9dd5-0ac2c5d65313",
            "modified": "2015-05-15T09:00:00.000Z",
            "spec_version": "2.1",
            "type": "location"
        },
        {
            "created": "2015-05-15T09:00:00.000Z",
            "created_by_ref": "identity--a957579f-7388-4553-af4e-3aa044c52444",
            "id": "relationship--d8dd54fb-7ced-4691-9b02-54ba244519e9",
            "modified": "2015-05-15T09:00:00.000Z",
            "relationship_type": "located-at",
            "source_ref": "identity--c63f31ac-871b-4846-aa25-de1926f4f3c8",
            "spec_version": "2.1",
            "target_ref": "location--7bab61b8-10b1-4813-9dd5-0ac2c5d65313",
            "type": "relationship"
        },
        {
            "country": "IN",
            "created": "2015-05-15T09:00:00.000Z",
            "id": "location--71d6520f-6244-403b-9ae4-d42e055ed056",
            "modified": "2015-05-15T09:00:00.000Z",
            "spec_version": "2.1",
            "type": "location"
        },
        {
            "created": "2015-05-15T09:00:00.000Z",
            "created_by_ref": "identity--a957579f-7388-4553-af4e-3aa044c52444",
            "id": "relationship--3fd0d8de-17fc-4479-bf66-b83daac05245",
            "modified": "2015-05-15T09:00:00.000Z",
            "relationship_type": "located-at",
            "source_ref": "identity--c63f31ac-871b-4846-aa25-de1926f4f3c8",
            "spec_version": "2.1",
            "target_ref": "location--71d6520f-6244-403b-9ae4-d42e055ed056",
            "type": "relationship"
        },
        {
            "country": "JP",
            "created": "2015-05-15T09:00:00.000Z",
            "id": "location--5bc1bfbe-063b-49c2-91b7-5b973e18e198",
            "modified": "2015-05-15T09:00:00.000Z",
            "spec_version": "2.1",
            "type": "location"
        },
        {
            "created": "2015-05-15T09:00:00.000Z",
            "created_by_ref": "identity--a957579f-7388-4553-af4e-3aa044c52444",
            "id": "relationship--27324738-b819-4611-bcd7-0eb3db7a1f40",
            "modified": "2015-05-15T09:00:00.000Z",
            "relationship_type": "located-at",
            "source_ref": "identity--c63f31ac-871b-4846-aa25-de1926f4f3c8",
            "spec_version": "2.1",
            "target_ref": "location--5bc1bfbe-063b-49c2-91b7-5b973e18e198",
            "type": "relationship"
        },
        {
            "country": "Taiwan",
            "created": "2015-05-15T09:00:00.000Z",
            "id": "location--b0edcfc2-1cd6-466c-ab89-81254a0e13f5",
            "modified": "2015-05-15T09:00:00.000Z",
            "spec_version": "2.1",
            "type": "location"
        },
        {
            "created": "2015-05-15T09:00:00.000Z",
            "created_by_ref": "identity--a957579f-7388-4553-af4e-3aa044c52444",
            "id": "relationship--8617430a-473d-4a76-b66e-cb99489ce14b",
            "modified": "2015-05-15T09:00:00.000Z",
            "relationship_type": "located-at",
            "source_ref": "identity--c63f31ac-871b-4846-aa25-de1926f4f3c8",
            "spec_version": "2.1",
            "target_ref": "location--b0edcfc2-1cd6-466c-ab89-81254a0e13f5",
            "type": "relationship"
        },
        {
            "country": "SG",
            "created": "2015-05-15T09:00:00.000Z",
            "id": "location--4b7f353e-da6b-425f-99f7-77d709b51ca3",
            "modified": "2015-05-15T09:00:00.000Z",
            "spec_version": "2.1",
            "type": "location"
        },
        {
            "created": "2015-05-15T09:00:00.000Z",
            "created_by_ref": "identity--a957579f-7388-4553-af4e-3aa044c52444",
            "id": "relationship--ba1cdac7-801d-442f-a2ca-4fb62af6e515",
            "modified": "2015-05-15T09:00:00.000Z",
            "relationship_type": "located-at",
            "source_ref": "identity--c63f31ac-871b-4846-aa25-de1926f4f3c8",
            "spec_version": "2.1",
            "target_ref": "location--4b7f353e-da6b-425f-99f7-77d709b51ca3",
            "type": "relationship"
        },
        {
            "created": "2015-05-15T09:00:00.000Z",
            "created_by_ref": "identity--a957579f-7388-4553-af4e-3aa044c52444",
            "description": " The group does not target industries systematically but\n\t\t\t\t\t\t\tmore likely steals from an enormous range of industries on a continuous\n\t\t\t\t\t\t\tbasis.  Organizations in all industries related to China’s\n\t\t\t\t\t\t\tstrategic priorities are potential targets of APT1’s comprehensive cyber\n\t\t\t\t\t\t\tespionage campaign. \n\nINTENDED_EFFECT:<!DOCTYPE html>\n\t\t\t\t\t<html><body>\n\t\t\t\t\t\t\t<p>\n\t\t\t\t\t\t\tOur evidence indicates that APT1 has been stealing\n\t\t\t\t\t\t\thundreds of terabytes of data from at least 141 organizations across a diverse\n\t\t\t\t\t\t\tset of industries beginning as early as 2006. Remarkably, we have witnessed APT1\n\t\t\t\t\t\t\ttarget dozens of organizations simultaneously. Once the group establishes access\n\t\t\t\t\t\t\tto a victim’s network, they continue to access it periodically over several\n\t\t\t\t\t\t\tmonths or years to steal large volumes of valuable intellectual property,\n\t\t\t\t\t\t\tincluding technology blueprints, proprietary manufacturing processes, test\n\t\t\t\t\t\t\tresults, business plans, pricing documents, partnership agreements, emails and\n\t\t\t\t\t\t\tcontact lists from victim organizations’ leadership. We believe that the\n\t\t\t\t\t\t\textensive activity we have directly observed represents only a small fraction of\n\t\t\t\t\t\t\tthe cyber espionage that APT1 has committed. \n\t\t\t\t\t\t\t</P>\n\t\t\t\t\t</body></html>\n\nINTENDED_EFFECT:Advantage - Economic\n\nINTENDED_EFFECT:Theft - Intellectual Property\n\nINTENDED_EFFECT:Competitive Advantage\n\nINTENDED_EFFECT:Theft - Credential Theft\n\nINTENDED_EFFECT:Unauthorized Access",
            "id": "identity--c63f31ac-871b-4846-aa25-de1926f4f3c8",
            "modified": "2015-05-15T09:00:00.000Z",
            "name": "APT1 Tactics, Techniques and Procedures",
            "object_marking_refs": [
                "marking-definition--e6759cc7-4b44-4cb4-a1d5-ca16671f451e"
            ],
            "spec_version": "2.1",
            "type": "identity"
        },
        {
            "created": "2015-05-15T09:00:00.000Z",
            "created_by_ref": "identity--a957579f-7388-4553-af4e-3aa044c52444",
            "description": "<!DOCTYPE html>\n\t\t\t\t\t\t\t<html><body>\n\t\t\t\t\t\t\t\t<p>\n\t\t\t\t\t\t\t\tWEBC2 backdoor variants download and interpret data stored\n                            \tbetween tags in HTML pages as commands. They usually download HTML pages from a system within APT1’s hop\n                            \tinfrastructure. We have observed APT1 intruders logging in to WEBC2 servers and manually editing the HTML pages\n                            \tthat backdoors will download. Because the commands are usually encoded and difficult to spell from memory, APT1\n                            \tintruders typically do not type these strings, but instead copy and paste them into the HTML files. They likely generate\n                            \tthe encoded commands on their own systems before pasting them in to an HTML file hosted by the hop point. For\n                            \texample, we observed an APT attacker pasting the string \"czo1NA==\" into an HTML page. That string is the base64-\n                            \tencoded version of \"s:54\", meaning \"sleep for 54 minutes\" (or hours, depending on the particular backdoor). In lieu\n                            \tof manually editing an HTML file on a hop point, we have also observed APT1 intruders uploading new (already-edited)\n                            \tHTML files.\n\t\t\t\t\t\t\t\t</P>\n\t\t\t\t\t\t\t</body></html>\n\nTITLE:\n\tWEBC2 Backdoor",
            "id": "malware--0f01c5a3-f516-4450-9381-4dd9f2279411",
            "is_family": false,
            "kill_chain_phases": [
                {
                    "kill_chain_name": "APT1 Attack Lifecycle Model",
                    "phase_name": "Establish Foothold"
                }
            ],
            "malware_types": [
                "backdoor"
            ],
            "modified": "2015-05-15T09:00:00.000Z",
            "name": "WEBC2",
            "object_marking_refs": [
                "marking-definition--e6759cc7-4b44-4cb4-a1d5-ca16671f451e"
            ],
            "spec_version": "2.1",
            "type": "malware"
        },
        {
            "created": "2015-05-15T09:00:00.000Z",
            "created_by_ref": "identity--a957579f-7388-4553-af4e-3aa044c52444",
            "description": "<!DOCTYPE html>\n\t\t\t\t\t\t<html>\n\t\t\t\t\t\t\t<body>\n\t\t\t\t\t\t\t\t<p>\n\t\t\t\t\t\t\t\tWhen APT1 attackers are not using WEBC2, they require a \"command and control\" (C2) user interface so they can\n                    \t\t\tissue commands to the backdoor. This interface sometimes runs on their personal attack system, which is typically\n                    \t\t\tin Shanghai. In these instances, when a victim backdoor makes contact with a hop, the communications need to be\n                    \t\t\tforwarded from the hop to the intruder’s Shanghai system so the backdoor can talk to the C2 server software. We have\n                    \t\t\tobserved 767 separate instances in which APT1 intruders used the publicly available \"HUC Packet Transmit Tool\"\n                    \t\t\tor HTRAN on a hop. As always, keep in mind that these uses are confirmed uses, and likely represent only a small\n                    \t\t\tfraction of APT1’s total activity.\n\t\t\t\t\t\t\t\t</P>\n\t\t\t\t\t\t\t\t<p>\n\t\t\t\t\t\t\t\tThe HTRAN utility is merely a middle-man, facilitating connections between the victim and the attacker who is using\n                    \t\t\tthe hop point.\n\t\t\t\t\t\t\t\t</P>\n\t\t\t\t\t\t\t\t<p>\n\t\t\t\t\t\t\t\tTypical use of HTRAN is fairly simple: the attacker must specify the originating IP address (of his or her workstation in\n                    \t\t\tShanghai), and a port on which to accept connections.\n\t\t\t\t\t\t\t\t</P>\n\t\t\t\t\t\t\t\t<p>\n\t\t\t\t\t\t\t\tIn the 767 observed uses of HTRAN, APT1 intruders supplied 614 distinct routable IP addresses. In other words, they\n                    \t\t\tused their hops to function as middlemen between victim systems and 614 different addresses. Of these addresses,\n                    \t\t\t613 of 614 are part of APT1’s home networks.\n\t\t\t\t\t\t\t\t</P>\n\t\t\t\t\t\t\t</body>\n\t\t\t\t\t\t</html>\n\nTITLE:\n\tHTRAN Malware C2",
            "id": "malware--33159b98-3264-4e10-a968-d67975b6272f",
            "is_family": false,
            "kill_chain_phases": [
                {
                    "kill_chain_name": "APT1 Attack Lifecycle Model",
                    "phase_name": "Establish Foothold"
                }
            ],
            "malware_types": [
                "relay"
            ],
            "modified": "2015-05-15T09:00:00.000Z",
            "name": "HUC Packet Transmit Tool (HTRAN)",
            "object_marking_refs": [
                "marking-definition--e6759cc7-4b44-4cb4-a1d5-ca16671f451e"
            ],
            "spec_version": "2.1",
            "type": "malware"
        },
        {
            "id": "ipv4-addr--be79effb-961e-59e3-9e3a-53e6e2afa679",
            "type": "ipv4-addr",
            "value": "143.89.0.0/16"
        },
        {
            "created": "2015-05-15T09:00:00.000Z",
            "created_by_ref": "identity--a957579f-7388-4553-af4e-3aa044c52444",
            "first_seen": "2015-05-15T09:00:00.000Z",
            "id": "infrastructure--685a59a7-7fe1-4a6d-a43d-4b2e8eca4d9a",
            "infrastructure_types": [
                "leveraged-ip-blocks"
            ],
            "kill_chain_phases": [
                {
                    "kill_chain_name": "APT1 Attack Lifecycle Model",
                    "phase_name": "Establish Foothold"
                }
            ],
            "modified": "2015-05-15T09:00:00.000Z",
            "name": "HTRAN Malware C2",
            "object_marking_refs": [
                "marking-definition--e6759cc7-4b44-4cb4-a1d5-ca16671f451e"
            ],
            "spec_version": "2.1",
            "type": "infrastructure"
        },
        {
            "id": "ipv4-addr--91429888-5909-5e65-a807-3de3c1bbef27",
            "type": "ipv4-addr",
            "value": "223.166.0.0/15"
        },
        {
            "id": "ipv4-addr--36b8df85-6124-540a-9032-54a584d7fdc0",
            "type": "ipv4-addr",
            "value": "58.246.0.0/15"
        },
        {
            "id": "ipv4-addr--426edab8-3b47-587a-9bc6-db14f1a780fc",
            "type": "ipv4-addr",
            "value": "112.64.0.0/15"
        },
        {
            "id": "ipv4-addr--e86d7422-275e-574e-9b8e-ffe323b3c364",
            "type": "ipv4-addr",
            "value": "139.226.0.0/15"
        },
        {
            "id": "ipv4-addr--bec0cad3-ca5b-50b0-8970-754eee9cff67",
            "type": "ipv4-addr",
            "value": "114.80.0.0/12"
        },
        {
            "id": "ipv4-addr--ad21fab7-dc46-5893-be81-7151500fd527",
            "type": "ipv4-addr",
            "value": "101.80.0.0/12"
        },
        {
            "created": "2015-05-15T09:00:00.000Z",
            "created_by_ref": "identity--a957579f-7388-4553-af4e-3aa044c52444",
            "first_seen": "2015-05-15T09:00:00.000Z",
            "id": "infrastructure--a35bc05a-247d-49a9-b954-c5c7344c55cc",
            "infrastructure_types": [
                "hop-point-accessors"
            ],
            "modified": "2015-05-15T09:00:00.000Z",
            "object_marking_refs": [
                "marking-definition--e6759cc7-4b44-4cb4-a1d5-ca16671f451e"
            ],
            "spec_version": "2.1",
            "type": "infrastructure"
        },
        {
            "created": "2015-05-15T09:00:00.000Z",
            "created_by_ref": "identity--a957579f-7388-4553-af4e-3aa044c52444",
            "description": "<!DOCTYPE html>\n\t\t\t\t\t<html>\n\t\t\t\t\t\t<body>\n\t\t\t\t\t\t\t<p>\n\t\t\t\t\t\t\tIn the last two years alone, we have confirmed 937 APT1 C2 servers — that is, actively listening or communicating\n                    \t\tprograms — running on 849 distinct IP addresses. However, we have evidence to suggest that APT1 is running\n                    \t\thundreds, and likely thousands, of other servers (see the Domains section below). The programs acting as APT1\n                    \t\tservers have mainly been: (1) FTP, for transferring files; (2) web, primarily for WEBC2; (3) RDP, for remote graphical\n                    \t\tcontrol of a system; (4) HTRAN, for proxying; and (5) C2 servers associated with various backdoor families (covered in\n                    \t\t<a href=\"http://intelreport.mandiant.com\">Appendix C: The Malware Arsenal</a>).\n\t\t\t\t\t\t\t</P>\n\t\t\t\t\t\t</body>\n\t\t\t\t\t</html>",
            "first_seen": "2015-05-15T09:00:00.000Z",
            "id": "infrastructure--36fa6965-c7b9-4ca4-bc3c-6f9c40bc29c4",
            "modified": "2015-05-15T09:00:00.000Z",
            "name": "APT1 C2 Servers Infrstructure",
            "object_marking_refs": [
                "marking-definition--e6759cc7-4b44-4cb4-a1d5-ca16671f451e"
            ],
            "spec_version": "2.1",
            "type": "infrastructure"
        },
        {
            "created": "2015-05-15T09:00:00.000Z",
            "created_by_ref": "identity--a957579f-7388-4553-af4e-3aa044c52444",
            "description": "<!DOCTYPE html>\n\t\t\t\t\t<html>\n\t\t\t\t\t\t<body>\n\t\t\t\t\t\t\t<p>\n\t\t\t\t\t\t\tAPT1’s infrastructure includes FQDNs in addition to the IP addresses discussed above. The FQDNs\n                        \tplay an important role in their intrusion campaigns because APT1 embeds FQDNs as C2 addresses\n                        \twithin their backdoors. In the last several years we have confirmed 2,551 FQDNs attributed to\n                        \tAPT1. Of these, we have redacted FQDNs that implicated victims by name and provided 2,046 in\n                        \t<a href=\"http://intelreport.mandiant.com\">Appendix D</a>. By using FQDNs rather than hardcoded\n                        \tIP addresses as C2 addresses, attackers may dynamically decide where to direct C2 connections\n                        \tfrom a given backdoor. That is, if they lose control of a specific hop point (IP address) they\n                        \tcan \"point\" the C2 FQDN address to a different IP address and resume their control over victim\n                        \tbackdoors. This flexibility allows the attacker to direct victim systems to myriad C2 servers and\n                        \tavoid being blocked.\n\t\t\t\t\t\t\t</p>\n\t\t\t\t\t\t\t<p>\n\t\t\t\t\t\t\tAPT1 FQDNs can be grouped into three categories: (1) registered zones, (2) third-party zones, and (3) hijacked domains.\n\t\t\t\t\t\t\t</p>\n\t\t\t\t\t\t</body>\n\t\t\t\t\t</html>",
            "first_seen": "2015-05-15T09:00:00.000Z",
            "id": "infrastructure--1d04a399-dd12-49f8-aac9-fa781eb4beef",
            "modified": "2015-05-15T09:00:00.000Z",
            "name": "Domain Names Infrastructure",
            "object_marking_refs": [
                "marking-definition--e6759cc7-4b44-4cb4-a1d5-ca16671f451e"
            ],
            "spec_version": "2.1",
            "type": "infrastructure"
        },
        {
            "created": "2015-05-15T09:00:00.000Z",
            "created_by_ref": "identity--a957579f-7388-4553-af4e-3aa044c52444",
            "description": "<!DOCTYPE html>\n\t\t\t\t\t<html>\n\t\t\t\t\t\t<body>\n\t\t\t\t\t\t\t<p>\n\t\t\t\t\t\t\tA DNS zone represents a collection of FQDNs that end with the same name, and which are usually registered through \n\t\t\t\t\t\t\ta domain registration company and controlled by a single owner. For example, “hugesoft.org” is an FQDN but also represents\n\t\t\t\t\t\t\ta zone. The FQDNs “ug-co.hugesoft.org” and “7cback.hugesoft.org” are part of the “hugesoft. org” zone and are called \n\t\t\t\t\t\t\t“subdomains” of the zone. The person who registered “hugesoft.org” may add as many subdomains as they wish and controls \n\t\t\t\t\t\t\tthe IP resolutions of these FQDNs. APT1 has registered at least 107 zones since 2004. Within these zones, we know of \n\t\t\t\t\t\t\tthousands of FQDNs that have resolved to hundreds of IP addresses (which we suspect are hops) and in some instances to \n\t\t\t\t\t\t\tAPT1’s source IP addresses in Shanghai.\n\t\t\t\t\t\t\t</P>\n\t\t\t\t\t\t\t<p>\n\t\t\t\t\t\t\tThe first zone we became aware of was “hugesoft. org”, which was registered through eNom, Inc. in October 2004. The \n\t\t\t\t\t\t\tregistrant supplied “uglygorilla@163.com” as an email address. The supplied registration information, which is still \n\t\t\t\t\t\t\tvisible in public “whois” data as of February 3, 2013, includes the following:\n\t\t\t\t\t\t\t</P>\n\t\t\t\t\t\t\t<code>\n\t\t\t\t\t\t\t\tDomain Name:HUGESOFT.ORG\n      \t\t\t\t\t\t\tCreated On:25-Oct-2004 09:46:18 UTC\n      \t\t\t\t\t\t\tRegistrant Name:huge soft\n      \t\t\t\t\t\t\tRegistrant Organization:hugesoft\n      \t\t\t\t\t\t\tRegistrant Street1:shanghai\n     \t\t\t\t\t\t\tRegistrant City:shanghai\n      \t\t\t\t\t\t\tRegistrant State/Province:S\n      \t\t\t\t\t\t\tRegistrant Postal Code:200001\n      \t\t\t\t\t\t\tRegistrant Country:CN\n      \t\t\t\t\t\t\tRegistrant Phone:+86.21000021\n      \t\t\t\t\t\t\tRegistrant Email:uglygorilla@163.com\n\t\t\t\t\t\t\t</code>\n\t\t\t\t\t\t\t<p>\n\t\t\t\t\t\t\tThe supplied registrant information does not need to be accurate for the zone to be registered successfully. For example, \n\t\t\t\t\t\t\t“shanghai” is not a street name. Nevertheless, it is noteworthy that Shanghai appeared in the first known APT1 domain \n\t\t\t\t\t\t\tregistration, along with a phone number that begins with China’s “+86” international code. In fact, Shanghai was listed \n\t\t\t\t\t\t\tas the registrant’s city in at least 24 of the 107 (22%) registrations. \n\t\t\t\t\t\t\t</P>\n\t\t\t\t\t\t\t<p>\n\t\t\t\t\t\t\tSome of the supplied registration information is obviously false. For example, consider the registration information \n\t\t\t\t\t\t\tsupplied for the zone “uszzcs.com” in 2005:\n\t\t\t\t\t\t\t</p>\n\t\t\t\t\t\t\t<code>\n\t\t\t\t\t\t\t\tVictor etejedaa@yahoo.com +86.8005439436\n       \t\t\t\t\t\t\tMichael Murphy\n       \t\t\t\t\t\t\t795 Livermore St.\n       \t\t\t\t\t\t\tYellow Spring,Ohio,UNITED STATES 45387\n\t\t\t\t\t\t\t</code>\n\t\t\t\t\t\t\t<p>\n\t\t\t\t\t\t\tHere, a phone number with a Chinese prefix (“+86”) accompanied an address in the United States. Since the United States \n\t\t\t\t\t\t\tuses the prefix “+1”, it is highly unlikely that a person living in Ohio would provide a phone number beginning with “+86”. \n\t\t\t\t\t\t\tAdditionally, the city name is spelled incorrectly, as it should be “Yellow Springs” instead of “Yellow Spring”. This could \n\t\t\t\t\t\t\thave been attributed to a one-time spelling mistake, except the registrant spelled the city name incorrectly multiple times, \n\t\t\t\t\t\t\tboth for the zones “uszzcs.com” and “attnpower.com”. This suggests that the registrant really thought “Yellow Spring” was the \n\t\t\t\t\t\t\tcorrect spelling and that he or she did not, in fact, live or work in Yellow Springs, Ohio.\n\t\t\t\t\t\t\t</p>\n\t\t\t\t\t\t\t<p>\n\t\t\t\t\t\t\tOverall, the combination of a relatively high number of “Shanghai” registrations with obviously false registration examples \n\t\t\t\t\t\t\tin other registrations suggests a partially uncoordinated domain registration campaign from 2004 until present, in which some \n\t\t\t\t\t\t\tregistrants tried to fabricate non-Shanghai locations but others did not. This is supported by contextual information on the \n\t\t\t\t\t\t\tInternet for the email address “lfengg@163.com,” which was supplied in the registration information for seven of the 107 zones. \n\t\t\t\t\t\t\tOn the site “www.china-one.org,” the email address “lfengg@163.com” appears as the contact for the Shanghai Kai Optical \n\t\t\t\t\t\t\tInformation Technology Co., Ltd., a website production company located in a part of Shanghai that is across the river from \n\t\t\t\t\t\t\tPLA Unit 61398.\n\t\t\t\t\t\t\t</p>\n\t\t\t\t\t\t\t\n\t\t\t\t\t\t\t<h1>naming themes</h1>\n\t\t\t\t\t\t\t<p>\n\t\t\t\t\t\t\tAbout half of APT1’s known zones were named according to three themes: news, technology and business. These themes cause \n\t\t\t\t\t\t\tAPT1 command and control addresses to appear benign at first glance. However, we believe that the hundreds of FQDNs within \n\t\t\t\t\t\t\tthese zones were created for the purpose of APT1 intrusions. (Note: these themes are not unique to APT1 or even APT in general.)\n\t\t\t\t\t\t\t</p>\n\t\t\t\t\t\t\t<p>\n\t\t\t\t\t\t\tThe news-themed zones include the names of well-known news media outlets such as CNN, Yahoo and Reuters. However, they also \n\t\t\t\t\t\t\tinclude names referencing English-speaking countries, such as “aunewsonline.com” (Australia), “canadatvsite.com” (Canada), \n\t\t\t\t\t\t\tand “todayusa.org” (U.S.). Below is a list of zones registered by APT1 that are news- themed:\n\t\t\t\t\t\t\t</p>\n\t\t\t\t\t\t\t<p>\n\t\t\t\t\t\t\t\t<div\n\t\t\t\t\t\t\t\t\t<div>\n\t\t\t\t\t\t\t\t\taoldaily.com<br>\n\t\t\t\t\t\t\t\t\taunewsonline.com<br>\n\t\t\t\t\t\t\t\t\tcanadatvsite.com<br>\n\t\t\t\t\t\t\t\t\tcanoedaily.com<br>\n\t\t\t\t\t\t\t\t\tcnndaily.com<br>\n\t\t\t\t\t\t\t\t\tcnndaily.net<br>\n\t\t\t\t\t\t\t\t\tcnnnewsdaily.com<br>\n\t\t\t\t\t\t\t\t\tdefenceonline.net<br>\n\t\t\t\t\t\t\t\t\tfreshreaders.net<br>\n\t\t\t\t\t\t\t\t\tgiftnews.org<br>\n\t\t\t\t\t\t\t\t\t</div>\n\t\t\t\t\t\t\t\t\t<div>\n\t\t\t\t\t\t\t\t\tissnbgkit.net<br>\n\t\t\t\t\t\t\t\t\tmediaxsds.net<br>\n\t\t\t\t\t\t\t\t\tmyyahoonews.com<br>\n\t\t\t\t\t\t\t\t\tnewsesport.com<br>\n\t\t\t\t\t\t\t\t\tnewsonet.net<br>\n\t\t\t\t\t\t\t\t\tnewsonlinesite.com<br>\n\t\t\t\t\t\t\t\t\tnewspappers.org<br>\n\t\t\t\t\t\t\t\t\tnytimesnews.net<br>\n\t\t\t\t\t\t\t\t\toplaymagzine.comv\n\t\t\t\t\t\t\t\t\tphoenixtvus.com<br>\n\t\t\t\t\t\t\t\t\t</div>\n\t\t\t\t\t\t\t\t\t<div>\n\t\t\t\t\t\t\t\t\tpurpledaily.com<br>\n\t\t\t\t\t\t\t\t\treutersnewsonline.com<br>\n\t\t\t\t\t\t\t\t\trssadvanced.org<br>\n\t\t\t\t\t\t\t\t\tsaltlakenews.org<br>\n\t\t\t\t\t\t\t\t\tsportreadok.net<br>\n\t\t\t\t\t\t\t\t\ttodayusa.org<br>\n\t\t\t\t\t\t\t\t\tusapappers.com<br>\n\t\t\t\t\t\t\t\t\tusnewssite.com<br>\n\t\t\t\t\t\t\t\t\tyahoodaily.com<br>\n\t\t\t\t\t\t\t\t\t</div>\n\t\t\t\t\t\t\t\t</div>\n\t\t\t\t\t\t\t</p>\n\t\t\t\t\t\t\t<p>\n\t\t\t\t\t\t\tThe technology-themed zones reference well-known technology companies (AOL, Apple, Google, Microsoft), antivirus vendors \n\t\t\t\t\t\t\t(McAfee, Symantec), and products (Blackberry, Bluecoat). APT1 also used more generic names referencing topics like software:\n\t\t\t\t\t\t\t</p>\n\t\t\t\t\t\t\t<p>\n\t\t\t\t\t\t\t\t<div\n\t\t\t\t\t\t\t\taolon1ine.com<br>\n\t\t\t\t\t\t\t\tapplesoftupdate.com<br>\n\t\t\t\t\t\t\t\tblackberrycluter.com<br>\n\t\t\t\t\t\t\t\tbluecoate.com<br>\n\t\t\t\t\t\t\t\tcomrepair.net<br>\n\t\t\t\t\t\t\t\tdnsweb.org<br>\n\t\t\t\t\t\t\t\tdownloadsite.me<br>\n\t\t\t\t\t\t\t\tfirefoxupdata.com<br>\n\t\t\t\t\t\t\t\t</div>\n\t\t\t\t\t\t\t\t<div>\n\t\t\t\t\t\t\t\tglobalowa.com<br>\n\t\t\t\t\t\t\t\tgmailboxes.com<br>\n\t\t\t\t\t\t\t\thugesoft.org<br>\n\t\t\t\t\t\t\t\tidirectech.com<br>\n\t\t\t\t\t\t\t\tifexcel.com<br>\n\t\t\t\t\t\t\t\tinfosupports.com<br>\n\t\t\t\t\t\t\t\tlivemymsn.com<br>\n\t\t\t\t\t\t\t\tmcafeepaying.com<br>\n\t\t\t\t\t\t\t\t</div>\n\t\t\t\t\t\t\t\t<div\n\t\t\t\t\t\t\t\tmicrosoft-update-info.com<br>\n\t\t\t\t\t\t\t\tmicyuisyahooapis.com<br>\n\t\t\t\t\t\t\t\tmsnhome.org<br>\n\t\t\t\t\t\t\t\tpcclubddk.net<br>\n\t\t\t\t\t\t\t\tprogammerli.com<br>\n\t\t\t\t\t\t\t\tsoftsolutionbox.net<br>\n\t\t\t\t\t\t\t\tsymanteconline.net<br>\n\t\t\t\t\t\t\t\twebservicesupdate.com<br>\n\t\t\t\t\t\t\t\t</div>\n\t\t\t\t\t\t\t</p>\n\t\t\t\t\t\t\t<p>\n\t\t\t\t\t\t\tFinally, some zones used by APT1 reflect a business theme. The names suggest websites that professionals might visit:\n\t\t\t\t\t\t\t</p>\n\t\t\t\t\t\t\t<p>\n\t\t\t\t\t\t\t\t<div\n\t\t\t\t\t\t\t\tadvanbusiness.com<br>\n\t\t\t\t\t\t\t\tbusinessconsults.net<br>\n\t\t\t\t\t\t\t\tbusinessformars.com<br>\n\t\t\t\t\t\t\t\t</div>\n\t\t\t\t\t\t\t\t<div\n\t\t\t\t\t\t\t\tcompanyinfosite.com<br>\n\t\t\t\t\t\t\t\tconferencesinfo.com<br>\n\t\t\t\t\t\t\t\tcopporationnews.com<br>\n\t\t\t\t\t\t\t\t</div>\n\t\t\t\t\t\t\t\t<div\n\t\t\t\t\t\t\t\tinfobusinessus.org<br>\n\t\t\t\t\t\t\t\tjobsadvanced.com<br>\n\t\t\t\t\t\t\t\t</div>\n\t\t\t\t\t\t\t</p>\n\t\t\t\t\t\t\t<p>\n\t\t\t\t\t\t\tNot every zone stays within APT1’s control forever. Over a campaign lasting for so many years, APT1 has not always \n\t\t\t\t\t\t\trenewed every zone in their attack infrastructure. Additionally, while some have simply been allowed to expire, \n\t\t\t\t\t\t\tothers have been transferred to the organizations that the domain names attempted to imitate. For example, in September 2011, \n\t\t\t\t\t\t\tYahoo filed a complaint against “zheng youjun” of “Arizona, USA”, who registered the APT1\n\t\t\t\t\t\t\tzone “myyahoonews.com”. Yahoo alleged the “<myyahoonews.com> domain name was confusingly similar to Complainant’s YAHOO! \n\t\t\t\t\t\t\tmark” and that “[zheng youjun] registered and used the <myyahoonews.com> domain name in bad faith.” In response, the National \n\t\t\t\t\t\t\tArbitration Forum found that the site “myyahoonews.com” at the time resolved to “a phishing web page, substantially similar to \n\t\t\t\t\t\t\tthe actual WorldSID website...in an effort to collect login credentials under false pretenses.” Not surprisingly, “zheng youjun” \n\t\t\t\t\t\t\tdid not respond. Subsequently, control of “myyahoonews.com” was transferred from APT1 to Yahoo.\n\t\t\t\t\t\t\t</p>\n\t\t\t\t\t\t</body>\n\t\t\t\t\t</html>",
            "first_seen": "2015-05-15T09:00:00.000Z",
            "id": "infrastructure--a6fa7315-04ff-4234-ad22-6c210ffe0f2b",
            "modified": "2015-05-15T09:00:00.000Z",
            "name": "Registered DNS Zones infrastructure",
            "object_marking_refs": [
                "marking-definition--e6759cc7-4b44-4cb4-a1d5-ca16671f451e"
            ],
            "spec_version": "2.1",
            "type": "infrastructure"
        },
        {
            "created": "2015-05-15T09:00:00.000Z",
            "created_by_ref": "identity--a957579f-7388-4553-af4e-3aa044c52444",
            "description": "<!DOCTYPE html>\n\t\t\t\t\t<html>\n\t\t\t\t\t\t<body>\n\t\t\t\t\t\t\t<p>\n\t\t\t\t\t\t\tThe third-party service that APT1 has used the most is known as \"dynamic DNS.\" This is a service that allows people\n                        \tto register subdomains under zones that other people have registered and provided to the service. Over the years,\n                        \tAPT1 has registered hundreds of FQDNs in this manner. When they need to change the IP resolution of an FQDN, they\n                        \tsimply log in to these services and update the IP resolution of their FQDN via a web-based interface.\n\t\t\t\t\t\t\t</P>\n\t\t\t\t\t\t\t<p>\n\t\t\t\t\t\t\tIn addition to dynamic DNS, recently we have observed that APT1 has been creating FQDNs that end with\n                        \t\"appspot.com\", suggesting that they are using Google’s App Engine service.\n\t\t\t\t\t\t\t</P>\n\t\t\t\t\t\t</body>\n\t\t\t\t\t</html>",
            "first_seen": "2015-05-15T09:00:00.000Z",
            "id": "infrastructure--5c446bed-3bf6-4344-a4d2-5560d550fc82",
            "modified": "2015-05-15T09:00:00.000Z",
            "name": "Third-party Services Infrastructure",
            "object_marking_refs": [
                "marking-definition--e6759cc7-4b44-4cb4-a1d5-ca16671f451e"
            ],
            "spec_version": "2.1",
            "type": "infrastructure"
        },
        {
            "created": "2015-05-15T09:00:00.000Z",
            "created_by_ref": "identity--a957579f-7388-4553-af4e-3aa044c52444",
            "description": "<!DOCTYPE html>\n\t\t\t\t\t<html>\n\t\t\t\t\t\t<body>\n\t\t\t\t\t\t\t<p>\n\t\t\t\t\t\t\tAPT1 intruders often use the FQDNs that are associated with legitimate websites hosted by their hop points. We\n                        \tconsider these domains to be \"hijacked\" because they were registered by someone for a legitimate reason, but have\n                        \tbeen leveraged by APT1 for malicious purposes. APT1 uses hijacked FQDNs for two main purposes. First, they\n                        \tplace malware (usually in ZIP files) on the legitimate websites hosted on the hop point and then send spear phishing\n                        \temails with a link that includes the legitimate FQDN. Second, they embed hijacked FQDNs as C2 addresses in their\n                        \tbackdoors.\n\t\t\t\t\t\t\t</P>\n\t\t\t\t\t\t</body>\n\t\t\t\t\t</html>",
            "first_seen": "2015-05-15T09:00:00.000Z",
            "id": "infrastructure--3756130b-9a5f-47d4-8ed4-4350c9921696",
            "modified": "2015-05-15T09:00:00.000Z",
            "name": "Hijacked FQDN Infrastructure",
            "object_marking_refs": [
                "marking-definition--e6759cc7-4b44-4cb4-a1d5-ca16671f451e"
            ],
            "spec_version": "2.1",
            "type": "infrastructure"
        },
        {
            "created": "2015-05-15T09:00:00.000Z",
            "created_by_ref": "identity--a957579f-7388-4553-af4e-3aa044c52444",
            "description": "<!DOCTYPE html>\n\t\t\t\t\t\t<html>\n\t\t\t\t\t\t\t<body>\n\t\t\t\t\t\t\t\t<p>\n\t\t\t\t\t\t\t\tAs with most other APT groups, spear phishing is APT1’s most commonly used technique. The spear phishing emails contain\n                            \teither a malicious attachment or a hyperlink to a malicious file. The subject line and the text in the email body are\n                            \tusually relevant to the recipient. APT1 also creates webmail accounts using real peoples' names — names that are\n                            \tfamiliar to the recipient, such as a colleague, a company executive, an IT department employee, or company counsel\n                            \t— and uses these accounts to send the emails. As a real-world example, this is an email that APT1 sent to Mandiant\n                            \temployees:\n\t\t\t\t\t\t\t\t</P>\n\t\t\t\t\t\t\t\t<code>\n\t\t\t\t\t\t\t\tDate: Wed, 18 Apr 2012 06:31:41 -0700\n                            \tFrom: Kevin Mandia <kevin.mandia@rocketmail.com>\n                                Subject: Internal Discussion on the Press\n                                Release\n                                \n                                Hello,\n                                Shall we schedule a time to meet next week?\n                                We need to finalize the press release.\n                                Details click here.\n                                \n                                Kevin Mandia\n\t\t\t\t\t\t\t\t</code>\n\t\t\t\t\t\t\t\t<p>\n\t\t\t\t\t\t\t\tAt first glance, the email appeared to be from Mandiant’s CEO, Kevin Mandia. However, further scrutiny shows that\n                            \tthe email was not sent from a Mandiant email account, but from \"kevin.mandia@rocketmail.com\". Rocketmail is a\n                            \tfree webmail service. The account \"kevin.mandia@rocketmail.com\" does not belong to Mr. Mandia. Rather, an APT1\n                            \tactor likely signed up for the account specifically for this spear phishing event. If anyone had clicked on the link that\n                            \tday (which no one did, thankfully), their computer would have downloaded a malicious ZIP file named \"Internal_\n                            \tDiscussion_Press_Release_In_Next_Week8.zip\". This file contained a malicious executable that installs a custom APT1\n                            \tbackdoor that we call WEBC2-TABLE.\n\t\t\t\t\t\t\t\t</P>\n\t\t\t\t\t\t\t\t<p>\n\t\t\t\t\t\t\t\tAlthough the files that APT1 actors attach or link to spear phishing emails are not always in ZIP format, this is the\n                            \tpredominant trend we have observed in the last several years.\n\t\t\t\t\t\t\t\t</P>\n\t\t\t\t\t\t\t</body>\n\t\t\t\t\t\t</html>\n\nINTENDED_EFFECT:The Initial Compromise represents the methods intruders\n\t\t\t\tuse to first penetrate a target organization’s network.",
            "id": "attack-pattern--3098c57b-d623-4c11-92f4-5905da66658b",
            "kill_chain_phases": [
                {
                    "kill_chain_name": "APT1 Attack Lifecycle Model",
                    "phase_name": "Initial Compromise"
                }
            ],
            "modified": "2015-05-15T09:00:00.000Z",
            "name": "The Initial Compromise",
            "object_marking_refs": [
                "marking-definition--e6759cc7-4b44-4cb4-a1d5-ca16671f451e"
            ],
            "spec_version": "2.1",
            "type": "attack-pattern"
        },
        {
            "created": "2015-05-15T09:00:00.000Z",
            "created_by_ref": "identity--a957579f-7388-4553-af4e-3aa044c52444",
            "description": "\n\nINTENDED_EFFECT:The Initial Compromise represents the methods intruders\n\t\t\t\tuse to first penetrate a target organization’s network.",
            "external_references": [
                {
                    "external_id": "CAPEC-163",
                    "source_name": "capec"
                }
            ],
            "id": "attack-pattern--64b8759f-2f66-4db6-8004-6061ce781a76",
            "kill_chain_phases": [
                {
                    "kill_chain_name": "APT1 Attack Lifecycle Model",
                    "phase_name": "Initial Compromise"
                }
            ],
            "modified": "2015-05-15T09:00:00.000Z",
            "name": "The Initial Compromise",
            "object_marking_refs": [
                "marking-definition--e6759cc7-4b44-4cb4-a1d5-ca16671f451e"
            ],
            "spec_version": "2.1",
            "type": "attack-pattern"
        },
        {
            "created": "2015-05-15T09:00:00.000Z",
            "created_by_ref": "identity--a957579f-7388-4553-af4e-3aa044c52444",
            "description": "<!DOCTYPE html>\n\t\t\t\t\t\t<html>\n\t\t\t\t\t\t\t<body>\\\n\t\t\t\t\t\t\t\t<p>\n\t\t\t\t\t\t\t\tAPT1 establishes a foothold once email recipients open a malicious file and a backdoor is subsequently installed. A\n                            \tbackdoor is software that allows an intruder to send commands to the system remotely. In almost every case, APT\n                            \tbackdoors initiate outbound connections to the intruder’s \"command and control\" (C2) server. APT intruders employ\n                            \tthis tactic because while network firewalls are generally adept at keeping malware outside the network from initiating\n                            \tcommunication with systems inside the network, they are less reliable at keeping malware that is already inside the\n                            \tnetwork from communicating to systems outside.\n\t\t\t\t\t\t\t\t</p>\n\t\t\t\t\t\t\t\t<p>\n\t\t\t\t\t\t\t\tWhile APT1 intruders occasionally use publicly available backdoors such as Poison Ivy and Gh0st RAT, the vast\n                            \tmajority of the time they use what appear to be their own custom backdoors. We have documented 42 families of\n                            \tbackdoors in <a href=\"http://intelreport.mandiant.com\">Appendix C: The Malware Arsenal\"</a> that APT1 uses that\n                            \twe believe are not publicly available. In addition we have provided 1,007 MD5 hashes associated with APT1 malware\n                            \tin <a href=\"http://intelreport.mandiant.com\">Appendix E</a>. We will describe APT1’s backdoors in two categories:\n                            \t\"Beachhead Backdoors\" and \"Standard Backdoors.\"\n\t\t\t\t\t\t\t\t</p>\n\t\t\t\t\t\t\t\t<h2>Beachhead Backdoors</h2>\n\t\t\t\t\t\t\t\t<p>\n\t\t\t\t\t\t\t\tBeachhead backdoors are typically minimally featured. They offer the attacker a toe-hold to perform simple tasks like retrieve files, gather\n\t\t\t\t\t\t\t\tbasic system information and trigger the execution of other more significant capabilities such as a standard backdoor.\n\t\t\t\t\t\t\t\t</p>\n\t\t\t\t\t\t\t\t<p>\n\t\t\t\t\t\t\t\tAPT1’s beachhead backdoors are usually what we call WEBC2 backdoors. WEBC2 backdoors are probably the most well-known\n\t\t\t\t\t\t\t\tkind of APT1 backdoor, and are the reason why some security companies refer to APT1 as the “Comment Crew.” A WEBC2 backdoor\n\t\t\t\t\t\t\t\tis designed to retrieve a webpage from a C2 server. It expects the webpage to contain special HTML tags; the backdoor will attempt\n\t\t\t\t\t\t\t\tto interpret the data between the tags as commands. Older versions of WEBC2 read data between HTML comments, though over\n\t\t\t\t\t\t\t\ttime WEBC2 variants have evolved to read data contained within other types of tags. From direct observation, we can confirm\n\t\t\t\t\t\t\t\tthat APT1 was using WEBC2 backdoors as early as July 2006. However, the first compile time35 we have for WEBC2-KT3 is 2004-01-23, suggesting that APT1\n\t\t\t\t\t\t\t\thas been crafting WEBC2 backdoors since early 2004. Based on the 400+ samples of WEBC2 variants that we have\n\t\t\t\t\t\t\t\taccumulated, it appears that APT1 has direct access to developers who have continually released new WEBC2 variants for over six years.\n\t\t\t\t\t\t\t\t</p>\n\t\t\t\t\t\t\t\t<p>\n\t\t\t\t\t\t\t\tFor example, these two build paths, which were discovered inside WEBC2-TABLE samples, help to illustrate how APT1\n\t\t\t\t\t\t\t\thas been steadily building new WEBC2 variants as part of a continuous development process:\n\t\t\t\t\t\t\t\t</p>\n\t\t\t\t\t\t\t\t<code>\n\t\t\t\t\t\t\t\t<h3>Sample A</h3>\n\t\t\t\t\t\t\t\t\tMD5: d7aa32b7465f55c368230bb52d52d885\n\t\t\t\t\t\t\t\t\tCompile date: 2012-02-23\n\t\t\t\t\t\t\t\t\t\\work\\code\\2008-7-8muma\\mywork\\winInet_winApplication2009-8-7\\mywork\\aaaaaaa2012-2-23\\Release\\aaaaaaa.pdb\n\t\t\t\t\t\t\t\t</code>\n\t\t\t\t\t\t\t\t<code>\n\t\t\t\t\t\t\t\t<h3>Sample B</h3>\n\t\t\t\t\t\t\t\t\tMD5: c1393e77773a48b1eea117a302138554\n \t\t\t\t\t\t\t\t\tCompile date: 2009-08-07\n\t\t\t\t\t\t\t\t\tD:\\work\\code\\2008-7-8muma\\mywork\\winInet_winApplication2009-8-7\\mywork\\aaaaaaa\\Release\\aaaaaaa.pdb\n\t\t\t\t\t\t\t\t</code>\n\t\t\t\t\t\t\t\t<p>\n\t\t\t\t\t\t\t\tA “build path” discloses the directory from which the programmer built and compiled his source code. These samples, compiled 2.5\n\t\t\t\t\t\t\t\tyears apart, were compiled within a folder named “work\\code\\...\\mywork”. The instances of “work” suggest that working on WEBC2 is\n\t\t\t\t\t\t\t\tsomeone’s day job and not a side project or hobby. Furthermore, the Sample A build string includes “2012-2-23” — which matches Sample\n\t\t\t\t\t\t\t\tA’s compile date. The Sample B build string lacks “2012-2-23” but includes “2009-8-7” — which also matches Sample B’s compile date.\n\t\t\t\t\t\t\t\tThis suggests that the code used to compile Sample A was modified from code that was used to compile Sample B 2.5 years previously. The\n\t\t\t\t\t\t\t\texistence of “2008-7-8” suggests that the code for both samples was modified from a version that existed in July 2008, a year before Sample\n\t\t\t\t\t\t\t\tB was created. This series of dates indicates that developing and modifying the WEBC2 backdoor is an iterative and long-term process.\n\t\t\t\t\t\t\t\t</p>\n\t\t\t\t\t\t\t\t<p>\n\t\t\t\t\t\t\t\tWEBC2 backdoors typically give APT1 attackers a short and rudimentary set of commands to issue to victim systems, including:\n\t\t\t\t\t\t\t\t\t\t»» Open an interactive command shell (usually Windows’ cmd.exe)\n\t\t\t\t\t\t\t\t\t\t»» Download and execute a file\n\t\t\t\t\t\t\t\t\t\t»» Sleep (i.e. remain inactive) for a specified amount of time\n\t\t\t\t\t\t\t\t</p>\n\t\t\t\t\t\t\t\t<p>\n\t\t\t\t\t\t\t\tWEBC2 backdoors are often packaged with spear phishing emails. Once installed, APT1 intruders have the option to tell victim systems\n\t\t\t\t\t\t\t\tto download and execute additional malicious software of their choice. WEBC2 backdoors work for their intended purpose, but they generally\n\t\t\t\t\t\t\t\thave fewer features than the “Standard Backdoors” described below.\n\t\t\t\t\t\t\t\t</p>\n\t\t\t\t\t\t\t\t<h2>Standard Backdoors</h2>\n\t\t\t\t\t\t\t\t<p>\n\t\t\t\t\t\t\t\tThe standard, non-WEBC2 APT1 backdoor typically communicates using the HTTP protocol (to blend in with legitimate web traffic) or a\n\t\t\t\t\t\t\t\tcustom protocol that the malware authors designed themselves. These backdoors give APT intruders a laundry list of ways to control victim\n\t\t\t\t\t\t\t\tsystems, including:\n\t\t\t\t\t\t\t\t\t\t»» Create/modify/delete/execute programs\n\t\t\t\t\t\t\t\t\t\t»» Upload/download files\n\t\t\t\t\t\t\t\t\t\t»» Create/delete directories\n\t\t\t\t\t\t\t\t\t\t»» List/start/stop processes\n\t\t\t\t\t\t\t\t\t\t»» Modify the system registry\n\t\t\t\t\t\t\t\t\t\t»» Take screenshots of the user’s desktop\n\t\t\t\t\t\t\t\t\t\t»» Capture keystrokes\n\t\t\t\t\t\t\t\t\t\t»» Capture mouse movement\n\t\t\t\t\t\t\t\t\t\t»» Start an interactive command shell\n\t\t\t\t\t\t\t\t\t\t»» Create a Remote desktop (i.e. graphical) interface\n\t\t\t\t\t\t\t\t\t\t»» Harvest passwords\n\t\t\t\t\t\t\t\t\t\t»» Enumerate users\n\t\t\t\t\t\t\t\t\t\t»» Enumerate other systems on the network\n\t\t\t\t\t\t\t\t\t\t»» Sleep (i.e. go inactive) for a specified amount of time\n\t\t\t\t\t\t\t\t\t\t»» Log off the current user\n\t\t\t\t\t\t\t\t\t\t»» Shut down the system\n\t\t\t\t\t\t\t\t</p>\n\t\t\t\t\t\t\t</body>\n\t\t\t\t\t\t</html>\n\nINTENDED_EFFECT:Establishing a foothold involves actions that ensure\n\t\t\t\tcontrol of the target network’s systems from outside the network.",
            "id": "attack-pattern--1e2c4237-d469-4144-9c0b-9e5c0c513c49",
            "kill_chain_phases": [
                {
                    "kill_chain_name": "APT1 Attack Lifecycle Model",
                    "phase_name": "Establish Foothold"
                }
            ],
            "modified": "2015-05-15T09:00:00.000Z",
            "name": "Establishing a Foothold",
            "object_marking_refs": [
                "marking-definition--e6759cc7-4b44-4cb4-a1d5-ca16671f451e"
            ],
            "spec_version": "2.1",
            "type": "attack-pattern"
        },
        {
            "created": "2015-05-15T09:00:00.000Z",
            "created_by_ref": "identity--a957579f-7388-4553-af4e-3aa044c52444",
            "description": "<!DOCTYPE html>\n\t\t\t\t\t\t<html>\n\t\t\t\t\t\t\t<body>\n\t\t\t\t\t\t\t\t<p>\n\t\t\t\t\t\t\t\tIn this and the next two stages, APT1 does not differ significantly from other APT intruders (or intruders,\n                            \tgenerally). APT1 predominantly uses publicly available tools to dump password hashes from victim systems in\n                            \torder to obtain legitimate user credentials.\n\t\t\t\t\t\t\t\t</P>\n\t\t\t\t\t\t\t</body>\n\t\t\t\t\t\t</html>\n\nINTENDED_EFFECT:Unauthorized Access: Escalating privileges involves acquiring items (most\n\t\t\t\toften usernames and passwords) that will allow access to more resources within\n\t\t\t\tthe network. ",
            "id": "attack-pattern--e13f3e6d-4f9c-4265-b1cf-f997a1bf7827",
            "kill_chain_phases": [
                {
                    "kill_chain_name": "APT1 Attack Lifecycle Model",
                    "phase_name": "Escalate Privileges"
                }
            ],
            "modified": "2015-05-15T09:00:00.000Z",
            "name": "Privilege Escalation",
            "object_marking_refs": [
                "marking-definition--e6759cc7-4b44-4cb4-a1d5-ca16671f451e"
            ],
            "spec_version": "2.1",
            "type": "attack-pattern"
        },
        {
            "created": "2015-05-15T09:00:00.000Z",
            "created_by_ref": "identity--a957579f-7388-4553-af4e-3aa044c52444",
            "description": "<!DOCTYPE html>\n\t\t\t\t\t\t<html><body>\n\t\t\t\t\t\t\t\t<p>This program extracts cached password hashes from a system's registry.</P>\n\t\t\t\t\t\t\t\t<p>Currently packaged with fgdump</P>\n\t\t\t\t\t\t</body></html>\n\nINTENDED_EFFECT:Unauthorized Access: Escalating privileges involves acquiring items (most\n\t\t\t\toften usernames and passwords) that will allow access to more resources within\n\t\t\t\tthe network. \n\nTITLE:\n\tPrivilege Escalation",
            "id": "tool--969a1c32-23cd-4eef-81d9-8925b3b23a0b",
            "kill_chain_phases": [
                {
                    "kill_chain_name": "APT1 Attack Lifecycle Model",
                    "phase_name": "Escalate Privileges"
                }
            ],
            "modified": "2015-05-15T09:00:00.000Z",
            "name": "cachedump",
            "object_marking_refs": [
                "marking-definition--e6759cc7-4b44-4cb4-a1d5-ca16671f451e"
            ],
            "spec_version": "2.1",
            "type": "tool"
        },
        {
            "created": "2015-05-15T09:00:00.000Z",
            "created_by_ref": "identity--a957579f-7388-4553-af4e-3aa044c52444",
            "description": "<!DOCTYPE html>\n\t\t\t\t\t\t<html><body>\n\t\t\t\t\t\t\t\t<p>Windows password hash dumper.</P>\n\t\t\t\t\t\t\t\t<p>http://www.foofus.net/fizzgig/fgdump/</P>\n\t\t\t\t\t\t</body></html>\n\nINTENDED_EFFECT:Unauthorized Access: Escalating privileges involves acquiring items (most\n\t\t\t\toften usernames and passwords) that will allow access to more resources within\n\t\t\t\tthe network. \n\nTITLE:\n\tPrivilege Escalation",
            "id": "tool--b00120c5-6374-4179-a668-93f146da503a",
            "kill_chain_phases": [
                {
                    "kill_chain_name": "APT1 Attack Lifecycle Model",
                    "phase_name": "Escalate Privileges"
                }
            ],
            "modified": "2015-05-15T09:00:00.000Z",
            "name": "fgdump",
            "object_marking_refs": [
                "marking-definition--e6759cc7-4b44-4cb4-a1d5-ca16671f451e"
            ],
            "spec_version": "2.1",
            "type": "tool"
        },
        {
            "created": "2015-05-15T09:00:00.000Z",
            "created_by_ref": "identity--a957579f-7388-4553-af4e-3aa044c52444",
            "description": "<!DOCTYPE html>\n\t\t\t\t\t\t<html><body>\n\t\t\t\t\t\t\t\t<p>Obtains password hashes from the Windows registry, inlcuding the SAM file, cached domain credentials, and LSA secrets.</P>\n\t\t\t\t\t\t\t\t<p>http://truesec.se</P>\n\t\t\t\t\t\t</body></html>\n\nINTENDED_EFFECT:Unauthorized Access: Escalating privileges involves acquiring items (most\n\t\t\t\toften usernames and passwords) that will allow access to more resources within\n\t\t\t\tthe network. \n\nTITLE:\n\tPrivilege Escalation",
            "id": "tool--c0b7425f-bdf7-498c-b2cf-fa94b9593dc0",
            "kill_chain_phases": [
                {
                    "kill_chain_name": "APT1 Attack Lifecycle Model",
                    "phase_name": "Escalate Privileges"
                }
            ],
            "modified": "2015-05-15T09:00:00.000Z",
            "name": "gsecdump",
            "object_marking_refs": [
                "marking-definition--e6759cc7-4b44-4cb4-a1d5-ca16671f451e"
            ],
            "spec_version": "2.1",
            "type": "tool"
        },
        {
            "created": "2015-05-15T09:00:00.000Z",
            "created_by_ref": "identity--a957579f-7388-4553-af4e-3aa044c52444",
            "description": "<!DOCTYPE html>\n\t\t\t\t\t\t<html><body>\n\t\t\t\t\t\t\t\t<p>Dump active logon session password hashes from the lsass process.</P>\n\t\t\t\t\t\t\t\t<p>http://truesec.se</P>\n\t\t\t\t\t\t</body></html>\n\nINTENDED_EFFECT:Unauthorized Access: Escalating privileges involves acquiring items (most\n\t\t\t\toften usernames and passwords) that will allow access to more resources within\n\t\t\t\tthe network. \n\nTITLE:\n\tPrivilege Escalation",
            "id": "tool--0d90f7cc-c14e-4fc7-9f2f-345d45745936",
            "kill_chain_phases": [
                {
                    "kill_chain_name": "APT1 Attack Lifecycle Model",
                    "phase_name": "Escalate Privileges"
                }
            ],
            "modified": "2015-05-15T09:00:00.000Z",
            "name": "lslsass",
            "object_marking_refs": [
                "marking-definition--e6759cc7-4b44-4cb4-a1d5-ca16671f451e"
            ],
            "spec_version": "2.1",
            "type": "tool"
        },
        {
            "created": "2015-05-15T09:00:00.000Z",
            "created_by_ref": "identity--a957579f-7388-4553-af4e-3aa044c52444",
            "description": "<!DOCTYPE html>\n\t\t\t\t\t\t<html><body>\n\t\t\t\t\t\t\t\t<p>A utility primarily used for dumping password hashes.</P>\n\t\t\t\t\t\t\t\t<p>http://blog.gentilkiwi.com/mimikatz</P>\n\t\t\t\t\t\t</body></html>\n\nINTENDED_EFFECT:Unauthorized Access: Escalating privileges involves acquiring items (most\n\t\t\t\toften usernames and passwords) that will allow access to more resources within\n\t\t\t\tthe network. \n\nTITLE:\n\tPrivilege Escalation",
            "id": "tool--9a9713f1-202e-4019-967c-d859490aef55",
            "kill_chain_phases": [
                {
                    "kill_chain_name": "APT1 Attack Lifecycle Model",
                    "phase_name": "Escalate Privileges"
                }
            ],
            "modified": "2015-05-15T09:00:00.000Z",
            "name": "mimikatz",
            "object_marking_refs": [
                "marking-definition--e6759cc7-4b44-4cb4-a1d5-ca16671f451e"
            ],
            "spec_version": "2.1",
            "type": "tool"
        },
        {
            "created": "2015-05-15T09:00:00.000Z",
            "created_by_ref": "identity--a957579f-7388-4553-af4e-3aa044c52444",
            "description": "<!DOCTYPE html>\n\t\t\t\t\t\t<html><body>\n\t\t\t\t\t\t\t\t<p>Allows an intruder to \"pass\" a password hash (without knowing the original password) to log in to systems.</P>\n\t\t\t\t\t\t\t\t<p>http://oss.coresecurity.com/projects/pshtoolkit.htm</P>\n\t\t\t\t\t\t</body></html>\n\nINTENDED_EFFECT:Unauthorized Access: Escalating privileges involves acquiring items (most\n\t\t\t\toften usernames and passwords) that will allow access to more resources within\n\t\t\t\tthe network. \n\nTITLE:\n\tPrivilege Escalation",
            "id": "tool--7b3b85e8-ccfa-4936-8ab4-75bd7425258e",
            "kill_chain_phases": [
                {
                    "kill_chain_name": "APT1 Attack Lifecycle Model",
                    "phase_name": "Escalate Privileges"
                }
            ],
            "modified": "2015-05-15T09:00:00.000Z",
            "name": "pass-the-hash toolkit",
            "object_marking_refs": [
                "marking-definition--e6759cc7-4b44-4cb4-a1d5-ca16671f451e"
            ],
            "spec_version": "2.1",
            "type": "tool"
        },
        {
            "created": "2015-05-15T09:00:00.000Z",
            "created_by_ref": "identity--a957579f-7388-4553-af4e-3aa044c52444",
            "description": "<!DOCTYPE html>\n\t\t\t\t\t\t<html><body>\n\t\t\t\t\t\t\t\t<p>Dumps password hashes from the Windows registry.</P>\n\t\t\t\t\t\t\t\t<p>http://www.tarasco.org/security/pwdump_7/</P>\n\t\t\t\t\t\t</body></html>\n\nINTENDED_EFFECT:Unauthorized Access: Escalating privileges involves acquiring items (most\n\t\t\t\toften usernames and passwords) that will allow access to more resources within\n\t\t\t\tthe network. \n\nTITLE:\n\tPrivilege Escalation",
            "id": "tool--be6eeee6-0c2a-4a6a-855b-32a7c13162cb",
            "kill_chain_phases": [
                {
                    "kill_chain_name": "APT1 Attack Lifecycle Model",
                    "phase_name": "Escalate Privileges"
                }
            ],
            "modified": "2015-05-15T09:00:00.000Z",
            "name": "pwdump7",
            "object_marking_refs": [
                "marking-definition--e6759cc7-4b44-4cb4-a1d5-ca16671f451e"
            ],
            "spec_version": "2.1",
            "type": "tool"
        },
        {
            "created": "2015-05-15T09:00:00.000Z",
            "created_by_ref": "identity--a957579f-7388-4553-af4e-3aa044c52444",
            "description": "<!DOCTYPE html>\n\t\t\t\t\t\t<html><body>\n\t\t\t\t\t\t\t\t<p>Dumps password hashes from the Windows Registry.</P>\n\t\t\t\t\t\t\t\t<p>The tool claims its origin as http://reedarvin.thearvins.com but the site is not offering this software as of the date of this report.</P>\n\t\t\t\t\t\t</body></html>\n\nINTENDED_EFFECT:Unauthorized Access: Escalating privileges involves acquiring items (most\n\t\t\t\toften usernames and passwords) that will allow access to more resources within\n\t\t\t\tthe network. \n\nTITLE:\n\tPrivilege Escalation",
            "id": "tool--5040a7ce-dd78-473a-8f94-be7848a7e298",
            "kill_chain_phases": [
                {
                    "kill_chain_name": "APT1 Attack Lifecycle Model",
                    "phase_name": "Escalate Privileges"
                }
            ],
            "modified": "2015-05-15T09:00:00.000Z",
            "name": "pwdumpX",
            "object_marking_refs": [
                "marking-definition--e6759cc7-4b44-4cb4-a1d5-ca16671f451e"
            ],
            "spec_version": "2.1",
            "type": "tool"
        },
        {
            "created": "2015-05-15T09:00:00.000Z",
            "created_by_ref": "identity--a957579f-7388-4553-af4e-3aa044c52444",
            "description": "<!DOCTYPE html>\n\t\t\t\t\t\t<html>\n\t\t\t\t\t\t\t<body>\n\t\t\t\t\t\t\t\t<p>\n\t\t\t\t\t\t\t\tLike most APT (and non-APT) intruders, APT1 primarily uses built-in operating system commands to explore a compromised system\n                            \tand its networked environment. Although they usually simply type these commands into a command shell, sometimes\n                            \tintruders may use batch scripts to speed up the process. Figure 18 below shows the contents of a batch script that\n\t\t\t\t\t\t\t\tAPT1 used on at least four victim networks.\n\t\t\t\t\t\t\t\t</P>\n\t\t\t\t\t\t\t\t<code>\n\t\t\t\t\t\t\t\t\t@echo off\n\t\t\t\t\t\t\t\t\tipconfig /all&gt;&gt;”C:\\WINNT\\Debug\\1.txt”\n\t\t\t\t\t\t\t\t\tnet start&gt;&gt;”C:\\WINNT\\Debug\\1.txt”\n\t\t\t\t\t\t\t\t\ttasklist /v&gt;&gt;”C:\\WINNT\\Debug\\1.txt”\n\t\t\t\t\t\t\t\t\tnet user &gt;&gt;”C:\\WINNT\\Debug\\1.txt”\n\t\t\t\t\t\t\t\t\tnet localgroup administrators&gt;&gt;”C:\\WINNT\\Debug\\1.txt”\n\t\t\t\t\t\t\t\t\tnetstat -ano&gt;&gt;”C:\\WINNT\\Debug\\1.txt”\n\t\t\t\t\t\t\t\t\tnet use&gt;&gt;”C:\\WINNT\\Debug\\1.txt”\n\t\t\t\t\t\t\t\t\tnet view&gt;&gt;”C:\\WINNT\\Debug\\1.txt”\n\t\t\t\t\t\t\t\t\tnet view /domain&gt;&gt;”C:\\WINNT\\Debug\\1.txt”\n\t\t\t\t\t\t\t\t\tnet group /domain&gt;&gt;”C:\\WINNT\\Debug\\1.txt”\n\t\t\t\t\t\t\t\t\tnet group “domain users” /domain&gt;&gt;”C:\\WINNT\\Debug\\1.txt”\n\t\t\t\t\t\t\t\t\tnet group “domain admins” /domain&gt;&gt;”C:\\WINNT\\Debug\\1.txt”\n\t\t\t\t\t\t\t\t\tnet group “domain controllers” /domain&gt;&gt;”C:\\WINNT\\Debug\\1.txt”\n\t\t\t\t\t\t\t\t\tnet group “exchange domain servers” /domain&gt;&gt;”C:\\WINNT\\Debug\\1.txt”\n\t\t\t\t\t\t\t\t\tnet group “exchange servers” /domain&gt;&gt;”C:\\WINNT\\Debug\\1.txt”\n\t\t\t\t\t\t\t\t\tnet group “domain computers” /domain&gt;&gt;”C:\\WINNT\\Debug\\1.txt”\n\t\t\t\t\t\t\t\t</code>\n\t\t\t\t\t\t\t\t<p>\n\t\t\t\t\t\t\t\tThis script performs the following functions and saves the results to a text file:\n\t\t\t\t\t\t\t\t\t»» Display the victim’s network configuration information\n\t\t\t\t\t\t\t\t\t»» List the services that have started on the victim system\n\t\t\t\t\t\t\t\t\t»» List currently running processes\n\t\t\t\t\t\t\t\t\t»» List accounts on the system\n\t\t\t\t\t\t\t\t\t»» List accounts with administrator privileges\n\t\t\t\t\t\t\t\t\t»» List current network connections\n\t\t\t\t\t\t\t\t\t»» List currently connected network shares\n\t\t\t\t\t\t\t\t\t»» List other systems on the network\n\t\t\t\t\t\t\t\t\t»» List network computers and accounts according to group (“domain controllers,” “domain users,” “domain admins,” etc.)\n\t\t\t\t\t\t\t\t</P>\n\t\t\t\t\t\t\t</body>\n\t\t\t\t\t\t</html>\n\nINTENDED_EFFECT:In the Internal Reconnaissance stage, the intruder\n\t\t\t\tcollects information about the victim environment.\n\nINTENDED_EFFECT:Unauthorized Access\n\nINTENDED_EFFECT:Theft - Credential Theft",
            "id": "attack-pattern--5728f45b-2eca-4942-a7f6-bc4267c1ab8d",
            "kill_chain_phases": [
                {
                    "kill_chain_name": "APT1 Attack Lifecycle Model",
                    "phase_name": "Internal Recon"
                }
            ],
            "modified": "2015-05-15T09:00:00.000Z",
            "name": "Internal Reconnaisance",
            "object_marking_refs": [
                "marking-definition--e6759cc7-4b44-4cb4-a1d5-ca16671f451e"
            ],
            "spec_version": "2.1",
            "type": "attack-pattern"
        },
        {
            "created": "2015-05-15T09:00:00.000Z",
            "created_by_ref": "identity--a957579f-7388-4553-af4e-3aa044c52444",
            "description": "<!DOCTYPE html>\n\t\t\t\t\t\t<html><body>\n\t\t\t\t\t\t\t<p>\n\t\t\t\t\t\t\tOnce an APT intruder has a foothold inside the network and a set of legitimate credentials, it is simple for the intruder\n                            to move around the network undetected.\n\t\t\t\t\t\t\t</P>\n\t\t\t\t\t\t\t<p>\n\t\t\t\t\t\t\tThey can connect to shared resources on other systems.\n\t\t\t\t\t\t\t</P>\n\t\t\t\t\t\t\t<p>\n\t\t\t\t\t\t\tThey can execute commands on other systems using the publicly available \"psexec\" tool from Microsoft\n                            Sysinternals or the built-in Windows Task Scheduler (\"at.exe\").\n\t\t\t\t\t\t\t</P>\n\t\t\t\t\t\t\t<p>\n\t\t\t\t\t\t\tThese actions are hard to detect because legitimate system administrators also use these techniques to perform\n                            actions around the network.\n\t\t\t\t\t\t\t</P>\n\t\t\t\t\t\t</body></html>\n\nINTENDED_EFFECT:Expand foothold and access through lateral movement\n\t\t\t\twithin the target environment.\n\nINTENDED_EFFECT:Unauthorized Access",
            "id": "attack-pattern--0bea2358-c244-4905-a664-a5cdce7bb767",
            "kill_chain_phases": [
                {
                    "kill_chain_name": "APT1 Attack Lifecycle Model",
                    "phase_name": "Move Laterally"
                }
            ],
            "modified": "2015-05-15T09:00:00.000Z",
            "name": "Lateral Movement",
            "object_marking_refs": [
                "marking-definition--e6759cc7-4b44-4cb4-a1d5-ca16671f451e"
            ],
            "spec_version": "2.1",
            "type": "attack-pattern"
        },
        {
            "created": "2015-05-15T09:00:00.000Z",
            "created_by_ref": "identity--a957579f-7388-4553-af4e-3aa044c52444",
            "description": "<!DOCTYPE html>\n\t\t\t\t\t\t<html><body>\n\t\t\t\t\t\t<p>\n\t\t\t\t\t\tThe APT does this (maintains presence) in three ways:\n\t\t\t\t\t\t</p>\n\t\t\t\t\t\t\t<ol>\n\t\t\t\t\t\t\t\t<li>Install new backdoors on multiple systems\n\t\t\t\t\t\t\t\t\t<p>\n\t\t\t\t\t\t\t\t\tThroughout their stay in the network (which could be years), APT1 usually installs new backdoors as they claim more\n                            \t\tsystems in the environment. Then, if one backdoor is discovered and deleted, they still have other backdoors they can\n                            \t\tuse. We usually detect multiple families of APT1 backdoors scattered around a victim network when APT1 has been\n                            \t\tpresent for more than a few weeks.\n\t\t\t\t\t\t\t\t\t</P>\n\t\t\t\t\t\t\t\t</li>Use legitimate VPN credentials\n\t\t\t\t\t\t\t\t<li>\n\t\t\t\t\t\t\t\t\t<p>\n\t\t\t\t\t\t\t\t\tAPT actors and hackers in general are always looking for valid credentials in order to impersonate a legitimate user.\n                            \t\tWe have observed APT1 using stolen usernames and passwords to log into victim networks’ VPNs when the VPNs are\n                            \t\tonly protected by single-factor authentication. From there they are able to access whatever the impersonated users are\n                            \t\tallowed to access within the network.\n\t\t\t\t\t\t\t\t\t</P>\n\t\t\t\t\t\t\t\t</li>\n\t\t\t\t\t\t\t\t<li>Log in to web portals\n\t\t\t\t\t\t\t\t\t<p>\n\t\t\t\t\t\t\t\t\tOnce armed with stolen credentials, APT1 intruders also attempt to log into web portals that the network offers. This\n                            \t\tincludes not only restricted websites, but also web-based email systems such as Outlook Web Access.\n\t\t\t\t\t\t\t\t\t</P>\n\t\t\t\t\t\t\t\t</li>\n\t\t\t\t\t\t\t</ol>\n\t\t\t\t\t\t</body></html>\n\nINTENDED_EFFECT:In this stage, the intruder takes actions to ensure\n\t\t\t\tcontinued, long-term control over key systems in the network environment from\n\t\t\t\toutside of the network. ",
            "id": "attack-pattern--7151c6d0-7e97-47ce-9290-087315ea3db7",
            "kill_chain_phases": [
                {
                    "kill_chain_name": "APT1 Attack Lifecycle Model",
                    "phase_name": "Maintain Presence"
                }
            ],
            "modified": "2015-05-15T09:00:00.000Z",
            "name": "Maintain Presence",
            "object_marking_refs": [
                "marking-definition--e6759cc7-4b44-4cb4-a1d5-ca16671f451e"
            ],
            "spec_version": "2.1",
            "type": "attack-pattern"
        },
        {
            "created": "2015-05-15T09:00:00.000Z",
            "created_by_ref": "identity--a957579f-7388-4553-af4e-3aa044c52444",
            "description": "<!DOCTYPE html>\n\t\t\t\t\t\t<html>\n\t\t\t\t\t\t\t<body>\n\t\t\t\t\t\t\t\t<p>\n\t\t\t\t\t\t\t\tSimilar to other APT groups we track, once APT1 finds files of interest they pack them into archive files before stealing\n                            \tthem. APT intruders most commonly use the RAR archiving utility for this task and ensure that the archives are\n                            \tpassword protected. Sometimes APT1 intruders use batch scripts to assist them in the process, as depicted in Figure\n                            \t19. (The instances of \"XXXXXXXX\" obfuscate the text that was in the actual batch script.)\n\t\t\t\t\t\t\t\t</P>\n\t\t\t\t\t\t\t\t<code>\n\t\t\t\t\t\t\t\t\t@echo off\n                            \t\tcd /d c:\\windows\\tasks\n                            \t\trar.log a XXXXXXXX.rar -v200m \"C:\\Documents and Settings\\Place\\My\n                            \t\tDocuments\\XXXXXXXX\" -hpsmy123!@#\n                            \t\tdel *.vbs\n                            \t\tdel %0\n\t\t\t\t\t\t\t\t</code>\n\t\t\t\t\t\t\t\t<p>\n\t\t\t\t\t\t\t\t After creating files compressed via RAR, the APT1 attackers will transfer files out of the network in ways that are\n                            \tconsistent with other APT groups, including using the File Transfer Protocol (FTP) or their existing backdoors. Many\n                            \ttimes their RAR files are so large that the attacker splits them into chunks before transferring them. Figure 19 above\n                            \tshows a RAR command with the option \"-v200m\", which means that the RAR file should be split up into 200MB\n                            \tportions.\n\t\t\t\t\t\t\t\t</P>\n\t\t\t\t\t\t\t\t<p>\n\t\t\t\t\t\t\t\tUnlike most other APT groups we track, APT1 uses two email-stealing utilities that we believe are unique to APT1. The\n                            \tfirst, GETMAIL, was designed specifically to extract email messages, attachments, and folders from within Microsoft\n                            \tOutlook archive (\"PST\") files.\n\t\t\t\t\t\t\t\t</P>\n\t\t\t\t\t\t\t\t<p>\n\t\t\t\t\t\t\t\tMicrosoft Outlook archives can be large, often storing years’ worth of emails. They may be too large to transfer out\n                            \tof a network quickly, and the intruder may not be concerned about stealing every email. The GETMAIL utility allows\n                            \tAPT1 intruders the flexibility to take only the emails between dates of their choice. In one case, we observed an APT1\n                            \tintruder return to a compromised system once a week for four weeks in a row to steal only the past week’s emails.\n\t\t\t\t\t\t\t\t</P>\n\t\t\t\t\t\t\t\t<p>\n\t\t\t\t\t\t\t\tWhereas GETMAIL steals email in Outlook archive files, the second utility, MAPIGET, was designed specifically to steal\n                            \temail that has not yet been archived and still resides on a Microsoft Exchange Server. In order to operate successfully,\n                            \tMAPIGET requires username/password combinations that the Exchange server will accept. MAPIGET extracts email\n                            \tfrom specified accounts into text files (for the email body) and separate attachments, if there are any.\n\t\t\t\t\t\t\t\t</P>\n\t\t\t\t\t\t\t</body>\n\t\t\t\t\t\t</html>\n\nINTENDED_EFFECT:Exfiltration information relevant to the mission.\n\nINTENDED_EFFECT:Theft - Theft of Proprietary Information\n\nINTENDED_EFFECT:Theft - Intellectual Property",
            "id": "attack-pattern--0781fe70-4c94-4300-8865-4b08b98611b4",
            "kill_chain_phases": [
                {
                    "kill_chain_name": "APT1 Attack Lifecycle Model",
                    "phase_name": "Complete Mission"
                }
            ],
            "modified": "2015-05-15T09:00:00.000Z",
            "name": "Completing the Mission",
            "object_marking_refs": [
                "marking-definition--e6759cc7-4b44-4cb4-a1d5-ca16671f451e"
            ],
            "spec_version": "2.1",
            "type": "attack-pattern"
        },
        {
            "created": "2015-05-15T09:00:00.000Z",
            "created_by_ref": "identity--a957579f-7388-4553-af4e-3aa044c52444",
            "description": "<!DOCTYPE html>\n\t\t\t\t\t\t<html><body>\n\t\t\t\t\t\t\t<p>GETMAIL was designed specifically to extract email messages, attachments, and folders from within Microsoft Outlook archive (\"PST\") files.</P>\n\t\t\t\t\t\t</body></html>\n\nINTENDED_EFFECT:Exfiltration information relevant to the mission.\n\nINTENDED_EFFECT:Theft - Theft of Proprietary Information\n\nINTENDED_EFFECT:Theft - Intellectual Property\n\nTITLE:\n\tCompleting the Mission",
            "id": "tool--ab643d63-8cde-4bcd-be97-96a04d1e486b",
            "kill_chain_phases": [
                {
                    "kill_chain_name": "APT1 Attack Lifecycle Model",
                    "phase_name": "Complete Mission"
                }
            ],
            "modified": "2015-05-15T09:00:00.000Z",
            "name": "GETMAIL",
            "object_marking_refs": [
                "marking-definition--e6759cc7-4b44-4cb4-a1d5-ca16671f451e"
            ],
            "spec_version": "2.1",
            "type": "tool"
        },
        {
            "created": "2015-05-15T09:00:00.000Z",
            "created_by_ref": "identity--a957579f-7388-4553-af4e-3aa044c52444",
            "description": "<!DOCTYPE html>\n\t\t\t\t\t\t<html><body>\n\t\t\t\t\t\t\t<p>MAPIGET was designed specifically to steal email that has not yet been archived and still resides on a Microsoft Exchange Server.</P>\n\t\t\t\t\t\t</body></html>>\n\t\t\t\t\t\n\nINTENDED_EFFECT:Exfiltration information relevant to the mission.\n\nINTENDED_EFFECT:Theft - Theft of Proprietary Information\n\nINTENDED_EFFECT:Theft - Intellectual Property\n\nTITLE:\n\tCompleting the Mission",
            "id": "tool--07b2ef94-815d-4013-a182-96f4925af2f5",
            "kill_chain_phases": [
                {
                    "kill_chain_name": "APT1 Attack Lifecycle Model",
                    "phase_name": "Complete Mission"
                }
            ],
            "modified": "2015-05-15T09:00:00.000Z",
            "name": "MAPIGET",
            "object_marking_refs": [
                "marking-definition--e6759cc7-4b44-4cb4-a1d5-ca16671f451e"
            ],
            "spec_version": "2.1",
            "type": "tool"
        },
        {
            "created": "2015-05-15T09:00:00.000Z",
            "created_by_ref": "identity--a957579f-7388-4553-af4e-3aa044c52444",
            "description": "Recruits From",
            "id": "relationship--392cd1a2-d293-4d31-9688-2c0abb20859e",
            "modified": "2015-05-15T09:00:00.000Z",
            "relationship_type": "related-to",
            "source_ref": "identity--afeecea4-8a97-4a41-985b-ee5f619ab7ea",
            "spec_version": "2.1",
            "target_ref": "identity--befb158b-5ce3-4494-b02d-ae0742971fe4",
            "type": "relationship"
        },
        {
            "created": "2015-05-15T09:00:00.000Z",
            "created_by_ref": "identity--a957579f-7388-4553-af4e-3aa044c52444",
            "description": "Recruits From",
            "id": "relationship--305a2914-af05-43b6-8df4-11f3164b66f3",
            "modified": "2015-05-15T09:00:00.000Z",
            "relationship_type": "related-to",
            "source_ref": "identity--afeecea4-8a97-4a41-985b-ee5f619ab7ea",
            "spec_version": "2.1",
            "target_ref": "identity--4ab5f821-ea58-4dc1-b441-9cf2a3accaa1",
            "type": "relationship"
        },
        {
            "created": "2015-05-15T09:00:00.000Z",
            "created_by_ref": "identity--a957579f-7388-4553-af4e-3aa044c52444",
            "id": "relationship--34c66946-aab4-45a6-b656-5e63e11c9fd9",
            "modified": "2015-05-15T09:00:00.000Z",
            "relationship_type": "attributed-to",
            "source_ref": "threat-actor--8dff0344-0c82-4079-8d04-6f3e4d9bd1df",
            "spec_version": "2.1",
            "target_ref": "identity--afeecea4-8a97-4a41-985b-ee5f619ab7ea",
            "type": "relationship"
        },
        {
            "created": "2015-05-15T09:00:00.000Z",
            "created_by_ref": "identity--a957579f-7388-4553-af4e-3aa044c52444",
            "id": "relationship--3bb9c48d-b488-421f-93be-e969f28e3c23",
            "modified": "2015-05-15T09:00:00.000Z",
            "relationship_type": "targets",
            "source_ref": "threat-actor--8dff0344-0c82-4079-8d04-6f3e4d9bd1df",
            "spec_version": "2.1",
            "target_ref": "identity--c63f31ac-871b-4846-aa25-de1926f4f3c8",
            "type": "relationship"
        },
        {
            "created": "2015-05-15T09:00:00.000Z",
            "created_by_ref": "identity--a957579f-7388-4553-af4e-3aa044c52444",
            "description": "Asserted Alias",
            "id": "relationship--8fd9ce38-d153-4c7f-8ffc-aaaf29375d33",
            "modified": "2015-05-15T09:00:00.000Z",
            "relationship_type": "related-to",
            "source_ref": "threat-actor--8dff0344-0c82-4079-8d04-6f3e4d9bd1df",
            "spec_version": "2.1",
            "target_ref": "threat-actor--94624865-2709-443f-9b4c-2891985fd69b",
            "type": "relationship"
        },
        {
            "created": "2015-05-15T09:00:00.000Z",
            "created_by_ref": "identity--a957579f-7388-4553-af4e-3aa044c52444",
            "description": "Asserted Alias",
            "id": "relationship--d9720c92-4df9-46e3-b1a5-eb6abeb999ae",
            "modified": "2015-05-15T09:00:00.000Z",
            "relationship_type": "related-to",
            "source_ref": "threat-actor--8dff0344-0c82-4079-8d04-6f3e4d9bd1df",
            "spec_version": "2.1",
            "target_ref": "threat-actor--f1ce5a9e-0fb7-465b-acb9-e7f75098eee9",
            "type": "relationship"
        },
        {
            "created": "2015-05-15T09:00:00.000Z",
            "created_by_ref": "identity--a957579f-7388-4553-af4e-3aa044c52444",
            "description": "Asserted Alias",
            "id": "relationship--77c63276-dad1-42fb-9ef5-3556e8abdeff",
            "modified": "2015-05-15T09:00:00.000Z",
            "relationship_type": "related-to",
            "source_ref": "threat-actor--8dff0344-0c82-4079-8d04-6f3e4d9bd1df",
            "spec_version": "2.1",
            "target_ref": "threat-actor--5abb4d96-e3f2-4a1a-b025-c5b63ec6eb0b",
            "type": "relationship"
        },
        {
            "created": "2015-05-15T09:00:00.000Z",
            "created_by_ref": "identity--a957579f-7388-4553-af4e-3aa044c52444",
            "description": "Asserted Alias",
            "id": "relationship--fb41283b-34a2-45a8-86af-4fe05e11db52",
            "modified": "2015-05-15T09:00:00.000Z",
            "relationship_type": "related-to",
            "source_ref": "threat-actor--8dff0344-0c82-4079-8d04-6f3e4d9bd1df",
            "spec_version": "2.1",
            "target_ref": "threat-actor--d9619c21-9d4f-414e-9471-36bb8fc42bbe",
            "type": "relationship"
        },
        {
            "created": "2015-05-15T09:00:00.000Z",
            "created_by_ref": "identity--a957579f-7388-4553-af4e-3aa044c52444",
            "description": "Member",
            "id": "relationship--24427ae8-62e9-45b4-b3f0-5665456a4ea1",
            "modified": "2015-05-15T09:00:00.000Z",
            "relationship_type": "related-to",
            "source_ref": "threat-actor--8dff0344-0c82-4079-8d04-6f3e4d9bd1df",
            "spec_version": "2.1",
            "target_ref": "threat-actor--6d179234-61fc-40c4-ae86-3d53308d8e65",
            "type": "relationship"
        },
        {
            "created": "2015-05-15T09:00:00.000Z",
            "created_by_ref": "identity--a957579f-7388-4553-af4e-3aa044c52444",
            "description": "Member",
            "id": "relationship--f56dbcfd-6193-4660-b0c8-91fc045eebb5",
            "modified": "2015-05-15T09:00:00.000Z",
            "relationship_type": "related-to",
            "source_ref": "threat-actor--8dff0344-0c82-4079-8d04-6f3e4d9bd1df",
            "spec_version": "2.1",
            "target_ref": "threat-actor--d84cf283-93be-4ca7-890d-76c63eff3636",
            "type": "relationship"
        },
        {
            "created": "2015-05-15T09:00:00.000Z",
            "created_by_ref": "identity--a957579f-7388-4553-af4e-3aa044c52444",
            "description": "Member",
            "id": "relationship--7868f44d-3af6-4397-a00f-6258a847c727",
            "modified": "2015-05-15T09:00:00.000Z",
            "relationship_type": "related-to",
            "source_ref": "threat-actor--8dff0344-0c82-4079-8d04-6f3e4d9bd1df",
            "spec_version": "2.1",
            "target_ref": "threat-actor--02e7c48f-0301-4c23-b3e4-02e5a0114c21",
            "type": "relationship"
        },
        {
            "created": "2015-05-15T09:00:00.000Z",
            "created_by_ref": "identity--a957579f-7388-4553-af4e-3aa044c52444",
            "description": "Infrastructure Provided By",
            "id": "relationship--c5302040-82fa-41ad-82ee-5fc8bb2fa655",
            "modified": "2015-05-15T09:00:00.000Z",
            "relationship_type": "related-to",
            "source_ref": "threat-actor--8dff0344-0c82-4079-8d04-6f3e4d9bd1df",
            "spec_version": "2.1",
            "target_ref": "threat-actor--76dd3859-31a6-43c5-9f3e-9c6ac745b61b",
            "type": "relationship"
        },
        {
            "created": "2015-05-15T09:00:00.000Z",
            "created_by_ref": "identity--a957579f-7388-4553-af4e-3aa044c52444",
            "id": "relationship--4b4a8b15-6569-451e-88fe-7da01080d08a",
            "modified": "2015-05-15T09:00:00.000Z",
            "relationship_type": "attributed-to",
            "source_ref": "threat-actor--6d179234-61fc-40c4-ae86-3d53308d8e65",
            "spec_version": "2.1",
            "target_ref": "identity--eb17878a-d8bc-4560-be05-662699ba7d26",
            "type": "relationship"
        },
        {
            "created": "2015-05-15T09:00:00.000Z",
            "created_by_ref": "identity--a957579f-7388-4553-af4e-3aa044c52444",
            "id": "relationship--ca2ada3b-48e3-4aff-9b2e-c3d3bf09ef23",
            "modified": "2015-05-15T09:00:00.000Z",
            "relationship_type": "consists-of",
            "source_ref": "infrastructure--7030c9b7-1682-4fda-af67-aeec06e04ee4",
            "spec_version": "2.1",
            "target_ref": "url--64cbbdc1-a7b3-5a54-ac07-97bfb44bb009",
            "type": "relationship"
        },
        {
            "created": "2015-05-15T09:00:00.000Z",
            "created_by_ref": "identity--a957579f-7388-4553-af4e-3aa044c52444",
            "id": "relationship--dbd41873-e223-42d3-aeb0-6d4cf45ee828",
            "modified": "2015-05-15T09:00:00.000Z",
            "relationship_type": "uses",
            "source_ref": "threat-actor--6d179234-61fc-40c4-ae86-3d53308d8e65",
            "spec_version": "2.1",
            "target_ref": "infrastructure--7030c9b7-1682-4fda-af67-aeec06e04ee4",
            "type": "relationship"
        },
        {
            "created": "2015-05-15T09:00:00.000Z",
            "created_by_ref": "identity--a957579f-7388-4553-af4e-3aa044c52444",
            "description": "Authored",
            "id": "relationship--7df0b079-c19e-4783-a0ce-c041b2f3e957",
            "modified": "2015-05-15T09:00:00.000Z",
            "relationship_type": "uses",
            "source_ref": "threat-actor--6d179234-61fc-40c4-ae86-3d53308d8e65",
            "spec_version": "2.1",
            "target_ref": "malware--0e49aefd-e4a0-4bd1-bbc1-52768ced639b",
            "type": "relationship"
        },
        {
            "created": "2015-05-15T09:00:00.000Z",
            "created_by_ref": "identity--a957579f-7388-4553-af4e-3aa044c52444",
            "id": "relationship--ad76639f-3943-4a0e-9d4c-562c39ea2edd",
            "modified": "2015-05-15T09:00:00.000Z",
            "relationship_type": "attributed-to",
            "source_ref": "threat-actor--d84cf283-93be-4ca7-890d-76c63eff3636",
            "spec_version": "2.1",
            "target_ref": "identity--e6817d21-1c87-4cb8-bc77-623c1ae08eaf",
            "type": "relationship"
        },
        {
            "created": "2015-05-15T09:00:00.000Z",
            "created_by_ref": "identity--a957579f-7388-4553-af4e-3aa044c52444",
            "id": "relationship--ca865d56-c3da-4b6e-9af8-6a014fd807d1",
            "modified": "2015-05-15T09:00:00.000Z",
            "relationship_type": "attributed-to",
            "source_ref": "threat-actor--02e7c48f-0301-4c23-b3e4-02e5a0114c21",
            "spec_version": "2.1",
            "target_ref": "identity--af5b7fd0-7807-4c6b-8027-803e8f52e910",
            "type": "relationship"
        },
        {
            "created": "2015-05-15T09:00:00.000Z",
            "created_by_ref": "identity--a957579f-7388-4553-af4e-3aa044c52444",
            "description": "Authored/Contributed_To",
            "id": "relationship--7d8cd1c4-4e80-40e8-aa2d-e2c6b4a6f282",
            "modified": "2015-05-15T09:00:00.000Z",
            "relationship_type": "uses",
            "source_ref": "threat-actor--02e7c48f-0301-4c23-b3e4-02e5a0114c21",
            "spec_version": "2.1",
            "target_ref": "malware--7ab7a856-5087-458b-a0c6-813ebbe0aef5",
            "type": "relationship"
        },
        {
            "created": "2015-05-15T09:00:00.000Z",
            "created_by_ref": "identity--a957579f-7388-4553-af4e-3aa044c52444",
            "description": "Authored/Contributed_To",
            "id": "relationship--7ed71bfa-0bf1-49f3-85d7-bbdb54b1df62",
            "modified": "2015-05-15T09:00:00.000Z",
            "relationship_type": "uses",
            "source_ref": "threat-actor--02e7c48f-0301-4c23-b3e4-02e5a0114c21",
            "spec_version": "2.1",
            "target_ref": "malware--1c71a9e2-5a33-4a6c-b3f2-961820a1234b",
            "type": "relationship"
        },
        {
            "created": "2015-05-15T09:00:00.000Z",
            "created_by_ref": "identity--a957579f-7388-4553-af4e-3aa044c52444",
            "id": "relationship--f6a1fd38-5bfc-4da5-9c06-45712ace3f39",
            "modified": "2015-05-15T09:00:00.000Z",
            "relationship_type": "attributed-to",
            "source_ref": "threat-actor--f1ce5a9e-0fb7-465b-acb9-e7f75098eee9",
            "spec_version": "2.1",
            "target_ref": "identity--dec984a9-5bfe-4b56-96c1-62c66165309c",
            "type": "relationship"
        },
        {
            "created": "2015-05-15T09:00:00.000Z",
            "created_by_ref": "identity--a957579f-7388-4553-af4e-3aa044c52444",
            "id": "relationship--82aafc95-5f74-4293-b948-fcb3c5a35740",
            "modified": "2015-05-15T09:00:00.000Z",
            "relationship_type": "attributed-to",
            "source_ref": "threat-actor--5abb4d96-e3f2-4a1a-b025-c5b63ec6eb0b",
            "spec_version": "2.1",
            "target_ref": "identity--fde977ca-f65c-4bf2-8072-d9516520de2d",
            "type": "relationship"
        },
        {
            "created": "2015-05-15T09:00:00.000Z",
            "created_by_ref": "identity--a957579f-7388-4553-af4e-3aa044c52444",
            "id": "relationship--93e43b5b-b2bf-4a02-90e5-97fa4147ca01",
            "modified": "2015-05-15T09:00:00.000Z",
            "relationship_type": "attributed-to",
            "source_ref": "threat-actor--d9619c21-9d4f-414e-9471-36bb8fc42bbe",
            "spec_version": "2.1",
            "target_ref": "identity--7b27e64e-23f1-4e31-9bce-402bbe3eea4f",
            "type": "relationship"
        },
        {
            "created": "2015-05-15T09:00:00.000Z",
            "created_by_ref": "identity--a957579f-7388-4553-af4e-3aa044c52444",
            "id": "relationship--6253a3fd-efac-4ba7-8401-93d7bb0b72f6",
            "modified": "2015-05-15T09:00:00.000Z",
            "relationship_type": "attributed-to",
            "source_ref": "threat-actor--94624865-2709-443f-9b4c-2891985fd69b",
            "spec_version": "2.1",
            "target_ref": "identity--b9ffa0c7-763b-4a11-bb7d-70cb4519daba",
            "type": "relationship"
        },
        {
            "created": "2015-05-15T09:00:00.000Z",
            "created_by_ref": "identity--a957579f-7388-4553-af4e-3aa044c52444",
            "description": "Component_Of",
            "id": "relationship--614f1135-fbd7-490a-be0b-039842a40c2b",
            "modified": "2015-05-15T09:00:00.000Z",
            "relationship_type": "related-to",
            "source_ref": "threat-actor--94624865-2709-443f-9b4c-2891985fd69b",
            "spec_version": "2.1",
            "target_ref": "threat-actor--b5d1d28c-d824-49c0-80b6-9179202e297b",
            "type": "relationship"
        },
        {
            "created": "2015-05-15T09:00:00.000Z",
            "created_by_ref": "identity--a957579f-7388-4553-af4e-3aa044c52444",
            "id": "relationship--f49d3215-fb7d-445d-a681-577d4457bcd4",
            "modified": "2015-05-15T09:00:00.000Z",
            "relationship_type": "attributed-to",
            "source_ref": "threat-actor--b5d1d28c-d824-49c0-80b6-9179202e297b",
            "spec_version": "2.1",
            "target_ref": "identity--9cd9425e-0a56-44a8-92b5-33b7f7d1ce63",
            "type": "relationship"
        },
        {
            "created": "2015-05-15T09:00:00.000Z",
            "created_by_ref": "identity--a957579f-7388-4553-af4e-3aa044c52444",
            "description": "Component_Of",
            "id": "relationship--6f40401a-df49-47f5-895c-548ec2707601",
            "modified": "2015-05-15T09:00:00.000Z",
            "relationship_type": "related-to",
            "source_ref": "threat-actor--b5d1d28c-d824-49c0-80b6-9179202e297b",
            "spec_version": "2.1",
            "target_ref": "threat-actor--5ac0fd8e-5804-4849-a170-4ec0d15a5e8b",
            "type": "relationship"
        },
        {
            "created": "2015-05-15T09:00:00.000Z",
            "created_by_ref": "identity--a957579f-7388-4553-af4e-3aa044c52444",
            "id": "relationship--efc83869-3b4f-4a82-a46d-35bc2687f49f",
            "modified": "2015-05-15T09:00:00.000Z",
            "relationship_type": "attributed-to",
            "source_ref": "threat-actor--5ac0fd8e-5804-4849-a170-4ec0d15a5e8b",
            "spec_version": "2.1",
            "target_ref": "identity--6621b47b-22b2-40d9-aa90-99ea0b7e6cc8",
            "type": "relationship"
        },
        {
            "created": "2015-05-15T09:00:00.000Z",
            "created_by_ref": "identity--a957579f-7388-4553-af4e-3aa044c52444",
            "description": "Component_Of",
            "id": "relationship--78b176c9-fc51-4741-bf6a-bc475afc0cd6",
            "modified": "2015-05-15T09:00:00.000Z",
            "relationship_type": "related-to",
            "source_ref": "threat-actor--5ac0fd8e-5804-4849-a170-4ec0d15a5e8b",
            "spec_version": "2.1",
            "target_ref": "threat-actor--d5b62b58-df7c-46b1-a435-4d01945fe21d",
            "type": "relationship"
        },
        {
            "created": "2015-05-15T09:00:00.000Z",
            "created_by_ref": "identity--a957579f-7388-4553-af4e-3aa044c52444",
            "id": "relationship--f029a12b-7eac-4c9f-a53e-942c02a3adc6",
            "modified": "2015-05-15T09:00:00.000Z",
            "relationship_type": "attributed-to",
            "source_ref": "threat-actor--d5b62b58-df7c-46b1-a435-4d01945fe21d",
            "spec_version": "2.1",
            "target_ref": "identity--4d289304-5039-43e8-aab7-344cba0c4d63",
            "type": "relationship"
        },
        {
            "created": "2015-05-15T09:00:00.000Z",
            "created_by_ref": "identity--a957579f-7388-4553-af4e-3aa044c52444",
            "id": "relationship--6df274df-3a68-472b-9885-b126848db9bc",
            "modified": "2015-05-15T09:00:00.000Z",
            "relationship_type": "attributed-to",
            "source_ref": "threat-actor--76dd3859-31a6-43c5-9f3e-9c6ac745b61b",
            "spec_version": "2.1",
            "target_ref": "identity--18fc9cbb-642e-45c8-a534-3b77819c64fa",
            "type": "relationship"
        },
        {
            "created": "2015-05-15T09:00:00.000Z",
            "created_by_ref": "identity--a957579f-7388-4553-af4e-3aa044c52444",
            "id": "relationship--e1b82b80-a6c6-4a19-b49f-fc902776c22d",
            "modified": "2015-05-15T09:00:00.000Z",
            "relationship_type": "related-to",
            "source_ref": "identity--c63f31ac-871b-4846-aa25-de1926f4f3c8",
            "spec_version": "2.1",
            "target_ref": "malware--0f01c5a3-f516-4450-9381-4dd9f2279411",
            "type": "relationship"
        },
        {
            "created": "2015-05-15T09:00:00.000Z",
            "created_by_ref": "identity--a957579f-7388-4553-af4e-3aa044c52444",
            "id": "relationship--ae903e80-183b-4d89-91fd-567bbd76e4b0",
            "modified": "2015-05-15T09:00:00.000Z",
            "relationship_type": "related-to",
            "source_ref": "identity--c63f31ac-871b-4846-aa25-de1926f4f3c8",
            "spec_version": "2.1",
            "target_ref": "malware--33159b98-3264-4e10-a968-d67975b6272f",
            "type": "relationship"
        },
        {
            "created": "2015-05-15T09:00:00.000Z",
            "created_by_ref": "identity--a957579f-7388-4553-af4e-3aa044c52444",
            "id": "relationship--8a49890a-2740-4472-b5a4-4e57ef5ea88c",
            "modified": "2015-05-15T09:00:00.000Z",
            "relationship_type": "related-to",
            "source_ref": "identity--c63f31ac-871b-4846-aa25-de1926f4f3c8",
            "spec_version": "2.1",
            "target_ref": "infrastructure--a35bc05a-247d-49a9-b954-c5c7344c55cc",
            "type": "relationship"
        },
        {
            "created": "2015-05-15T09:00:00.000Z",
            "created_by_ref": "identity--a957579f-7388-4553-af4e-3aa044c52444",
            "id": "relationship--6e70d4d0-9c23-4878-bd00-59e868db9abd",
            "modified": "2015-05-15T09:00:00.000Z",
            "relationship_type": "related-to",
            "source_ref": "identity--c63f31ac-871b-4846-aa25-de1926f4f3c8",
            "spec_version": "2.1",
            "target_ref": "infrastructure--36fa6965-c7b9-4ca4-bc3c-6f9c40bc29c4",
            "type": "relationship"
        },
        {
            "created": "2015-05-15T09:00:00.000Z",
            "created_by_ref": "identity--a957579f-7388-4553-af4e-3aa044c52444",
            "id": "relationship--0ad34a30-a62e-4c4a-b6a3-41e739f77e8e",
            "modified": "2015-05-15T09:00:00.000Z",
            "relationship_type": "related-to",
            "source_ref": "identity--c63f31ac-871b-4846-aa25-de1926f4f3c8",
            "spec_version": "2.1",
            "target_ref": "infrastructure--1d04a399-dd12-49f8-aac9-fa781eb4beef",
            "type": "relationship"
        },
        {
            "created": "2015-05-15T09:00:00.000Z",
            "created_by_ref": "identity--a957579f-7388-4553-af4e-3aa044c52444",
            "id": "relationship--72bf0b34-0d37-4ca1-bff6-d8124e132f5d",
            "modified": "2015-05-15T09:00:00.000Z",
            "relationship_type": "related-to",
            "source_ref": "identity--c63f31ac-871b-4846-aa25-de1926f4f3c8",
            "spec_version": "2.1",
            "target_ref": "infrastructure--5c446bed-3bf6-4344-a4d2-5560d550fc82",
            "type": "relationship"
        },
        {
            "created": "2015-05-15T09:00:00.000Z",
            "created_by_ref": "identity--a957579f-7388-4553-af4e-3aa044c52444",
            "id": "relationship--f7f357b1-f359-450b-a63d-82630782fd14",
            "modified": "2015-05-15T09:00:00.000Z",
            "relationship_type": "related-to",
            "source_ref": "identity--c63f31ac-871b-4846-aa25-de1926f4f3c8",
            "spec_version": "2.1",
            "target_ref": "infrastructure--3756130b-9a5f-47d4-8ed4-4350c9921696",
            "type": "relationship"
        },
        {
            "created": "2015-05-15T09:00:00.000Z",
            "created_by_ref": "identity--a957579f-7388-4553-af4e-3aa044c52444",
            "id": "relationship--bb0864f7-8153-4f98-baec-3ec84696302d",
            "modified": "2015-05-15T09:00:00.000Z",
            "relationship_type": "related-to",
            "source_ref": "identity--c63f31ac-871b-4846-aa25-de1926f4f3c8",
            "spec_version": "2.1",
            "target_ref": "attack-pattern--3098c57b-d623-4c11-92f4-5905da66658b",
            "type": "relationship"
        },
        {
            "created": "2015-05-15T09:00:00.000Z",
            "created_by_ref": "identity--a957579f-7388-4553-af4e-3aa044c52444",
            "id": "relationship--a1563483-cd4e-411e-b73e-e8c2ddd3af9d",
            "modified": "2015-05-15T09:00:00.000Z",
            "relationship_type": "related-to",
            "source_ref": "identity--c63f31ac-871b-4846-aa25-de1926f4f3c8",
            "spec_version": "2.1",
            "target_ref": "attack-pattern--1e2c4237-d469-4144-9c0b-9e5c0c513c49",
            "type": "relationship"
        },
        {
            "created": "2015-05-15T09:00:00.000Z",
            "created_by_ref": "identity--a957579f-7388-4553-af4e-3aa044c52444",
            "id": "relationship--ffb403d7-860f-46bd-8dd4-032db65c6721",
            "modified": "2015-05-15T09:00:00.000Z",
            "relationship_type": "related-to",
            "source_ref": "identity--c63f31ac-871b-4846-aa25-de1926f4f3c8",
            "spec_version": "2.1",
            "target_ref": "attack-pattern--e13f3e6d-4f9c-4265-b1cf-f997a1bf7827",
            "type": "relationship"
        },
        {
            "created": "2015-05-15T09:00:00.000Z",
            "created_by_ref": "identity--a957579f-7388-4553-af4e-3aa044c52444",
            "id": "relationship--dae794a5-515f-405e-9049-bdf4c936cade",
            "modified": "2015-05-15T09:00:00.000Z",
            "relationship_type": "related-to",
            "source_ref": "identity--c63f31ac-871b-4846-aa25-de1926f4f3c8",
            "spec_version": "2.1",
            "target_ref": "attack-pattern--5728f45b-2eca-4942-a7f6-bc4267c1ab8d",
            "type": "relationship"
        },
        {
            "created": "2015-05-15T09:00:00.000Z",
            "created_by_ref": "identity--a957579f-7388-4553-af4e-3aa044c52444",
            "id": "relationship--6ab7eec3-daf6-44a6-9acb-ae1ce9553d32",
            "modified": "2015-05-15T09:00:00.000Z",
            "relationship_type": "related-to",
            "source_ref": "identity--c63f31ac-871b-4846-aa25-de1926f4f3c8",
            "spec_version": "2.1",
            "target_ref": "attack-pattern--0bea2358-c244-4905-a664-a5cdce7bb767",
            "type": "relationship"
        },
        {
            "created": "2015-05-15T09:00:00.000Z",
            "created_by_ref": "identity--a957579f-7388-4553-af4e-3aa044c52444",
            "id": "relationship--be169063-abdc-4ee9-8dcd-94647445f947",
            "modified": "2015-05-15T09:00:00.000Z",
            "relationship_type": "related-to",
            "source_ref": "identity--c63f31ac-871b-4846-aa25-de1926f4f3c8",
            "spec_version": "2.1",
            "target_ref": "attack-pattern--7151c6d0-7e97-47ce-9290-087315ea3db7",
            "type": "relationship"
        },
        {
            "created": "2015-05-15T09:00:00.000Z",
            "created_by_ref": "identity--a957579f-7388-4553-af4e-3aa044c52444",
            "id": "relationship--499b7c44-2727-4cd1-9407-ed9db5782e48",
            "modified": "2015-05-15T09:00:00.000Z",
            "relationship_type": "related-to",
            "source_ref": "identity--c63f31ac-871b-4846-aa25-de1926f4f3c8",
            "spec_version": "2.1",
            "target_ref": "attack-pattern--0781fe70-4c94-4300-8865-4b08b98611b4",
            "type": "relationship"
        },
        {
            "created": "2015-05-15T09:00:00.000Z",
            "created_by_ref": "identity--a957579f-7388-4553-af4e-3aa044c52444",
            "id": "relationship--aae9f35d-3290-4b4e-92e1-0c02110f5234",
            "modified": "2015-05-15T09:00:00.000Z",
            "relationship_type": "consists-of",
            "source_ref": "infrastructure--685a59a7-7fe1-4a6d-a43d-4b2e8eca4d9a",
            "spec_version": "2.1",
            "target_ref": "ipv4-addr--be79effb-961e-59e3-9e3a-53e6e2afa679",
            "type": "relationship"
        },
        {
            "created": "2015-05-15T09:00:00.000Z",
            "created_by_ref": "identity--a957579f-7388-4553-af4e-3aa044c52444",
            "id": "relationship--7bd7d976-76a5-44e1-b584-e1ab1620f2c0",
            "modified": "2015-05-15T09:00:00.000Z",
            "relationship_type": "consists-of",
            "source_ref": "infrastructure--685a59a7-7fe1-4a6d-a43d-4b2e8eca4d9a",
            "spec_version": "2.1",
            "target_ref": "observed-data--232deffc-063f-4e83-9027-1b930af4a09f",
            "type": "relationship"
        },
        {
            "created": "2015-05-15T09:00:00.000Z",
            "created_by_ref": "identity--a957579f-7388-4553-af4e-3aa044c52444",
            "id": "relationship--45ad2b11-b8cf-4026-9a03-cab3bbe95b9a",
            "modified": "2015-05-15T09:00:00.000Z",
            "relationship_type": "consists-of",
            "source_ref": "infrastructure--685a59a7-7fe1-4a6d-a43d-4b2e8eca4d9a",
            "spec_version": "2.1",
            "target_ref": "observed-data--da1d061b-2bc9-467a-b16f-8d14f468e1f0",
            "type": "relationship"
        },
        {
            "created": "2015-05-15T09:00:00.000Z",
            "created_by_ref": "identity--a957579f-7388-4553-af4e-3aa044c52444",
            "id": "relationship--e27de86c-6d7c-4dc8-a71f-87b143b1695d",
            "modified": "2015-05-15T09:00:00.000Z",
            "relationship_type": "consists-of",
            "source_ref": "infrastructure--685a59a7-7fe1-4a6d-a43d-4b2e8eca4d9a",
            "spec_version": "2.1",
            "target_ref": "observed-data--2173d108-5714-42fd-8213-4f3790259fda",
            "type": "relationship"
        },
        {
            "created": "2015-05-15T09:00:00.000Z",
            "created_by_ref": "identity--a957579f-7388-4553-af4e-3aa044c52444",
            "id": "relationship--82aa46fc-c01a-49a6-ac5a-99215c2153d9",
            "modified": "2015-05-15T09:00:00.000Z",
            "relationship_type": "consists-of",
            "source_ref": "infrastructure--685a59a7-7fe1-4a6d-a43d-4b2e8eca4d9a",
            "spec_version": "2.1",
            "target_ref": "observed-data--8ce03314-dfea-4498-ac9b-136e41ab00e4",
            "type": "relationship"
        },
        {
            "created": "2015-05-15T09:00:00.000Z",
            "created_by_ref": "identity--a957579f-7388-4553-af4e-3aa044c52444",
            "id": "relationship--dbae45a8-7866-4440-ba30-b5e13ad8733a",
            "modified": "2015-05-15T09:00:00.000Z",
            "relationship_type": "consists-of",
            "source_ref": "infrastructure--a35bc05a-247d-49a9-b954-c5c7344c55cc",
            "spec_version": "2.1",
            "target_ref": "ipv4-addr--91429888-5909-5e65-a807-3de3c1bbef27",
            "type": "relationship"
        },
        {
            "created": "2015-05-15T09:00:00.000Z",
            "created_by_ref": "identity--a957579f-7388-4553-af4e-3aa044c52444",
            "id": "relationship--5b05b53d-cc30-45ba-871f-300633e07ce5",
            "modified": "2015-05-15T09:00:00.000Z",
            "relationship_type": "consists-of",
            "source_ref": "infrastructure--a35bc05a-247d-49a9-b954-c5c7344c55cc",
            "spec_version": "2.1",
            "target_ref": "ipv4-addr--36b8df85-6124-540a-9032-54a584d7fdc0",
            "type": "relationship"
        },
        {
            "created": "2015-05-15T09:00:00.000Z",
            "created_by_ref": "identity--a957579f-7388-4553-af4e-3aa044c52444",
            "id": "relationship--fc1513d1-b630-4dd2-b695-25d122276285",
            "modified": "2015-05-15T09:00:00.000Z",
            "relationship_type": "consists-of",
            "source_ref": "infrastructure--a35bc05a-247d-49a9-b954-c5c7344c55cc",
            "spec_version": "2.1",
            "target_ref": "ipv4-addr--426edab8-3b47-587a-9bc6-db14f1a780fc",
            "type": "relationship"
        },
        {
            "created": "2015-05-15T09:00:00.000Z",
            "created_by_ref": "identity--a957579f-7388-4553-af4e-3aa044c52444",
            "id": "relationship--86dc9553-6db0-4427-91ec-231e81bcd53e",
            "modified": "2015-05-15T09:00:00.000Z",
            "relationship_type": "consists-of",
            "source_ref": "infrastructure--a35bc05a-247d-49a9-b954-c5c7344c55cc",
            "spec_version": "2.1",
            "target_ref": "ipv4-addr--e86d7422-275e-574e-9b8e-ffe323b3c364",
            "type": "relationship"
        },
        {
            "created": "2015-05-15T09:00:00.000Z",
            "created_by_ref": "identity--a957579f-7388-4553-af4e-3aa044c52444",
            "id": "relationship--bf5373c4-c1fe-41aa-b431-7bbee78d5f5c",
            "modified": "2015-05-15T09:00:00.000Z",
            "relationship_type": "consists-of",
            "source_ref": "infrastructure--a35bc05a-247d-49a9-b954-c5c7344c55cc",
            "spec_version": "2.1",
            "target_ref": "ipv4-addr--bec0cad3-ca5b-50b0-8970-754eee9cff67",
            "type": "relationship"
        },
        {
            "created": "2015-05-15T09:00:00.000Z",
            "created_by_ref": "identity--a957579f-7388-4553-af4e-3aa044c52444",
            "id": "relationship--4d21e654-a14e-4205-937d-1e89018ed18a",
            "modified": "2015-05-15T09:00:00.000Z",
            "relationship_type": "consists-of",
            "source_ref": "infrastructure--a35bc05a-247d-49a9-b954-c5c7344c55cc",
            "spec_version": "2.1",
            "target_ref": "ipv4-addr--ad21fab7-dc46-5893-be81-7151500fd527",
            "type": "relationship"
        },
        {
            "created": "2015-05-15T09:00:00.000Z",
            "created_by_ref": "identity--a957579f-7388-4553-af4e-3aa044c52444",
            "description": "Leverages",
            "id": "relationship--63c99226-7ec8-49ee-9d25-c0128ff62025",
            "modified": "2015-05-15T09:00:00.000Z",
            "relationship_type": "related-to",
            "source_ref": "infrastructure--1d04a399-dd12-49f8-aac9-fa781eb4beef",
            "spec_version": "2.1",
            "target_ref": "infrastructure--a6fa7315-04ff-4234-ad22-6c210ffe0f2b",
            "type": "relationship"
        },
        {
            "created": "2015-05-15T09:00:00.000Z",
            "created_by_ref": "identity--a957579f-7388-4553-af4e-3aa044c52444",
            "description": "Leverages",
            "id": "relationship--122b5619-48d9-4704-b88b-06955d8a99ef",
            "modified": "2015-05-15T09:00:00.000Z",
            "relationship_type": "related-to",
            "source_ref": "infrastructure--1d04a399-dd12-49f8-aac9-fa781eb4beef",
            "spec_version": "2.1",
            "target_ref": "infrastructure--5c446bed-3bf6-4344-a4d2-5560d550fc82",
            "type": "relationship"
        },
        {
            "created": "2015-05-15T09:00:00.000Z",
            "created_by_ref": "identity--a957579f-7388-4553-af4e-3aa044c52444",
            "description": "Leverages",
            "id": "relationship--41505838-f213-4882-8337-039e2e65c1e9",
            "modified": "2015-05-15T09:00:00.000Z",
            "relationship_type": "related-to",
            "source_ref": "infrastructure--1d04a399-dd12-49f8-aac9-fa781eb4beef",
            "spec_version": "2.1",
            "target_ref": "infrastructure--3756130b-9a5f-47d4-8ed4-4350c9921696",
            "type": "relationship"
        },
        {
            "created": "2015-05-15T09:00:00.000Z",
            "created_by_ref": "identity--a957579f-7388-4553-af4e-3aa044c52444",
            "description": "Leverages",
            "id": "relationship--0c42d682-4230-4b78-b082-d8e0ec62fb9d",
            "modified": "2015-05-15T09:00:00.000Z",
            "relationship_type": "related-to",
            "source_ref": "attack-pattern--1e2c4237-d469-4144-9c0b-9e5c0c513c49",
            "spec_version": "2.1",
            "target_ref": "malware--0f01c5a3-f516-4450-9381-4dd9f2279411",
            "type": "relationship"
        },
        {
            "created": "2015-05-15T09:00:00.000Z",
            "created_by_ref": "identity--a957579f-7388-4553-af4e-3aa044c52444",
            "description": "Leverages",
            "id": "relationship--ecdee5ee-63ba-46c1-9c17-74b3d92b3fed",
            "modified": "2015-05-15T09:00:00.000Z",
            "relationship_type": "related-to",
            "source_ref": "attack-pattern--1e2c4237-d469-4144-9c0b-9e5c0c513c49",
            "spec_version": "2.1",
            "target_ref": "malware--33159b98-3264-4e10-a968-d67975b6272f",
            "type": "relationship"
        },
        {
            "created": "2015-05-15T09:00:00.000Z",
            "created_by_ref": "identity--a957579f-7388-4553-af4e-3aa044c52444",
            "description": "Leverages",
            "id": "relationship--18fe229c-e4d6-415f-b808-759d8ef39fc0",
            "modified": "2015-05-15T09:00:00.000Z",
            "relationship_type": "related-to",
            "source_ref": "attack-pattern--1e2c4237-d469-4144-9c0b-9e5c0c513c49",
            "spec_version": "2.1",
            "target_ref": "infrastructure--685a59a7-7fe1-4a6d-a43d-4b2e8eca4d9a",
            "type": "relationship"
        },
        {
            "created": "2020-05-31T14:46:46.924Z",
            "created_by_ref": "identity--a957579f-7388-4553-af4e-3aa044c52444",
            "id": "relationship--cfcbbff1-7d66-4c81-82a0-fd2768cd7942",
            "modified": "2020-05-31T14:46:46.924Z",
            "relationship_type": "related-to",
            "source_ref": "identity--c63f31ac-871b-4846-aa25-de1926f4f3c8",
            "spec_version": "2.1",
            "target_ref": "infrastructure--685a59a7-7fe1-4a6d-a43d-4b2e8eca4d9a",
            "type": "relationship"
        },
        {
            "created": "2020-05-31T14:46:46.924Z",
            "created_by_ref": "identity--a957579f-7388-4553-af4e-3aa044c52444",
            "id": "relationship--6e05c4ae-d322-492f-92e4-323040b32f49",
            "modified": "2020-05-31T14:46:46.924Z",
            "relationship_type": "related-to",
            "source_ref": "identity--c63f31ac-871b-4846-aa25-de1926f4f3c8",
            "spec_version": "2.1",
            "target_ref": "attack-pattern--64b8759f-2f66-4db6-8004-6061ce781a76",
            "type": "relationship"
        },
        {
            "created": "2020-05-31T14:46:46.924Z",
            "created_by_ref": "identity--a957579f-7388-4553-af4e-3aa044c52444",
            "id": "relationship--07c13561-63a0-4534-b61c-373b5a86e6e5",
            "modified": "2020-05-31T14:46:46.924Z",
            "relationship_type": "related-to",
            "source_ref": "identity--c63f31ac-871b-4846-aa25-de1926f4f3c8",
            "spec_version": "2.1",
            "target_ref": "tool--969a1c32-23cd-4eef-81d9-8925b3b23a0b",
            "type": "relationship"
        },
        {
            "created": "2020-05-31T14:46:46.924Z",
            "created_by_ref": "identity--a957579f-7388-4553-af4e-3aa044c52444",
            "id": "relationship--a001c5e8-15e2-4af7-b1ca-b1ad9acd867f",
            "modified": "2020-05-31T14:46:46.924Z",
            "relationship_type": "related-to",
            "source_ref": "identity--c63f31ac-871b-4846-aa25-de1926f4f3c8",
            "spec_version": "2.1",
            "target_ref": "tool--b00120c5-6374-4179-a668-93f146da503a",
            "type": "relationship"
        },
        {
            "created": "2020-05-31T14:46:46.924Z",
            "created_by_ref": "identity--a957579f-7388-4553-af4e-3aa044c52444",
            "id": "relationship--bc7f7a5a-b3f9-40df-bb67-2dc21a8a9093",
            "modified": "2020-05-31T14:46:46.924Z",
            "relationship_type": "related-to",
            "source_ref": "identity--c63f31ac-871b-4846-aa25-de1926f4f3c8",
            "spec_version": "2.1",
            "target_ref": "tool--c0b7425f-bdf7-498c-b2cf-fa94b9593dc0",
            "type": "relationship"
        },
        {
            "created": "2020-05-31T14:46:46.924Z",
            "created_by_ref": "identity--a957579f-7388-4553-af4e-3aa044c52444",
            "id": "relationship--3ad81d62-9c9f-482b-8360-aeda5523550e",
            "modified": "2020-05-31T14:46:46.924Z",
            "relationship_type": "related-to",
            "source_ref": "identity--c63f31ac-871b-4846-aa25-de1926f4f3c8",
            "spec_version": "2.1",
            "target_ref": "tool--0d90f7cc-c14e-4fc7-9f2f-345d45745936",
            "type": "relationship"
        },
        {
            "created": "2020-05-31T14:46:46.924Z",
            "created_by_ref": "identity--a957579f-7388-4553-af4e-3aa044c52444",
            "id": "relationship--d76269fc-249a-416e-bf7b-d4468326f803",
            "modified": "2020-05-31T14:46:46.924Z",
            "relationship_type": "related-to",
            "source_ref": "identity--c63f31ac-871b-4846-aa25-de1926f4f3c8",
            "spec_version": "2.1",
            "target_ref": "tool--9a9713f1-202e-4019-967c-d859490aef55",
            "type": "relationship"
        },
        {
            "created": "2020-05-31T14:46:46.924Z",
            "created_by_ref": "identity--a957579f-7388-4553-af4e-3aa044c52444",
            "id": "relationship--9dd30722-74a6-4e88-831b-b84f16198fec",
            "modified": "2020-05-31T14:46:46.924Z",
            "relationship_type": "related-to",
            "source_ref": "identity--c63f31ac-871b-4846-aa25-de1926f4f3c8",
            "spec_version": "2.1",
            "target_ref": "tool--7b3b85e8-ccfa-4936-8ab4-75bd7425258e",
            "type": "relationship"
        },
        {
            "created": "2020-05-31T14:46:46.924Z",
            "created_by_ref": "identity--a957579f-7388-4553-af4e-3aa044c52444",
            "id": "relationship--ee6883c5-d9d0-4d39-991a-a830d3890d6b",
            "modified": "2020-05-31T14:46:46.924Z",
            "relationship_type": "related-to",
            "source_ref": "identity--c63f31ac-871b-4846-aa25-de1926f4f3c8",
            "spec_version": "2.1",
            "target_ref": "tool--be6eeee6-0c2a-4a6a-855b-32a7c13162cb",
            "type": "relationship"
        },
        {
            "created": "2020-05-31T14:46:46.924Z",
            "created_by_ref": "identity--a957579f-7388-4553-af4e-3aa044c52444",
            "id": "relationship--072f5197-7614-4154-9518-adbacf8f3bd0",
            "modified": "2020-05-31T14:46:46.924Z",
            "relationship_type": "related-to",
            "source_ref": "identity--c63f31ac-871b-4846-aa25-de1926f4f3c8",
            "spec_version": "2.1",
            "target_ref": "tool--5040a7ce-dd78-473a-8f94-be7848a7e298",
            "type": "relationship"
        },
        {
            "created": "2020-05-31T14:46:46.924Z",
            "created_by_ref": "identity--a957579f-7388-4553-af4e-3aa044c52444",
            "id": "relationship--27a24bac-0ced-4805-ac07-b4ccb1851568",
            "modified": "2020-05-31T14:46:46.924Z",
            "relationship_type": "related-to",
            "source_ref": "identity--c63f31ac-871b-4846-aa25-de1926f4f3c8",
            "spec_version": "2.1",
            "target_ref": "tool--ab643d63-8cde-4bcd-be97-96a04d1e486b",
            "type": "relationship"
        },
        {
            "created": "2020-05-31T14:46:46.924Z",
            "created_by_ref": "identity--a957579f-7388-4553-af4e-3aa044c52444",
            "id": "relationship--5bfdb1af-1c93-4fe0-830c-ded9769f0a79",
            "modified": "2020-05-31T14:46:46.924Z",
            "relationship_type": "related-to",
            "source_ref": "identity--c63f31ac-871b-4846-aa25-de1926f4f3c8",
            "spec_version": "2.1",
            "target_ref": "tool--07b2ef94-815d-4013-a182-96f4925af2f5",
            "type": "relationship"
        },
        {
            "created": "2015-05-15T09:00:00.000Z",
            "created_by_ref": "identity--a957579f-7388-4553-af4e-3aa044c52444",
            "description": "&lt;!DOCTYPE html&gt;\n\t\t\t\t\t&lt;html&gt;\n\t\t\t\t\t&lt;body&gt;\n\t\t\t\t\t&lt;p&gt;\n\t\t\t\t\tSince 2004, Mandiant has investigated computer security breaches at hundreds of organizations around the world.\n\t\t\t\t\tThe majority of these security breaches are attributed to advanced threat actors referred to as the \"Advanced Persistent\n\t\t\t\t\tThreat\" (APT). We first published details about the APT in our January 2010 M-Trends report. As we stated in the\n\t\t\t\t\treport, our position was that \"The Chinese government may authorize this activity, but there&#8217;s no way to determine the\n\t\t\t\t\textent of its involvement.\" Now, three years later, we have the evidence required to change our assessment. The details\n\t\t\t\t\twe have analyzed during hundreds of investigations convince us that the groups conducting these activities are based\n\t\t\t\t\tprimarily in China and that the Chinese Government is aware of them.\n\t\t\t\t\t&lt;/P&gt;\n\t\t\t\t\t&lt;p&gt;\n\t\t\t\t\tMandiant continues to track dozens of APT groups around the world; however, this report is focused on the most\n\t\t\t\t\tprolific of these groups. We refer to this group as \"APT1\" and it is one of more than 20 APT groups with origins in\n\t\t\t\t\tChina. APT1 is a single organization of operators that has conducted a cyber espionage campaign against a broad\n\t\t\t\t\trange of victims since at least 2006. From our observations, it is one of the most prolific cyber espionage groups in\n\t\t\t\t\tterms of the sheer quantity of information stolen. The scale and impact of APT1&#8217;s operations compelled us to write this\n\t\t\t\t\treport.\n\t\t\t\t\t&lt;/P&gt;\n\t\t\t\t\t&lt;p&gt;\n\t\t\t\t\tThe activity we have directly observed likely represents only a small fraction of the cyber espionage that APT1 has\n\t\t\t\t\tconducted. Though our visibility of APT1&#8217;s activities is incomplete, we have analyzed the group&#8217;s intrusions against\n\t\t\t\t\tnearly 150 victims over seven years. From our unique vantage point responding to victims, we tracked APT1 back\n\t\t\t\t\tto four large networks in Shanghai, two of which are allocated directly to the Pudong New Area. We uncovered a\n\t\t\t\t\tsubstantial amount of APT1&#8217;s attack infrastructure, command and control, and modus operandi (tools, tactics, and\n\t\t\t\t\tprocedures). In an effort to underscore there are actual individuals behind the keyboard, Mandiant is revealing three\n\t\t\t\t\tpersonas we have attributed to APT1. These operators, like soldiers, may merely be following orders given to them by\n\t\t\t\t\tothers.\n\t\t\t\t\t&lt;/P&gt;\n\t\t\t\t\t&lt;p&gt;\n\t\t\t\t\tOur analysis has led us to conclude that APT1 is likely government-sponsored and one of the most persistent of China&#8217;s\n\t\t\t\t\tcyber threat actors. We believe that APT1 is able to wage such a long-running and extensive cyber espionage campaign\n\t\t\t\t\tin large part because it receives direct government support. In seeking to identify the organization behind this activity,\n\t\t\t\t\tour research found that People&#8217;s Liberation Army (PLA&#8217;s) Unit 61398 is similar to APT1 in its mission, capabilities, and\n\t\t\t\t\tresources. PLA Unit 61398 is also located in precisely the same area from which APT1 activity appears to originate.\n\t\t\t\t\t&lt;/P&gt;\n\t\t\t\t\t&lt;/body&gt;\n\t\t\t\t\t&lt;/html&gt;",
            "id": "report--e33ffe07-2f4c-48d8-b0af-ee2619d765cf",
            "modified": "2015-05-15T09:00:00.000Z",
            "name": "APT1: Exposing One of China's Cyber Espionage Units",
            "object_marking_refs": [
                "marking-definition--e6759cc7-4b44-4cb4-a1d5-ca16671f451e"
            ],
            "object_refs": [
                "threat-actor--8dff0344-0c82-4079-8d04-6f3e4d9bd1df",
                "threat-actor--6d179234-61fc-40c4-ae86-3d53308d8e65",
                "threat-actor--d84cf283-93be-4ca7-890d-76c63eff3636",
                "threat-actor--02e7c48f-0301-4c23-b3e4-02e5a0114c21",
                "threat-actor--f1ce5a9e-0fb7-465b-acb9-e7f75098eee9",
                "threat-actor--5abb4d96-e3f2-4a1a-b025-c5b63ec6eb0b",
                "threat-actor--d9619c21-9d4f-414e-9471-36bb8fc42bbe",
                "threat-actor--94624865-2709-443f-9b4c-2891985fd69b",
                "threat-actor--b5d1d28c-d824-49c0-80b6-9179202e297b",
                "threat-actor--5ac0fd8e-5804-4849-a170-4ec0d15a5e8b",
                "threat-actor--d5b62b58-df7c-46b1-a435-4d01945fe21d",
                "threat-actor--76dd3859-31a6-43c5-9f3e-9c6ac745b61b",
                "identity--c63f31ac-871b-4846-aa25-de1926f4f3c8",
                "malware--0f01c5a3-f516-4450-9381-4dd9f2279411",
                "malware--33159b98-3264-4e10-a968-d67975b6272f",
                "infrastructure--a35bc05a-247d-49a9-b954-c5c7344c55cc",
                "infrastructure--36fa6965-c7b9-4ca4-bc3c-6f9c40bc29c4",
                "infrastructure--1d04a399-dd12-49f8-aac9-fa781eb4beef",
                "infrastructure--a6fa7315-04ff-4234-ad22-6c210ffe0f2b",
                "infrastructure--5c446bed-3bf6-4344-a4d2-5560d550fc82",
                "infrastructure--3756130b-9a5f-47d4-8ed4-4350c9921696",
                "attack-pattern--3098c57b-d623-4c11-92f4-5905da66658b",
                "attack-pattern--1e2c4237-d469-4144-9c0b-9e5c0c513c49",
                "attack-pattern--e13f3e6d-4f9c-4265-b1cf-f997a1bf7827",
                "attack-pattern--5728f45b-2eca-4942-a7f6-bc4267c1ab8d",
                "attack-pattern--0bea2358-c244-4905-a664-a5cdce7bb767",
                "attack-pattern--7151c6d0-7e97-47ce-9290-087315ea3db7",
                "attack-pattern--0781fe70-4c94-4300-8865-4b08b98611b4"
            ],
            "published": "2015-05-15T09:00:00.000Z",
            "report_types": [
                "threat-actor-report"
            ],
            "spec_version": "2.1",
            "type": "report"
        }
    ],
    "type": "bundle"
}<|MERGE_RESOLUTION|>--- conflicted
+++ resolved
@@ -69,12 +69,8 @@
         },
         {
             "created": "2015-05-15T09:00:00.000Z",
-<<<<<<< HEAD
-            "created_by_ref": "identity--a957579f-7388-4553-af4e-3aa044c52444",
-            "description": "\n\nINFORMATION_SOURCE_ROLE:\nNation-State,\nMilitary",
-=======
+            "created_by_ref": "identity--a957579f-7388-4553-af4e-3aa044c52444",
             "description": "\n\nINFORMATION_SOURCE_ROLES:\nNation-State,\nMilitary",
->>>>>>> 5f0b91e6
             "id": "identity--afeecea4-8a97-4a41-985b-ee5f619ab7ea",
             "identity_class": "organization",
             "modified": "2015-05-15T09:00:00.000Z",
@@ -195,12 +191,8 @@
         },
         {
             "created": "2015-05-15T09:00:00.000Z",
-<<<<<<< HEAD
-            "created_by_ref": "identity--a957579f-7388-4553-af4e-3aa044c52444",
-            "description": "\n\nINFORMATION_SOURCE_ROLE:\nResearch and Development",
-=======
+            "created_by_ref": "identity--a957579f-7388-4553-af4e-3aa044c52444",
             "description": "\n\nINFORMATION_SOURCE_ROLES:\nResearch and Development",
->>>>>>> 5f0b91e6
             "id": "identity--af5b7fd0-7807-4c6b-8027-803e8f52e910",
             "identity_class": "individual",
             "modified": "2015-05-15T09:00:00.000Z",
@@ -424,12 +416,8 @@
         },
         {
             "created": "2015-05-15T09:00:00.000Z",
-<<<<<<< HEAD
-            "created_by_ref": "identity--a957579f-7388-4553-af4e-3aa044c52444",
-            "description": "\n\nINFORMATION_SOURCE_ROLE:\nNation-State",
-=======
+            "created_by_ref": "identity--a957579f-7388-4553-af4e-3aa044c52444",
             "description": "\n\nINFORMATION_SOURCE_ROLES:\nNation-State",
->>>>>>> 5f0b91e6
             "id": "identity--4d289304-5039-43e8-aab7-344cba0c4d63",
             "identity_class": "organization",
             "modified": "2015-05-15T09:00:00.000Z",
@@ -466,12 +454,8 @@
         },
         {
             "created": "2015-05-15T09:00:00.000Z",
-<<<<<<< HEAD
-            "created_by_ref": "identity--a957579f-7388-4553-af4e-3aa044c52444",
-            "description": "\n\nINFORMATION_SOURCE_ROLE:\nState-influenced Commercial Entity",
-=======
+            "created_by_ref": "identity--a957579f-7388-4553-af4e-3aa044c52444",
             "description": "\n\nINFORMATION_SOURCE_ROLES:\nState-influenced Commercial Entity",
->>>>>>> 5f0b91e6
             "id": "identity--18fc9cbb-642e-45c8-a534-3b77819c64fa",
             "identity_class": "organization",
             "modified": "2015-05-15T09:00:00.000Z",
