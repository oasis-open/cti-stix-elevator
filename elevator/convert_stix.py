
# external
import pycountry
from six import text_type

from cybox.core import Observable
from lxml import etree

import stix
from stix.campaign import Campaign
from stix.coa import CourseOfAction
from stix.common.identity import Identity
from stix.common.kill_chains import KillChainPhase, KillChainPhaseReference
from stix.exploit_target import ExploitTarget
from stix.extensions.identity.ciq_identity_3_0 import CIQIdentity3_0Instance
from stix.extensions.test_mechanism.open_ioc_2010_test_mechanism import OpenIOCTestMechanism
from stix.extensions.test_mechanism.snort_test_mechanism import SnortTestMechanism
from stix.extensions.test_mechanism.yara_test_mechanism import YaraTestMechanism
from stix.incident import Incident
from stix.indicator import Indicator
from stix.threat_actor import ThreatActor
from stix.ttp import TTP

# internal
from elevator.convert_cybox import convert_cybox_object
from elevator.convert_pattern import (convert_indicator_to_pattern, convert_observable_to_pattern, fix_pattern,
                                      interatively_resolve_placeholder_refs, create_boolean_expression,
                                      add_to_pattern_cache, remove_pattern_objects, ComparisonExpression)
from elevator.ids import *
from elevator.options import get_option_value
from elevator.utils import *
from elevator.vocab_mappings import *

if stix.__version__ >= "1.2.0.0":
    from stix.report import Report
if "1.2.0.0" > stix.__version__ >= "1.1.1.7":
    import stix.extensions.marking.ais

# collect kill chains
KILL_CHAINS_PHASES = {}

OBSERVABLE_MAPPING = {}


def process_kill_chain(kc):
    for kcp in kc.kill_chain_phases:
        # Use object itself as key.
        if kcp.phase_id:
            KILL_CHAINS_PHASES[kcp.phase_id] = {"kill_chain_name": kc.name, "phase_name": kcp.name}
        else:
            KILL_CHAINS_PHASES[kcp] = {"kill_chain_name": kc.name, "phase_name": kcp.name}


#
# identities
#


def get_simple_name_from_identity(identity, bundle_instance, sdo_instance):
    if isinstance(identity, CIQIdentity3_0Instance):
        handle_relationship_to_refs([identity], sdo_instance["id"], bundle_instance, "attributed-to")
    else:
        return identity.name


def get_identity_ref(identity, bundle_instance, parent_timestamp):
    if identity.idref is not None:
        # fix reference later
        return identity.idref
    else:
        ident20 = convert_identity(identity, bundle_instance, parent_timestamp)
        bundle_instance["objects"].append(ident20)
        return ident20["id"]


def process_information_source(information_source, so, bundle_instance, parent_created_by_ref, parent_timestamp):
    if information_source:
        if information_source.identity is not None:
            so["created_by_ref"] = get_identity_ref(information_source.identity, bundle_instance, parent_timestamp)
        else:
            so["created_by_ref"] = parent_created_by_ref

        if so == bundle_instance:
            warn("Information Source on %s is not representable in STIX 2.0", 401, so["id"])
        else:
            if information_source.description:
                process_description_and_short_description(so, information_source)
            if information_source.references:
                for ref in information_source.references:
                    so["external_references"].append({"url": ref})
            if not get_option_value("no_squirrel_gaps")and information_source.roles:
                for role in information_source.roles:
                    # no vocab to make to in 2.0
                    so["description"] += "\n\n" + "INFORMATION SOURCE ROLE: " + role.value
            if information_source.tools:
                for tool in information_source.tools:
                    add_tool_property_to_description(so, tool)
    else:
        so["created_by_ref"] = parent_created_by_ref
    return so["created_by_ref"]


def convert_to_open_vocabs(stix20_obj, stix20_property_name, value, vocab_mapping):
    stix20_obj[stix20_property_name].append(map_vocabs_to_label(value, vocab_mapping))


def process_structured_text_list(text_list):
    full_text = ""
    for text_obj in text_list.sorted:
        full_text += text_obj.value
    return full_text


def process_description_and_short_description(so, entity, parent_info=False):
    if hasattr(entity, "descriptions") and entity.descriptions is not None:
<<<<<<< HEAD
        so["description"] += text_type(process_structured_text_list(entity.descriptions))
        if (not get_option_value("no_squirrel_gaps") and hasattr(entity, "short_descriptions") and
                    entity.short_description is not None):
            warn("The Short_Description property is no longer supported in STIX. The text was appended to the description property of %s", 301, so["id"])
            so["description"] += "\nShort Description: \n" + text_type(process_structured_text_list(entity.short_descriptions))
    elif hasattr(entity, "description") and entity.description is not None:
        so["description"] += text_type(entity.description.value)
    elif hasattr(entity, "short_descriptions") and entity.short_descriptions is not None:
        so["description"] = text_type(process_structured_text_list(entity.short_descriptions))
=======
        description_as_text = convert_to_str(process_structured_text_list(entity.descriptions))
        if description_as_text:
            if parent_info:
                if not get_option_value("no_squirrel_gaps"):
                    if so["description"]:
                        so["description"] += "\nPARENT_DESCRIPTION: \n" + description_as_text
                    else:
                        so["description"] += description_as_text
            else:
                so["description"] += description_as_text
        if (not get_option_value("no_squirrel_gaps") and
            hasattr(entity, "short_descriptions") and entity.short_descriptions is not None):
            short_description_as_text = process_structured_text_list(entity.short_descriptions)
            if short_description_as_text:
                warn("The Short_Description property is no longer supported in STIX.  Added the text to the description property")
                if parent_info:
                    if so["description"]:
                        so["description"] += "\nPARENT_SHORT_DESCRIPTION: \n" + short_description_as_text
                    else:
                        so["description"] += short_description_as_text
                else:
                    so["description"] += short_description_as_text
    # could be descriptionS or description
    elif hasattr(entity, "description") and entity.description is not None:
        so["description"] += convert_to_str(entity.description.value)
    elif not get_option_value("no_squirrel_gaps") and hasattr(entity, "short_descriptions") and entity.short_descriptions is not None:
        so["description"] = convert_to_str(process_structured_text_list(entity.short_descriptions))
>>>>>>> a7abfd57


def create_basic_object(stix20_type, stix1x_obj, parent_timestamp=None, parent_id=None, id_used=False):
    instance = {"type": stix20_type}
    instance["id"] = generate_stix20_id(stix20_type, stix1x_obj.id_ if (stix1x_obj and
                                                                       hasattr(stix1x_obj, "id_") and
                                                                       stix1x_obj.id_ ) else parent_id, id_used)
    timestamp = convert_timestamp(stix1x_obj, parent_timestamp, True)
    instance["created"] = timestamp
    # may need to revisit if we handle 1.x versioning.
    instance["modified"] = timestamp
    instance["description"] = ""
    instance["external_references"] = []
    return instance


def finish_basic_object(old_id, instance, stix1x_obj):
    if old_id is not None:
        record_ids(old_id, instance["id"])
    if hasattr(stix1x_obj, "handling") and stix1x_obj.handling is not None:
        info("Handling not implemented, yet", 801)
    if hasattr(stix1x_obj, "related_packages") and stix1x_obj.related_packages is not None:
        for p in stix1x_obj.related_packages:
            warn("Related_Packages type in %s not supported in STIX 2.0", 402, stix1x_obj.id_)


#
# handle gaps
#


def add_string_property_to_description(sdo_instance, property_name, property_value, is_list=False):
    if not get_option_value("no_squirrel_gaps") and property_value is not None:
        if is_list:
            sdo_instance["description"] += "\n\n" + property_name.upper() + ":\n"
            property_values = []
            for v in property_value:
                property_values.append(text_type(v))
            sdo_instance["description"] += ",\n".join(property_values)
        else:
            sdo_instance["description"] += "\n\n" + property_name.upper() + ":\n\t" + text_type(property_value)
        warn("Appended %s to description of %s", 302, property_name, sdo_instance["id"])


def add_confidence_property_to_description(sdo_instance, confidence):
    if not get_option_value("no_squirrel_gaps"):
        if confidence is not None:
            sdo_instance["description"] += "\n\n" + "CONFIDENCE: "
            if confidence.value is not None:
                sdo_instance["description"] += text_type(confidence.value)
            if confidence.description is not None:
                sdo_instance["description"] += "\n\tDESCRIPTION: " + text_type(confidence.description)
            warn("Appended Confidence type content to description of %s", 304, sdo_instance["id"])


def add_statement_type_to_description(sdo_instance, statement, property_name):
    if statement and not get_option_value("no_squirrel_gaps"):
        sdo_instance["description"] += "\n\n" + property_name.upper() + ":"
        if statement.value:
            sdo_instance["description"] += text_type(statement.value)
        if statement.descriptions:
            descriptions = []
            for d in statement.descriptions:
                descriptions.append(text_type(d.value))
            sdo_instance["description"] += "\n\n\t".join(descriptions)
        # TODO: handle source
        if statement.confidence:
            add_confidence_property_to_description(sdo_instance, statement.confidence)
        warn("Appended Statement type content to description of %s", 305, sdo_instance["id"])


def add_multiple_statement_types_to_description(sdo_instance, statements, property_name):
    if not get_option_value("no_squirrel_gaps"):
        for s in statements:
            add_statement_type_to_description(sdo_instance, s, property_name)


def add_tool_property_to_description(sdo_instance, tool):
    if not get_option_value("no_squirrel_gaps"):
        sdo_instance["description"] += "\n\nTOOL SOURCE:"
        if tool.name:
            sdo_instance["description"] += "\n\tname: " + text_type(tool.name)
        warn("Appended Tool type content to description of %s", 306, sdo_instance["id"])


# Relationships


def create_relationship(source_ref, target_ref, verb, rel_obj, parent_timestamp, endpoint_identity_ref):
    relationship_instance = create_basic_object("relationship", rel_obj, parent_timestamp)
    relationship_instance["source_ref"] = source_ref
    relationship_instance["target_ref"] = target_ref
    relationship_instance["relationship_type"] = verb
    relationship_instance["created_by_ref"] = endpoint_identity_ref
    if rel_obj is not None and hasattr(rel_obj, "relationship") and rel_obj.relationship is not None:
        relationship_instance["description"] = rel_obj.relationship.value
    return relationship_instance


# Creating and Linking up relationships  (three cases)
# 1.  The object is embedded - create the object, add it to the bundle, return to id so the relationship is complete
# 2.  an idref is given, and it has a corresponding 2.0 id, use it
# 3.  an idref is given, but it has NO corresponding 2.0 id, add 1.x id, and fix at the end in fix_relationships


def handle_relationship_to_objs(items, source_id, bundle_instance, verb, parent_timestamp=None,
                                source_identity_ref=None):
    for item in items:
        new20s = handle_embedded_object(item, bundle_instance, source_identity_ref, parent_timestamp)
        for new20 in new20s:
            bundle_instance["relationships"].append(create_relationship(source_id,
                                                                        new20["id"] if new20 else None,
                                                                        verb,
                                                                        item,
                                                                        parent_timestamp,
                                                                        source_identity_ref))


def handle_relationship_to_refs(refs, source_id, bundle_instance, verb, parent_timestamp=None,
                                source_identity_ref=None):
    for ref in refs:
        if ref.item.idref is None:
            # embedded
            new20s = handle_embedded_object(ref.item, bundle_instance, source_identity_ref, parent_timestamp)
            for new20 in new20s:
                bundle_instance["relationships"].append(create_relationship(source_id,
                                                                            new20["id"] if new20 else None,
                                                                            verb,
                                                                            ref,
                                                                            parent_timestamp,
                                                                            source_identity_ref))
        elif exists_id_key(ref.item.idref):
            for to_ref in get_id_value(ref.item.idref):
                bundle_instance["relationships"].append(create_relationship(source_id,
                                                                            to_ref,
                                                                            verb,
                                                                            ref,
                                                                            parent_timestamp,
                                                                            source_identity_ref))
        else:
            # a forward reference, fix later
            bundle_instance["relationships"].append(create_relationship(source_id,
                                                                        ref.item.idref,
                                                                        verb,
                                                                        ref,
                                                                        parent_timestamp,
                                                                        source_identity_ref))


def handle_relationship_from_refs(refs, target_id, bundle_instance, verb, parent_timestamp=None,
                                  target_identity_ref=None):
    for ref in refs:
        if ref.item.idref is None:
            # embedded
            new20s = handle_embedded_object(ref.item, bundle_instance, target_identity_ref, parent_timestamp)
            for new20 in new20s:
                bundle_instance["relationships"].append(create_relationship(new20["id"] if new20 else None,
                                                                            target_id,
                                                                            verb,
                                                                            ref,
                                                                            parent_timestamp,
                                                                            target_identity_ref))
        elif exists_id_key(ref.item.idref):
            for from_ref in get_id_value(ref.item.idref):
                bundle_instance["relationships"].append(create_relationship(from_ref,
                                                                            target_id,
                                                                            verb,
                                                                            ref,
                                                                            parent_timestamp,
                                                                            target_identity_ref))
        else:
            # a forward reference, fix later
            bundle_instance["relationships"].append(create_relationship(ref.item.idref,
                                                                        target_id,
                                                                        verb,
                                                                        ref,
                                                                        parent_timestamp,
                                                                        target_identity_ref))


def reference_needs_fixing(ref):
    return ref and ref.find("--") == -1


def determine_appropriate_verb(current_verb, m_id):
    if m_id is not None and current_verb == "uses":
        type_and_uuid = m_id.split("--")
        if type_and_uuid[0] == "identity":
            return "targets"
    return current_verb


# for ids in source and target refs that are still 1.x ids,
def fix_relationships(relationships, bundle_instance):
    # TODO:  warn if ref not available??
    for ref in relationships:
        if reference_needs_fixing(ref["source_ref"]):
            if not exists_id_key(ref["source_ref"]):
                new_id = generate_stix20_id(None, str.lower(ref["source_ref"]))
                if new_id is None:
                    warn("Dangling source reference %s in %s", 601, ref["source_ref"], ref["id"])
                add_id_value(ref["source_ref"], new_id)
            first_one = True
            for m_id in get_id_value(ref["source_ref"]):
                if first_one:
                    ref["source_ref"] = m_id
                else:
                    bundle_instance["relationships"].append(create_relationship(m_id, ref["target_ref"], ref["verb"]))
        if reference_needs_fixing(ref["target_ref"]):
            if not exists_id_key(ref["target_ref"]):
                new_id = generate_stix20_id(None, str.lower(ref["target_ref"]))
                if new_id is None:
                    warn("Dangling target reference %s in %s", 602, ref["target_ref"], ref["id"])
                add_id_value(ref["target_ref"], new_id)
            first_one = True
            for m_id in get_id_value(ref["target_ref"]):
                verb = determine_appropriate_verb(ref["relationship_type"], m_id)
                if first_one:
                    ref["target_ref"] = m_id
                    ref["relationship_type"] = verb
                else:
                    bundle_instance["relationships"].append(create_relationship(ref["source_ref"], m_id, verb))


# Relationships are not in 1.x, so they must be added explicitly to reports.
# This is done after the package has been processed, and the relationships are "fixed", so all relationships are known
#
# For each report:
#   For each relationship
#       if the source and target are part of the report, add the relationship
#       if the source is part of the report, add the relationship AND then the target,
#          UNLESS the target ref is "dangling"
#       if the target is part of the report, add the relationship AND then the source,
#          UNLESS the source ref is "dangling"


def add_relationships_to_reports(bundle_instance):
    rels_to_include = []
    new_ids = get_id_values()
    for rep in bundle_instance["reports"]:
        refs_in_this_report = rep["object_refs"]
        for rel in bundle_instance["relationships"]:
            if (("source_ref" in rel and rel["source_ref"] in refs_in_this_report) and
                    ("target_ref" in rel and rel["target_ref"] in refs_in_this_report)):
                rels_to_include.append(rel["id"])
            elif "source_ref" in rel and rel["source_ref"] in refs_in_this_report:
                # and target_ref is not in refs_in_this_report
                if "target_ref" in rel and rel["target_ref"] and (
                        rel["target_ref"] in new_ids or rel["target_ref"] in SDO_WITH_NO_1X_OBJECT):
                    rels_to_include.append(rel["id"])
                    rels_to_include.append(rel["target_ref"])
                    warn("Including %s in %s and added the target_ref %s to the report", 704, rel["id"], rep["id"], rel["target_ref"])
                elif not ("target_ref" in rel and rel["target_ref"]):
                    rels_to_include.append(rel["id"])
                    warn("Including %s in %s although the target_ref is unknown", 706, rel["id"], rep["id"])
                elif not (rel["target_ref"] in new_ids or rel["target_ref"] in SDO_WITH_NO_1X_OBJECT):
                    warn("Not including %s in %s because there is no corresponding SDO for %s", 708, rel["id"], rep["id"], rel["target_ref"])
            elif "target_ref" in rel and rel["target_ref"] in refs_in_this_report:
                if "source_ref" in rel and rel["source_ref"] and (
                        rel["source_ref"] in new_ids or rel["source_ref"] in SDO_WITH_NO_1X_OBJECT):
                    rels_to_include.append(rel["id"])
                    rels_to_include.append(rel["source_ref"])
                    warn("Including %s in %s and added the source_ref %s to the report", 705, rel["id"], rep["id"], rel["source_ref"])
                elif not ("source_ref" in rel and rel["source_ref"]):
                    rels_to_include.append(rel["id"])
                    warn("Including %s in %s although the source_ref is unknown", 707, rel["id"], rep["id"])
                elif not (rel["source_ref"] in new_ids or rel["source_ref"] in SDO_WITH_NO_1X_OBJECT):
                    warn("Not including %s in %s because there is no corresponding SDO for %s", 709, rel["id"], rep["id"], rel["source_ref"])
        if "object_refs" in rep:
            rep["object_refs"].extend(rels_to_include)
        else:
            rep["object_refs"] = rels_to_include


# campaign


def convert_campaign(camp, bundle_instance, parent_created_by_ref, parent_timestamp):
    campaign_instance = create_basic_object("campaign", camp, parent_timestamp)
    process_description_and_short_description(campaign_instance, camp)
    campaign_instance["name"] = camp.title
    if camp.names is not None:
        campaign_instance["aliases"] = []
        for name in camp.names:
            campaign_instance["aliases"].append(name)
        if not campaign_instance["aliases"]:
            del campaign_instance["aliases"]
    # process information source before any relationships
    campaign_created_by_ref = process_information_source(camp.information_source, campaign_instance,
                                                         bundle_instance, parent_created_by_ref,
                                                         campaign_instance["created"])
    add_multiple_statement_types_to_description(campaign_instance, camp.intended_effects, "intended_effect")
    add_string_property_to_description(campaign_instance, "status", camp.status)
    if hasattr(camp, "confidence"):
        add_confidence_property_to_description(campaign_instance, camp.confidence)

    if camp.activity is not None:
        for a in camp.activity:
            warn("Campaign/Activity type in %s not supported in STIX 2.0", 403, campaign_instance["id"])
    if camp.related_ttps is not None:
        # victims use targets, not uses
        handle_relationship_to_refs(camp.related_ttps,
                                    campaign_instance["id"],
                                    bundle_instance,
                                    "uses",
                                    campaign_instance["created"],
                                    campaign_created_by_ref)
    if camp.related_incidents is not None:
        handle_relationship_from_refs(camp.related_incidents,
                                      campaign_instance["id"],
                                      bundle_instance,
                                      "attributed-to",
                                      campaign_instance["created"],
                                      campaign_created_by_ref)
    if camp.related_indicators is not None:
        handle_relationship_from_refs(camp.related_indicators,
                                      campaign_instance["id"],
                                      bundle_instance,
                                      "indicates",
                                      campaign_instance["created"],
                                      campaign_created_by_ref)
    if camp.attribution is not None:
        for att in camp.attribution:
            handle_relationship_to_refs(att,
                                        campaign_instance["id"],
                                        bundle_instance,
                                        "attributed-to",
                                        campaign_instance["created"],
                                        campaign_created_by_ref)
    if camp.associated_campaigns:
        warn("All associated campaigns relationships of %s are assumed to not represent STIX 1.2 versioning", 710, camp.id_)
        handle_relationship_to_refs(camp.related_coas,
                                    campaign_instance["id"],
                                    bundle_instance,
                                    "related-to",
                                    campaign_instance["created"],
                                    campaign_created_by_ref)
    finish_basic_object(camp.id_, campaign_instance, camp)
    return campaign_instance


# course of action


def add_objective_property_to_description(sdo_instance, objective):
    if not get_option_value("no_squirrel_gaps"):
        if objective is not None:
            sdo_instance["description"] += "\n\n" + "OBJECTIVE: "
            descriptions = []
            for d in objective.descriptions:
                descriptions.append(text_type(d))
            sdo_instance["description"] += "\n\n\t".join(descriptions)


def convert_course_of_action(coa, bundle_instance, parent_created_by_ref, parent_timestamp):
    coa_instance = create_basic_object("course-of-action", coa, parent_timestamp)
    process_description_and_short_description(coa_instance, coa)
    coa_instance["name"] = coa.title
    add_string_property_to_description(coa_instance, "stage", coa.stage)
    if coa.type_:
        convert_controlled_vocabs_to_open_vocabs(coa_instance, "labels", [coa.type_], COA_LABEL_MAP, False)
    add_objective_property_to_description(coa_instance, coa.objective)
    # TODO: parameter observables, maybe turn into pattern expressions and put in description???
    if coa.structured_coa:
        warn("Structured COAs type in %s are not supported in STIX 2.0", 404, coa_instance["id"])
    add_statement_type_to_description(coa_instance, coa.impact, "impact")
    add_statement_type_to_description(coa_instance, coa.cost, "cost")
    add_statement_type_to_description(coa_instance, coa.efficacy, "efficacy")
    coa_created_by_ref = process_information_source(coa.information_source,
                                                    coa_instance,
                                                    bundle_instance,
                                                    parent_created_by_ref,
                                                    coa_instance["created"])
    # process information source before any relationships
    if coa.related_coas:
        warn("All associated coas relationships of %s are assumed to not represent STIX 1.2 versioning", 710, coa.id_)
        handle_relationship_to_refs(coa.related_coas, coa_instance["id"], bundle_instance,
                                    "related-to", coa_instance["created"], coa_created_by_ref)
    finish_basic_object(coa.id_, coa_instance, coa)
    return coa_instance


# exploit target


def process_et_properties(sdo_instance, et, bundle_instance, parent_created_by_ref):
    process_description_and_short_description(sdo_instance, et, True)
    if "name" in sdo_instance:
        info("Title %s used for name, appending exploit_target %s title in description property", 303, sdo_instance["type"], sdo_instance["id"])
        add_string_property_to_description(sdo_instance, "title", et.title, False)
    elif et.title is not None:
        sdo_instance["name"] = et.title
    et_created_by_ref = process_information_source(et.information_source, sdo_instance,
                                                   bundle_instance, parent_created_by_ref,
                                                   sdo_instance["created"])
    if et.potential_coas is not None:
        handle_relationship_from_refs(et.potential_coas, sdo_instance["id"], bundle_instance, "mitigates",
                                      sdo_instance["created"], et_created_by_ref)


def convert_vulnerability(v, et, bundle_instance, parent_created_by_ref, parent_timestamp):
    vulnerability_instance = create_basic_object("vulnerability", v, parent_timestamp, et.id_)
    if v.title is not None:
        vulnerability_instance["name"] = v.title
    process_description_and_short_description(vulnerability_instance, v)
    if v.cve_id is not None:
        vulnerability_instance["external_references"].append({"source_name": "cve", "external_id": v.cve_id})
    if v.osvdb_id is not None:
        vulnerability_instance["external_references"].append({"source_name": "osvdb", "external_id": v.osvdb_id})
    # source?
    # TODO: add CVSS score into description
    # TODO: add date times into description
    # TODO: add affected software into description
    if v.references is not None:
        # TODO: url can't exist alone
        for ref in v.references:
            vulnerability_instance["external_references"].append({"url": ref.reference})
    process_et_properties(vulnerability_instance, et, bundle_instance, parent_created_by_ref)
    finish_basic_object(et.id_, vulnerability_instance, v)
    return vulnerability_instance


def convert_exploit_target(et, bundle_instance, parent_created_by_ref, parent_timestamp):
    if hasattr(et, "created") and et.timestamp:
        parent_timestamp = et.timestamp
    if et.vulnerabilities is not None:
        for v in et.vulnerabilities:
            bundle_instance["objects"].append(convert_vulnerability(v, et, bundle_instance,
                                                                            parent_created_by_ref,
                                                                            parent_timestamp))
    if et.weaknesses is not None:
        for w in et.weaknesses:
            warn("ExploitTarget/Weaknesses type in %s not supported in STIX 2.0", 405, et.id_)
    if et.configuration is not None:
        for c in et.configuration:
            warn("ExploitTarget/Configurations type in %s not supported in STIX 2.0", 406, et.id_)


# identities


def convert_ciq_addresses(addresses, identity_instance):
    identity_instance["country"] = []
    identity_instance["regions"] = []
    for add in addresses:
        temp_country = None
        if hasattr(add, "country"):
            for name in add.country.name_elements:
                iso = pycountry.countries.get(name=name.value)
                temp_country = iso.alpha2
                if iso is not None:
                    identity_instance["country"].append(iso.alpha2)
                else:
                    warn("No ISO code for %s in %s", 618, name.value, identifying_info(identity_instance))
                    identity_instance["country"].append(name.value)
        if hasattr(add, "administrative_area"):
            for name in add.administrative_area.name_elements:
                iso = pycountry.subdivisions.get(country_code=temp_country)
                iso = [x for x in iso if x.name == text_type(name.value)]
                if iso:
                    identity_instance["regions"].append(iso[0].code)
                else:
                    identity_instance["regions"].append(name.value)


def get_name(name):
    # TODO:  this is much too simple
    return name.name_elements[0].value


def convert_party_name(party_name, identity):
    if party_name.organisation_names and party_name.person_names:
        error("Identity %s has organization and person names", 606, identity["id"])
    if party_name.person_names:
        identity["identity_class"] = "individual"
        first_one = True
        for name in party_name.person_names:
            if first_one:
                identity["name"] = get_name(name)
                first_one = False
            else:
                warn("Only one person name allowed for %s in STIX 2.0, used first one", 502, identity["id"])
                # add to description
    elif party_name.organisation_names:
        identity["identity_class"] = "organization"
        first_one = True
        for name in party_name.organisation_names:
            if first_one:
                identity["name"] = get_name(name)
                first_one = False
            else:
                warn("Only one organization name allowed for %s in STIX 2.0, used first one", 503, identity["id"])
                # add to description


def convert_identity(identity, bundle_instance, parent_timestamp=None, parent_id=None):
    identity_instance = create_basic_object("identity", identity, parent_timestamp, parent_id)
    identity_instance["sectors"] = []
    identity_instance["identity_class"] = "unknown"
    if identity.name is not None:
        identity_instance["name"] = identity.name
    if isinstance(identity, CIQIdentity3_0Instance):
        if identity.roles:
            convert_controlled_vocabs_to_open_vocabs(identity_instance, "roles", identity.roles, ROLES_MAP, False)
        ciq_info = identity._specification
        if ciq_info.party_name:
            warn("CIQ name found in %s, possibly overriding other name", 711, identity_instance["id"])
            convert_party_name(ciq_info.party_name, identity_instance)
<<<<<<< HEAD
        if "name" not in identity_instance:
            error("Identity %s must have a name, using 'None'", 612, identity_instance["id"])
            identity_instance["name"] = "None"
=======
>>>>>>> a7abfd57
        if ciq_info.organisation_info:
            convert_to_open_vocabs(identity_instance, "sectors", ciq_info.organisation_info.industry_type, SECTORS_MAP)
            warn("Based on CIQ information, %s is assumed to be an organization", 716, identity_instance["id"])
            identity_instance["identity_class"] = "organization"
        if ciq_info.addresses:
            pass
            # convert_ciq_addresses(ciq_info.addresses, identity_instance)
            # add other properties to contact_information
    if identity.related_identities:
        warn("All associated identities relationships of %s are assumed to not represent STIX 1.2 versioning", 710, identity.id_ or "")
        handle_relationship_to_refs(identity.related_identities, identity_instance["id"], bundle_instance,
                                    "related-to", parent_timestamp)
    finish_basic_object(identity.id_, identity_instance, identity)
    if not identity_instance["sectors"]:
        del identity_instance["sectors"]
    return identity_instance


# incident


def convert_incident(incident, bundle_instance, parent_created_by_ref, parent_timestamp):
    incident_instance = create_basic_object("incident", incident, parent_timestamp)
    process_description_and_short_description(incident_instance, incident)
    if incident.title is not None:
        incident_instance["name"] = incident.title
    if incident.external_ids is not None:
        for ex_id in incident.external_ids:
            incident_instance["external_references"].append(
                {"source_name": ex_id.external_id.source, "external_id": ex_id.external_id.value})
    # time
    if incident.categories is not None:
        convert_controlled_vocabs_to_open_vocabs(incident_instance, "labels", incident.categories, INCIDENT_LABEL_MAP,
                                                 False)
    incident_created_by_ref = process_information_source(incident.information_source, incident_instance,
                                                         bundle_instance, parent_created_by_ref,
                                                         incident_instance["created"])
    # process information source before any relationships
    if incident.related_indicators is not None:
        handle_relationship_from_refs(incident.related_indicators, incident_instance["id"], bundle_instance,
                                      "indicates", incident_instance["created"], incident_created_by_ref)
    if incident.related_observables is not None:
        handle_relationship_from_refs(incident.related_observables, incident_instance["id"], bundle_instance, "part-of",
                                      incident_instance["created"], incident_created_by_ref)
    if incident.leveraged_ttps is not None:
        warn("Using related-to for the leveraged TTPs of %s", 718, incident.id_)
        handle_relationship_to_refs(incident.leveraged_ttps, incident_instance["id"], bundle_instance, "related-to",
                                    incident_instance["created"], incident_created_by_ref)
    # TODO: add reporter to description
    # TODO: add responder to description
    # TODO: add coordinator to description
    # TODO: add victim to description
    # TODO: add affected_assets to description
    # TODO: add impact_assessment to description
    add_string_property_to_description(incident_instance, "status", incident.status)
    if incident.related_incidents:
        warn("All associated incidents relationships of %s are assumed to not represent STIX 1.2 versioning", 710, incident.id_)
        handle_relationship_to_refs(incident.related_incidents, incident_instance["id"], bundle_instance,
                                    "related-to", incident_instance["created"], incident_created_by_ref)
    finish_basic_object(incident.id_, incident_instance, incident)
    return incident_instance


# indicator


def convert_kill_chains(kill_chain_phases, sdo_instance):
    if kill_chain_phases is not None:
        kill_chain_phases_20 = []
        for phase in kill_chain_phases:
            if isinstance(phase, KillChainPhaseReference):
                try:
                    if phase.phase_id:
                        kill_chain_info = KILL_CHAINS_PHASES[phase.phase_id]
                    else:
                        kill_chain_info = KILL_CHAINS_PHASES[phase]
                    kill_chain_phases_20.append({"kill_chain_name": kill_chain_info["kill_chain_name"],
                                                 "phase_name": kill_chain_info["phase_name"]})
                except:
                    kill_chain_phases_20.append(phase.phase_id)
            elif isinstance(phase, KillChainPhase):
                kill_chain_phases_20.append({"kill_chain_name": phase.kill_chain_name, "phase_name": phase.name})
        if kill_chain_phases_20:
            sdo_instance["kill_chain_phases"] = kill_chain_phases_20


_ALLOW_YARA_AND_SNORT_PATTENS = False


def convert_test_mechanism(indicator, indicator_instance):
    if indicator.test_mechanisms is not None:
        if not _ALLOW_YARA_AND_SNORT_PATTENS:
            warn("YARA/SNORT patterns on %s not supported in STIX 2.0", 504, indicator_instance["id"])
            return
        if hasattr(indicator_instance, "pattern"):
            # TODO: maybe put in description
            warn("Only one type pattern can be specified in %s - using cybox", 712, indicator_instance["id"])
        else:
            for tm in indicator.test_mechanisms:
                if hasattr(indicator_instance, "pattern"):
                    # TODO: maybe put in description
                    warn("Only one alternative test mechanism allowed for %s in STIX 2.0 - used first one, which was %s", 506, indicator_instance["id"], indicator_instance["pattern_lang"])
                else:
                    if isinstance(tm, YaraTestMechanism):

                        indicator_instance["pattern"] = text_type(tm.rule.value)
                        indicator_instance["pattern_lang"] = "yara"
                    elif isinstance(tm, SnortTestMechanism):
                        list_of_strings = []
                        for rule in tm.rules:
                            list_of_strings.append(text_type(rule.value))
                        indicator_instance["pattern"] = ", ".join(list_of_strings)
                        indicator_instance["pattern_lang"] = "snort"
                    elif isinstance(tm, OpenIOCTestMechanism):
                        indicator_instance["pattern"] = etree.tostring(tm.ioc)
                        indicator_instance["pattern_lang"] = "openioc"


def negate_indicator(indicator):
    return hasattr(indicator, "negate") and indicator.negate


def convert_indicator(indicator, bundle_instance, parent_created_by_ref, parent_timestamp):
    global SUB_INDICATOR_IDS
    indicator_instance = create_basic_object("indicator", indicator, parent_timestamp)
    process_description_and_short_description(indicator_instance, indicator)
    convert_controlled_vocabs_to_open_vocabs(indicator_instance, "labels", indicator.indicator_types,
                                             INDICATOR_LABEL_MAP, False)
    if indicator.title is not None:
        indicator_instance["name"] = indicator.title
    if indicator.alternative_id is not None:
        for alt_id in indicator.alternative_id:
            indicator_instance["external_references"].append({"source_name": "alternative_id", "external_id": alt_id})
    if indicator.valid_time_positions is not None:
        for window in indicator.valid_time_positions:
            if "valid_from" not in indicator_instance:
                indicator_instance["valid_from"] = \
                    convert_timestamp_string(window.start_time.value, indicator, indicator_instance["created"])
                indicator_instance["valid_until"] = \
                    convert_timestamp_string(window.end_time.value, indicator, indicator_instance["created"])
            else:
                warn("Only one valid time window allowed for %s in STIX 2.0 - used first one", 507, indicator_instance["id"])
        if "valid_from" not in indicator_instance:
            warn("No valid time position information available in %s, using parent timestamp", 903, indicator.id_)
            indicator_instance["valid_from"] = convert_timestamp(indicator, parent_timestamp)
    convert_kill_chains(indicator.kill_chain_phases, indicator_instance)
    if indicator.likely_impact:
        add_statement_type_to_description(indicator_instance, indicator.likely_impact, "likely_impact")
    if hasattr(indicator, "confidence"):
        add_confidence_property_to_description(indicator_instance, indicator.confidence)
    # TODO: sightings
    if indicator.observable and indicator.composite_indicator_expression or indicator.composite_indicator_expression:
        warn("Indicator %s has an observable or indicator composite expression which is not supported in STIX 2.0", 407, indicator.id_)
    if indicator.observable is not None:
        indicator_instance["pattern"] = convert_observable_to_pattern(indicator.observable, bundle_instance,
                                                                      OBSERVABLE_MAPPING)
        add_to_pattern_cache(indicator.id_, indicator_instance["pattern"])
    if indicator.composite_indicator_expression is not None:
        expressions = []
        if stix.__version__ >= "1.2.0.0":
            sub_indicators = indicator.composite_indicator_expression.indicator
        else:
            sub_indicators = indicator.composite_indicator_expression
        for ind in sub_indicators:
            term = convert_indicator_to_pattern(ind, bundle_instance, OBSERVABLE_MAPPING)
            if term:
                expressions.append(term)
        indicator_instance["pattern"] = create_boolean_expression(indicator.composite_indicator_expression.operator,
                                                                  expressions)
        #add_to_pattern_cache(indicator.id_, indicator_instance["pattern"])
    if "pattern" not in indicator_instance:
        # STIX doesn't handle multiple patterns for indicators
        convert_test_mechanism(indicator, indicator_instance)
    indicator_created_by_ref = process_information_source(indicator.producer, indicator_instance,
                                                          bundle_instance, parent_created_by_ref,
                                                          indicator_instance["created"])
    # process information source before any relationships
    if indicator.suggested_coas is not None:
        warn("Using related-to for the suggested COAs of {id}", 718, indicator.id_)
        handle_relationship_to_refs(indicator.suggested_coas, indicator_instance["id"], bundle_instance,
                                    "related-to", indicator_instance["created"], indicator_created_by_ref)
    if indicator.related_campaigns is not None:
        handle_relationship_to_refs(indicator.related_campaigns, indicator_instance["id"], bundle_instance,
                                    "attributed-to", indicator_instance["created"], indicator_created_by_ref)
    if indicator.indicated_ttps is not None:
        handle_relationship_to_refs(indicator.indicated_ttps, indicator_instance["id"], bundle_instance,
                                    "indicates", indicator_instance["created"], indicator_created_by_ref)
    if indicator.related_indicators:
        warn("All associated indicators relationships of %s are assumed to not represent STIX 1.2 versioning", 710, indicator.id_)
        handle_relationship_to_refs(indicator.related_indicators, indicator_instance["id"], bundle_instance,
                                    "related-to", indicator_instance["created"], indicator_created_by_ref)
    finish_basic_object(indicator.id_, indicator_instance, indicator)
    return indicator_instance


# observables


def convert_observed_data(obs, bundle_instance, parent_created_by_ref, parent_timestamp):
    global OBSERVABLE_MAPPING
    observed_data_instance = create_basic_object("observed-data", obs, parent_timestamp)
    # cybox_container = {"type": "cybox-container", "spec_version": "3.0"}
    observed_data_instance["objects"] = convert_cybox_object(obs.object_)
    info("'first_observed' and 'last_observed' data not available directly on %s - using timestamp", 901, obs.id_)
    observed_data_instance["first_observed"] = observed_data_instance["created"]
    observed_data_instance["last_observed"] = observed_data_instance["created"]
    observed_data_instance["number_observed"] = 1 if obs.sighting_count is None else obs.sighting_count
    # created_by
    finish_basic_object(obs.id_, observed_data_instance, obs)
    # remember the original 1.x observable, in case it has to be turned into a pattern later
    OBSERVABLE_MAPPING[obs.id_] = obs
    return observed_data_instance


# report


def process_report_contents(report, bundle_instance, report_instance, parent_created_by_ref, parent_timestamp):
    report_instance["object_refs"] = []
    if report.campaigns:
        for camp in report.campaigns:
            if camp.id_ is not None:
                camp20 = convert_campaign(camp, bundle_instance, parent_created_by_ref, parent_timestamp)
                bundle_instance["objects"].append(camp20)
                report_instance["object_refs"].append(camp20["id"])
            else:
                report_instance["object_refs"].append(camp.idref)

    # coas
    if report.courses_of_action:
        for coa in report.courses_of_action:
            if coa.id_ is not None:
                coa20 = convert_course_of_action(coa, bundle_instance, parent_created_by_ref, parent_timestamp)
                bundle_instance["objects"].append(coa20)
                report_instance["object_refs"].append(coa20["id"])
            else:
                report_instance["object_refs"].append(coa.idref)

    # exploit-targets
    if report.exploit_targets:
        for et in report.exploit_targets:
            convert_exploit_target(et, bundle_instance, parent_created_by_ref, parent_timestamp)

    # incidents
    if not get_option_value("no_incidents"):
        if report.incidents:
            for i in report.incidents:
                if i.id_ is not None:
                    i20 = convert_incident(i, bundle_instance, parent_created_by_ref, parent_timestamp)
                    bundle_instance["incidents"].append(i20)
                    report_instance["object_refs"].append(i20["id"])
                else:
                    report_instance["object_refs"].append(i.idref)

    # indicators
    if report.indicators:
        for i in report.indicators:
            if i.id_ is not None:
                i20 = convert_indicator(i, bundle_instance, parent_created_by_ref, parent_timestamp)
                bundle_instance["objects"].append(i20)
                report_instance["object_refs"].append(i20["id"])
            else:
                report_instance["object_refs"].append(i.idref)

    # observables
    if report.observables:
        for o_d in report.observables:
            if o_d.id_ is not None:
                o_d20 = convert_observed_data(o_d, bundle_instance, parent_created_by_ref, parent_timestamp)
                bundle_instance["observed_data"].append(o_d20)
                report_instance["object_refs"].append(o_d20["id"])
            else:
                report_instance["object_refs"].append(o_d.idref)

    # threat actors
    if report.threat_actors:
        for ta in report.threat_actors:
            if ta.id_ is not None:
                ta20 = convert_threat_actor(ta, bundle_instance, parent_created_by_ref, parent_timestamp)
                bundle_instance["objects"].append(ta20)
                report_instance["object_refs"].append(ta20["id"])
            else:
                report_instance["object_refs"].append(ta.idref)

    # ttps
    if report.ttps:
        for ttp in report.ttps:
            if ttp.id_:
                ttps20 = convert_ttp(ttp, bundle_instance, parent_created_by_ref, parent_timestamp)
                for ttp20 in ttps20:
                    if ttp20["type"] == "malware":
                        bundle_instance["objects"].append(ttp)
                    elif ttp20["type"] == "tool":
                        bundle_instance["objects"].append(ttp)
                    elif ttp20["type"] == "attack_pattern":
                        bundle_instance["objects"].append(ttp)
                    report_instance["object_refs"].append(ttp20["id"])
            else:
                report_instance["object_refs"].append(ttp.idref)


def convert_report(report, bundle_instance, parent_created_by_ref, parent_timestamp):
    report_instance = create_basic_object("report", report, parent_timestamp)
    process_description_and_short_description(report_instance, report.header)
    report_created_by_def = process_information_source(report.header.information_source, report_instance,
                                                       bundle_instance, parent_created_by_ref,
                                                       report_instance["created"])
    # process information source before any relationships
    add_string_property_to_description(report_instance, "intent", report.header.intents, True)
    if report.header.title is not None:
        report_instance["name"] = report.header.title
    convert_controlled_vocabs_to_open_vocabs(report_instance, "labels",
                                             report.header.intents, REPORT_LABELS_MAP, False)
    process_report_contents(report, bundle_instance, report_instance,
                            report_created_by_def, report_instance["created"])
    # TODO: related reports?
    finish_basic_object(report.id_, report_instance, report.header)
    return report_instance


# threat actor


def convert_threat_actor(threat_actor, bundle_instance, parent_created_by_ref, parent_timestamp):
    threat_actor_instance = create_basic_object("threat-actor", threat_actor, parent_timestamp)
    process_description_and_short_description(threat_actor_instance, threat_actor)
    threat_actor_created_by_ref = \
        process_information_source(threat_actor.information_source, threat_actor_instance, bundle_instance,
                                   parent_created_by_ref, threat_actor_instance["created"])
    # process information source before any relationships
    if threat_actor.identity is not None:
        if threat_actor.identity.id_:
            info("Threat Actor identity %s being used as basis of attributed-to relationship", 701, threat_actor.identity.id_)
        handle_relationship_to_objs([threat_actor.identity], threat_actor_instance["id"], bundle_instance,
                                    "attributed-to", threat_actor.timestamp, threat_actor_created_by_ref)
    if threat_actor.title is not None:
        info("Threat Actor %s title is used for name property", 717, threat_actor.id_)
        threat_actor_instance["name"] = threat_actor.title
    convert_controlled_vocabs_to_open_vocabs(threat_actor_instance, "labels", threat_actor.types,
                                             THREAT_ACTOR_LABEL_MAP, False)
    add_multiple_statement_types_to_description(threat_actor_instance, threat_actor.intended_effects, "intended_effect")
    add_multiple_statement_types_to_description(threat_actor_instance, threat_actor.planning_and_operational_supports,
                                                "planning_and_operational_support")
    if hasattr(threat_actor, "confidence"):
        add_confidence_property_to_description(threat_actor_instance, threat_actor.confidence)
    # TODO: motivation is complicated
    convert_controlled_vocabs_to_open_vocabs(threat_actor_instance, "sophistication", threat_actor.sophistications,
                                             THREAT_ACTOR_SOPHISTICATION_MAP, True)

    # handle relationships
    if threat_actor.observed_ttps is not None:
        handle_relationship_to_refs(threat_actor.observed_ttps, threat_actor_instance["id"], bundle_instance,
                                    "uses", threat_actor_instance["created"], threat_actor_created_by_ref)
    if threat_actor.associated_campaigns is not None:
        handle_relationship_from_refs(threat_actor.associated_campaigns, threat_actor_instance["id"], bundle_instance,
                                      "attributed-to", threat_actor_instance["created"], threat_actor_created_by_ref)
    if threat_actor.associated_actors:
        warn("All associated actors relationships of %s are assumed to not represent STIX 1.2 versioning", 710, threat_actor.id_)
        handle_relationship_to_refs(threat_actor.associated_actors, threat_actor_instance["id"], bundle_instance,
                                    "related-to", threat_actor_instance["created"], threat_actor_created_by_ref)

    finish_basic_object(threat_actor.id_, threat_actor_instance, threat_actor)
    return threat_actor_instance


# TTPs


def process_ttp_properties(sdo_instance, ttp, bundle_instance, parent_created_by_ref, kill_chains_in_sdo=True):
    process_description_and_short_description(sdo_instance, ttp, True)
    add_multiple_statement_types_to_description(sdo_instance, ttp.intended_effects, "intended_effect")
    if hasattr(ttp, "title"):
        if "name" not in sdo_instance or sdo_instance["name"] is None:
            sdo_instance["name"] = ttp.title
        else:
            add_string_property_to_description(sdo_instance, "title", ttp.title, False)
    if ttp.exploit_targets is not None:
        handle_relationship_to_refs(ttp.exploit_targets, sdo_instance["id"], bundle_instance,
                                    "targets", )
    # only populate kill chain phases if that is a property of the sdo_instance type, as indicated by kill_chains_in_sdo
    if kill_chains_in_sdo and hasattr(ttp, "kill_chain_phases"):
        convert_kill_chains(ttp.kill_chain_phases, sdo_instance)
    ttp_created_by_ref = process_information_source(ttp.information_source, sdo_instance,
                                                    bundle_instance, parent_created_by_ref,
                                                    sdo_instance["created"])
    if ttp.related_ttps:
        warn("All associated indicators relationships of %s are assumed to not represent STIX 1.2 versioning", 710, ttp.id_)
        handle_relationship_to_refs(ttp.related_ttps, sdo_instance["id"], bundle_instance,
                                    "related-to", sdo_instance["created"], ttp_created_by_ref)
    if hasattr(ttp, "related_packages") and ttp.related_packages is not None:
        for p in ttp.related_packages:
            warn("Related_Packages type in %s not supported in STIX 2.0", 402, ttp.id_)


def convert_attack_pattern(ap, ttp, bundle_instance, ttp_id_used, parent_created_by_ref, parent_timestamp):
    attack_Pattern_instance = create_basic_object("attack-pattern", ap, parent_timestamp, ttp.id_, not ttp_id_used)
    if ap.title is not None:
        attack_Pattern_instance["name"] = ap.title
    process_description_and_short_description(attack_Pattern_instance, ap)
    if ap.capec_id is not None:
        attack_Pattern_instance["external_references"] = [{"source_name": "capec", "external_id": ap.capec_id}]
    process_ttp_properties(attack_Pattern_instance, ttp, bundle_instance, parent_created_by_ref)
    finish_basic_object(ttp.id_, attack_Pattern_instance, ap)
    return attack_Pattern_instance


def convert_malware_instance(mal, ttp, bundle_instance, ttp_id_used, parent_created_by_ref, parent_timestamp):
    malware_instance_instance = create_basic_object("malware", mal, parent_timestamp, ttp.id_, not ttp_id_used)
    # TODO: names?
    if mal.title is not None:
        malware_instance_instance["name"] = mal.title
    process_description_and_short_description(malware_instance_instance, mal)
    convert_controlled_vocabs_to_open_vocabs(malware_instance_instance, "labels", mal.types, MALWARE_LABELS_MAP, False)
    if mal.names is not None:
        for n in mal.names:
            if "name" not in malware_instance_instance:
                malware_instance_instance["name"] = text_type(n)
            else:
                # TODO: add to description?
                warn("Only one name for malware is allowed for %s in STIX 2.0 - used first one", 508, malware_instance_instance["id"])
    # TODO: warning for MAEC content
    process_ttp_properties(malware_instance_instance, ttp, bundle_instance, parent_created_by_ref)
    finish_basic_object(ttp.id_, malware_instance_instance, mal)
    return malware_instance_instance


def convert_behavior(behavior, ttp, bundle_instance, parent_created_by_ref, parent_timestamp):
    resources_generated = []
    first_one = True
    if behavior.attack_patterns is not None:
        for ap in behavior.attack_patterns:
            new_obj = convert_attack_pattern(ap, ttp, bundle_instance, first_one, parent_created_by_ref, parent_timestamp)
            bundle_instance["objects"].append(new_obj)
            resources_generated.append(new_obj)
            first_one = False
    if behavior.malware_instances is not None:
        for mal in behavior.malware_instances:
            new_obj = convert_malware_instance(mal, ttp, bundle_instance, first_one, parent_created_by_ref, parent_timestamp)
            bundle_instance["objects"].append(new_obj)
            resources_generated.append(new_obj)
            first_one = False
    if behavior.exploits is not None:
        for e in behavior.exploits:
            warn("TTP/Behavior/Exploits/Exploit in %s not supported in STIX 2.0", 408, ttp.id_)
    return resources_generated


def convert_tool(tool, ttp, bundle_instance, first_one, parent_created_by_ref, parent_timestamp):
    tool_instance = create_basic_object("tool", tool, parent_timestamp, ttp.id_, not first_one)
    if tool.name is not None:
        tool_instance["name"] = tool.name
    process_description_and_short_description(tool_instance, tool)
    add_string_property_to_description(tool_instance, "vendor", tool.vendor)
    add_string_property_to_description(tool_instance, "service_pack", tool.service_pack)
    # TODO: add tool_specific_data to descriptor
    # TODO: add tool_hashes to descriptor
    # TODO: add tool_configuration to descriptor
    # TODO: add execution_environment to descriptor
    # TODO: add errors to descriptor
    # TODO: add compensation_model to descriptor
    add_string_property_to_description(tool_instance, "title", tool.title)
    convert_controlled_vocabs_to_open_vocabs(tool_instance, "labels", tool.type_, TOOL_LABELS_MAP, False)
    tool_instance["tool_version"] = tool.version
    process_ttp_properties(tool_instance, ttp, bundle_instance, parent_created_by_ref)
    finish_basic_object(ttp.id_, tool_instance, tool)
    return tool_instance


def convert_infrastructure(infra, ttp, bundle_instance, first_one, parent_created_by_ref, parent_timestamp):
    infrastructure_instance = create_basic_object("infrastructure", infra, parent_timestamp, not first_one)
    if infra.title is not None:
        infrastructure_instance["name"] = infra.title
    process_description_and_short_description(infrastructure_instance, infra)
    convert_controlled_vocabs_to_open_vocabs(infrastructure_instance, "labels", infra.types, {}, False)
    info("No 'first_seen' data on %s - using timestamp", 904, infra.id_ if infra.id_ else ttp.id_)
    infrastructure_instance["first_seen"] = convert_timestamp(infra, infrastructure_instance["created"])
    # TODO: observable_characterizations?
    process_ttp_properties(infrastructure_instance, ttp, bundle_instance, parent_created_by_ref)
    finish_basic_object(ttp.id_, infrastructure_instance, infra)
    return infrastructure_instance


def convert_resources(resources, ttp, bundle_instance, parent_created_by_ref, parent_timestamp):
    resources_generated = []
    first_one = True
    if resources.tools is not None:
        for t in resources.tools:
            new_obj = convert_tool(t, ttp, bundle_instance, first_one, parent_created_by_ref, parent_timestamp)
            bundle_instance["objects"].append(new_obj)
            resources_generated.append(new_obj)
            first_one = False
    if resources.infrastructure is not None:
        if get_option_value("infrastructure"):
            new_obj = convert_infrastructure(resources.infrastructure, ttp, bundle_instance,
                                             first_one, parent_created_by_ref, parent_timestamp)
            bundle_instance["objects"].append(new_obj)
            resources_generated.append(new_obj)
        else:
            warn("Infrastructure in %s not part of STIX 2.0", 409, ttp.id_ or "")
    return resources_generated


def convert_identity_for_victim_target(identity, ttp, bundle_instance, ttp_generated, parent_timestamp):
    identity_instance = convert_identity(identity, bundle_instance, parent_timestamp,
                                         ttp.id_ if not ttp_generated else None)
    bundle_instance["objects"].append(identity_instance)
    process_ttp_properties(identity_instance, ttp, bundle_instance, None, False)
    finish_basic_object(ttp.id_, identity_instance, identity)
    return identity_instance


def convert_victim_targeting(victim_targeting, ttp, bundle_instance, ttp_generated, parent_created_by_ref, parent_timestamp):
    if victim_targeting.targeted_systems:
        for v in victim_targeting.targeted_systems:
            warn("Targeted systems on %s are not a victim target in STIX 2.0", 410, ttp.id_)
    if victim_targeting.targeted_information:
        for v in victim_targeting.targeted_information:
            warn("Targeted information on %s is not a victim target in STIX 2.0", 411, ttp.id_)
    if hasattr(victim_targeting, "technical_details") and victim_targeting.targeted_technical_details is not None:
        for v in victim_targeting.targeted_technical_details:
            warn("Targeted technical details on %s are not a victim target in STIX 2.0", 412, ttp.id_)
    if victim_targeting.identity:
        identity_instance = convert_identity_for_victim_target(victim_targeting.identity, ttp, bundle_instance,
                                                               ttp_generated, parent_timestamp)
        if identity_instance:
            warn("%s generated an identity associated with a victim", 713, ttp.id_)
            if ttp_generated:
                bundle_instance["relationships"].append(
                    create_relationship(ttp.id_, identity_instance["id"],
                                        "targets", None, parent_timestamp, parent_created_by_ref))
                # the relationship has been created, so its not necessary to propagate it up
                return None
            else:
                return identity_instance
    # nothing generated
    return None


def convert_ttp(ttp, bundle_instance, parent_created_by_ref, parent_timestamp):
    if hasattr(ttp, "created") and ttp.timestamp:
        parent_timestamp = ttp.timestamp
    generated_objs = []
    if ttp.behavior is not None:
        generated_objs.extend(convert_behavior(ttp.behavior, ttp, bundle_instance, parent_created_by_ref, parent_timestamp))
    if ttp.resources is not None:
        generated_objs.extend(convert_resources(ttp.resources, ttp, bundle_instance, parent_created_by_ref, parent_timestamp))
    if hasattr(ttp, "kill_chain_phases") and ttp.kill_chain_phases is not None:
        for phase in ttp.kill_chain_phases:
            warn("Kill Chains type in %s not supported in STIX 2.0", 413, ttp.id_)
    if ttp.victim_targeting is not None:
        victim_target = convert_victim_targeting(ttp.victim_targeting, ttp, bundle_instance,
                                                 generated_objs, parent_created_by_ref,
                                                 parent_timestamp)
        if not victim_target:
            warn("Victim Target in %s did not generate any STIX 2.0 object", 414, ttp.id_)
        else:
            return generated_objs.append(victim_target)
    # victims weren't involved, check existing list
    if not generated_objs and ttp.id_ is not None:
        warn("TTP %s did not generate any STIX 2.0 object", 415, ttp.id_)
    return generated_objs


# package


def handle_embedded_object(obj, bundle_instance, parent_created_by_ref, parent_timestamp):
    new20 = None
    new20s = None
    # campaigns
    if isinstance(obj, Campaign):
        new20 = convert_campaign(obj, bundle_instance, parent_created_by_ref, parent_timestamp)
        bundle_instance["objects"].append(new20)
    # coas
    elif isinstance(obj, CourseOfAction):
        new20 = convert_course_of_action(obj, bundle_instance, parent_created_by_ref, parent_timestamp)
        bundle_instance["objects"].append(new20)
    # exploit-targets
    elif isinstance(obj, ExploitTarget):
        new20s = convert_exploit_target(obj, bundle_instance, parent_created_by_ref, parent_timestamp)
    # identities
    elif isinstance(obj, Identity) or isinstance(obj, CIQIdentity3_0Instance):
        new20 = convert_identity(obj, bundle_instance)
        bundle_instance["objects"].append(new20)
    # incidents
    elif not get_option_value("no_incidents") and isinstance(obj, Incident):
        new20 = convert_incident(obj, bundle_instance, parent_created_by_ref, parent_timestamp)
        bundle_instance["objects"].append(new20)
    # indicators
    elif isinstance(obj, Indicator):
        new20 = convert_indicator(obj, bundle_instance, parent_created_by_ref, parent_timestamp)
        bundle_instance["indicators"].append(new20)
    # observables
    elif isinstance(obj, Observable):
        new20 = convert_observed_data(obj, bundle_instance, parent_created_by_ref, parent_timestamp)
        bundle_instance["observed_data"].append(new20)
    # reports
    elif stix.__version__ >= "1.2.0.0" and isinstance(obj, Report):
        new20 = convert_report(obj, bundle_instance, parent_created_by_ref, parent_timestamp)
        bundle_instance["reports"].append(new20)
    # threat actors
    elif isinstance(obj, ThreatActor):
        new20 = convert_threat_actor(obj, bundle_instance, parent_created_by_ref, parent_timestamp)
        bundle_instance["objects"].append(new20)
    # ttps
    elif isinstance(obj, TTP):
        new20s = convert_ttp(obj, bundle_instance, parent_created_by_ref, parent_timestamp)
    if new20:
        return [new20]
    elif new20s:
        return new20s
    else:
        warn("No STIX 2.0 object generated from embedded object %s", 416, identifying_info(obj))
        return []


def initialize_bundle_lists(bundle_instance):
    bundle_instance["relationships"] = []
    #bundle_instance["campaigns"] = []
    #bundle_instance["courses_of_action"] = []
    #bundle_instance["vulnerabilities"] = []
    #bundle_instance["identities"] = []
    #bundle_instance["incidents"] = []
    bundle_instance["indicators"] = []
    bundle_instance["reports"] = []
    bundle_instance["observed_data"] = []
    #bundle_instance["threat_actors"] = []
    #bundle_instance["attack_patterns"] = []
    #bundle_instance["malware"] = []
    #bundle_instance["tools"] = []
    #bundle_instance["infrastructure"] = []
    #bundle_instance["victim_targets"] = []
    bundle_instance["objects"] = []


def finalize_bundle(bundle_instance):
    if KILL_CHAINS_PHASES != {}:
        for ind20 in bundle_instance["indicators"]:
            if "kill_chain_phases" in ind20:
                fixed_kill_chain_phases = []
                for kcp in ind20["kill_chain_phases"]:
                    if isinstance(kcp, str):
                        # noinspection PyBroadException
                        try:
                            kill_chain_phase_in_20 = KILL_CHAINS_PHASES[kcp]
                            fixed_kill_chain_phases.append(kill_chain_phase_in_20)
                        except:
                            error("Dangling kill chain phase id in indicator %s", 607, ind20["id"])
                    else:
                        fixed_kill_chain_phases.append(kcp)
                ind20["kill_chain_phases"] = fixed_kill_chain_phases
    # ttps

    fix_relationships(bundle_instance["relationships"], bundle_instance)

    if stix.__version__ >= "1.2.0.0":
        add_relationships_to_reports(bundle_instance)

    # source and target_ref are taken care in fix_relationships(...)
    _TO_MAP = ("id", "idref", "created_by_ref", "external_references",
               "marking_ref", "object_marking_refs", "object_refs",
               "sighting_of_ref", "observed_data_refs", "where_sighted_refs")

    _LOOK_UP = ("", u"", [], None, dict())

    to_remove = []

    if "indicators" in bundle_instance:
        interatively_resolve_placeholder_refs()
        for ind in bundle_instance["indicators"]:
            if "pattern" in ind:
                final_pattern = fix_pattern(ind["pattern"])
                if final_pattern:
                    if final_pattern.contains_placeholder():
                        pass
                        warn("At least one PLACEHOLDER idref was not resolved in %s", 205, ind["id"])
                    if final_pattern.contains_unconverted_term():
                        pass
                        warn("At least one observable could not be converted in %s", 206, ind["id"])
                    if isinstance(final_pattern, ComparisonExpression):
                        ind["pattern"] = "[" + final_pattern.to_string() + "]"
                    else:
                        ind["pattern"] = final_pattern.partition_according_to_object_path().to_string()

    # do before empty items are deleted
    remove_pattern_objects(bundle_instance)

    bundle_instance["objects"].extend(bundle_instance["indicators"])
    del(bundle_instance["indicators"])
    bundle_instance["objects"].extend(bundle_instance["relationships"])
    del(bundle_instance["relationships"])
    bundle_instance["objects"].extend(bundle_instance["observed_data"])
    del(bundle_instance["observed_data"])
    bundle_instance["objects"].extend(bundle_instance["reports"])
    del(bundle_instance["reports"])

    for entry in iterpath(bundle_instance):
        path, value = entry
        last_field = path[-1]
        iter_field = path[-2] if len(path) >= 2 else ""

        if value in _LOOK_UP:
            to_remove.append(list(path))

        if isinstance(value, (list, dict)):
            continue

        if last_field in _TO_MAP or iter_field in _TO_MAP:
            if reference_needs_fixing(value) and exists_id_key(value):
                stix20_id = get_id_value(value)

                if stix20_id[0] is None:
                    warn("1.X ID: %s was not mapped to STIX 2.0 ID", 603, value)
                    continue

                operation_on_path(bundle_instance, path, stix20_id[0])
                info("Found STIX 1.X ID: %s replaced by %s", 702, value, stix20_id[0])
            elif reference_needs_fixing(value) and not exists_id_key(value):
                warn("1.X ID: %s was not mapped to STIX 2.0 ID", 603, value)

    for item in to_remove:
        operation_on_path(bundle_instance, item, "", op=2)


def get_identity_from_package(information_source, bundle_instance, parent_timestamp):
    if information_source:
        if information_source.identity is not None:
            return get_identity_ref(information_source.identity, bundle_instance, parent_timestamp)
    return None


def convert_package(stixPackage, package_created_by_ref=None, default_timestamp=None):
    bundle_instance = {"type": "bundle"}
    bundle_instance["id"] = generate_stix20_id("bundle", stixPackage.id_)
    bundle_instance["spec_version"] = "2.0"
    initialize_bundle_lists(bundle_instance)


    if default_timestamp:
        parent_timestamp = datetime.strptime(default_timestamp, "%Y-%m-%dT%H:%M:%S.%fZ")
    elif hasattr(stixPackage, "created"):
        parent_timestamp = stixPackage.timestamp
    else:
        parent_timestamp = None

    # created_by_idref from the command line is used instead of the one from the package, if given
    if not package_created_by_ref and hasattr(stixPackage.stix_header, "information_source"):
        package_created_by_ref = get_identity_from_package(stixPackage.stix_header.information_source,
                                                           bundle_instance, parent_timestamp)

    # TODO: other header stuff

    # do observables first, especially before indicators!

    # kill chains
    if stixPackage.ttps and stixPackage.ttps.kill_chains:
        for kc in stixPackage.ttps.kill_chains:
            process_kill_chain(kc)

    # observables
    if stixPackage.observables is not None:
        for o_d in stixPackage.observables:
            o_d20 = convert_observed_data(o_d, bundle_instance, package_created_by_ref, parent_timestamp)
            bundle_instance["observed_data"].append(o_d20)

    # campaigns
    if stixPackage.campaigns:
        for camp in stixPackage.campaigns:
            camp20 = convert_campaign(camp, bundle_instance, package_created_by_ref, parent_timestamp)
            bundle_instance["objects"].append(camp20)

    # coas
    if stixPackage.courses_of_action:
        for coa in stixPackage.courses_of_action:
            coa20 = convert_course_of_action(coa, bundle_instance, package_created_by_ref, parent_timestamp)
            bundle_instance["objects"].append(coa20)

    # exploit-targets
    if stixPackage.exploit_targets:
        for et in stixPackage.exploit_targets:
            convert_exploit_target(et, bundle_instance, package_created_by_ref, parent_timestamp)

    # incidents
    if get_option_value("incidents"):
        if stixPackage.incidents:
            for i in stixPackage.incidents:
                i20 = convert_incident(i, bundle_instance, package_created_by_ref, parent_timestamp)
                bundle_instance["objects"].append(i20)

    # indicators
    if stixPackage.indicators:
        for i in stixPackage.indicators:
            i20 = convert_indicator(i, bundle_instance, package_created_by_ref, parent_timestamp)
            bundle_instance["indicators"].append(i20)

    # reports
    if stix.__version__ >= "1.2.0.0" and stixPackage.reports:
        for report in stixPackage.reports:
            report20 = convert_report(report, bundle_instance, package_created_by_ref, parent_timestamp)
            bundle_instance["reports"].append(report20)

    # threat actors
    if stixPackage.threat_actors:
        for ta in stixPackage.threat_actors:
            ta20 = convert_threat_actor(ta, bundle_instance, package_created_by_ref, parent_timestamp)
            bundle_instance["objects"].append(ta20)

    # ttps
    if stixPackage.ttps:
        for ttp in stixPackage.ttps:
            convert_ttp(ttp, bundle_instance, package_created_by_ref, parent_timestamp)

    finalize_bundle(bundle_instance)
    return bundle_instance<|MERGE_RESOLUTION|>--- conflicted
+++ resolved
@@ -113,17 +113,6 @@
 
 def process_description_and_short_description(so, entity, parent_info=False):
     if hasattr(entity, "descriptions") and entity.descriptions is not None:
-<<<<<<< HEAD
-        so["description"] += text_type(process_structured_text_list(entity.descriptions))
-        if (not get_option_value("no_squirrel_gaps") and hasattr(entity, "short_descriptions") and
-                    entity.short_description is not None):
-            warn("The Short_Description property is no longer supported in STIX. The text was appended to the description property of %s", 301, so["id"])
-            so["description"] += "\nShort Description: \n" + text_type(process_structured_text_list(entity.short_descriptions))
-    elif hasattr(entity, "description") and entity.description is not None:
-        so["description"] += text_type(entity.description.value)
-    elif hasattr(entity, "short_descriptions") and entity.short_descriptions is not None:
-        so["description"] = text_type(process_structured_text_list(entity.short_descriptions))
-=======
         description_as_text = convert_to_str(process_structured_text_list(entity.descriptions))
         if description_as_text:
             if parent_info:
@@ -151,8 +140,6 @@
         so["description"] += convert_to_str(entity.description.value)
     elif not get_option_value("no_squirrel_gaps") and hasattr(entity, "short_descriptions") and entity.short_descriptions is not None:
         so["description"] = convert_to_str(process_structured_text_list(entity.short_descriptions))
->>>>>>> a7abfd57
-
 
 def create_basic_object(stix20_type, stix1x_obj, parent_timestamp=None, parent_id=None, id_used=False):
     instance = {"type": stix20_type}
@@ -660,12 +647,6 @@
         if ciq_info.party_name:
             warn("CIQ name found in %s, possibly overriding other name", 711, identity_instance["id"])
             convert_party_name(ciq_info.party_name, identity_instance)
-<<<<<<< HEAD
-        if "name" not in identity_instance:
-            error("Identity %s must have a name, using 'None'", 612, identity_instance["id"])
-            identity_instance["name"] = "None"
-=======
->>>>>>> a7abfd57
         if ciq_info.organisation_info:
             convert_to_open_vocabs(identity_instance, "sectors", ciq_info.organisation_info.industry_type, SECTORS_MAP)
             warn("Based on CIQ information, %s is assumed to be an organization", 716, identity_instance["id"])
