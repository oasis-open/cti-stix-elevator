
# external
import pycountry
from six import text_type

from cybox.core import Observable
from lxml import etree

import stix
from stix.campaign import Campaign
from stix.coa import CourseOfAction
from stix.common.identity import Identity
from stix.common.kill_chains import KillChainPhase, KillChainPhaseReference
from stix.exploit_target import ExploitTarget
from stix.extensions.identity.ciq_identity_3_0 import CIQIdentity3_0Instance
from stix.extensions.test_mechanism.open_ioc_2010_test_mechanism import OpenIOCTestMechanism
from stix.extensions.test_mechanism.snort_test_mechanism import SnortTestMechanism
from stix.extensions.test_mechanism.yara_test_mechanism import YaraTestMechanism
from stix.incident import Incident
from stix.indicator import Indicator
from stix.threat_actor import ThreatActor
from stix.ttp import TTP

# internal
from elevator.convert_cybox import convert_cybox_object
from elevator.convert_pattern import (convert_indicator_to_pattern, convert_observable_to_pattern, fix_pattern,
                                      interatively_resolve_placeholder_refs, create_boolean_expression,
                                      add_to_pattern_cache, remove_pattern_objects, ComparisonExpression)
from elevator.ids import *
from elevator.options import get_option_value
from elevator.utils import *
from elevator.vocab_mappings import *

if stix.__version__ >= "1.2.0.0":
    from stix.report import Report
if "1.2.0.0" > stix.__version__ >= "1.1.1.7":
    import stix.extensions.marking.ais

# collect kill chains
KILL_CHAINS_PHASES = {}

OBSERVABLE_MAPPING = {}


def process_kill_chain(kc):
    for kcp in kc.kill_chain_phases:
        # Use object itself as key.
        if kcp.phase_id:
            KILL_CHAINS_PHASES[kcp.phase_id] = {"kill_chain_name": kc.name, "phase_name": kcp.name}
        else:
            KILL_CHAINS_PHASES[kcp] = {"kill_chain_name": kc.name, "phase_name": kcp.name}


#
# identities
#


def get_simple_name_from_identity(identity, bundle_instance, sdo_instance):
    if isinstance(identity, CIQIdentity3_0Instance):
        handle_relationship_to_refs([identity], sdo_instance["id"], bundle_instance, "attributed-to")
    else:
        return identity.name


def get_identity_ref(identity, bundle_instance, parent_timestamp):
    if identity.idref is not None:
        # fix reference later
        return identity.idref
    else:
        ident20 = convert_identity(identity, bundle_instance, parent_timestamp)
        bundle_instance["objects"].append(ident20)
        return ident20["id"]


def process_information_source(information_source, so, bundle_instance, parent_created_by_ref, parent_timestamp):
    if information_source:
        if information_source.identity is not None:
            so["created_by_ref"] = get_identity_ref(information_source.identity, bundle_instance, parent_timestamp)
        else:
            so["created_by_ref"] = parent_created_by_ref

        if so == bundle_instance:
            warn("Information Source on %s is not representable in STIX 2.0", 401, so["id"])
        else:
            if information_source.description:
                process_description_and_short_description(so, information_source)
            if information_source.references:
                for ref in information_source.references:
                    so["external_references"].append({"url": ref})
            if not get_option_value("no_squirrel_gaps")and information_source.roles:
                for role in information_source.roles:
                    # no vocab to make to in 2.0
                    so["description"] += "\n\n" + "INFORMATION SOURCE ROLE: " + role.value
            if information_source.tools:
                for tool in information_source.tools:
                    add_tool_property_to_description(so, tool)
    else:
        so["created_by_ref"] = parent_created_by_ref
    return so["created_by_ref"]


def convert_to_open_vocabs(stix20_obj, stix20_property_name, value, vocab_mapping):
    stix20_obj[stix20_property_name].append(map_vocabs_to_label(value, vocab_mapping))


def process_structured_text_list(text_list):
    full_text = ""
    for text_obj in text_list.sorted:
        full_text += text_obj.value
    return full_text


def process_description_and_short_description(so, entity, parent_info=False):
    if hasattr(entity, "descriptions") and entity.descriptions is not None:
        description_as_text = convert_to_str(process_structured_text_list(entity.descriptions))
        if description_as_text:
            if parent_info:
                if not get_option_value("no_squirrel_gaps"):
                    if so["description"]:
                        so["description"] += "\nPARENT_DESCRIPTION: \n" + description_as_text
                    else:
                        so["description"] += description_as_text
            else:
                so["description"] += description_as_text
        if (not get_option_value("no_squirrel_gaps") and
                hasattr(entity, "short_descriptions") and
                entity.short_descriptions is not None):
            short_description_as_text = process_structured_text_list(entity.short_descriptions)
            if short_description_as_text:
                warn("The Short_Description property is no longer supported in STIX.  Added the text to the description property")
                if parent_info:
                    if so["description"]:
                        so["description"] += "\nPARENT_SHORT_DESCRIPTION: \n" + short_description_as_text
                    else:
                        so["description"] += short_description_as_text
                else:
                    so["description"] += short_description_as_text
    # could be descriptionS or description
    elif hasattr(entity, "description") and entity.description is not None:
        so["description"] += convert_to_str(entity.description.value)
    elif not get_option_value("no_squirrel_gaps") and hasattr(entity, "short_descriptions") and entity.short_descriptions is not None:
        so["description"] = convert_to_str(process_structured_text_list(entity.short_descriptions))

def create_basic_object(stix20_type, stix1x_obj, parent_timestamp=None, parent_id=None, id_used=False):
    instance = {"type": stix20_type}
    instance["id"] = generate_stix20_id(stix20_type, stix1x_obj.id_ if (stix1x_obj and
                                                                        hasattr(stix1x_obj, "id_") and
                                                                        stix1x_obj.id_) else parent_id, id_used)
    timestamp = convert_timestamp(stix1x_obj, parent_timestamp, True)
    instance["created"] = timestamp
    # may need to revisit if we handle 1.x versioning.
    instance["modified"] = timestamp
    instance["description"] = ""
    instance["external_references"] = []
    return instance


def finish_basic_object(old_id, instance, stix1x_obj):
    if old_id is not None:
        record_ids(old_id, instance["id"])
    if hasattr(stix1x_obj, "handling") and stix1x_obj.handling is not None:
        info("Handling not implemented, yet", 801)
    if hasattr(stix1x_obj, "related_packages") and stix1x_obj.related_packages is not None:
        for p in stix1x_obj.related_packages:
            warn("Related_Packages type in %s not supported in STIX 2.0", 402, stix1x_obj.id_)


#
# handle gaps
#


def add_string_property_to_description(sdo_instance, property_name, property_value, is_list=False):
    if not get_option_value("no_squirrel_gaps") and property_value is not None:
        if is_list:
            sdo_instance["description"] += "\n\n" + property_name.upper() + ":\n"
            property_values = []
            for v in property_value:
                property_values.append(text_type(v))
            sdo_instance["description"] += ",\n".join(property_values)
        else:
            sdo_instance["description"] += "\n\n" + property_name.upper() + ":\n\t" + text_type(property_value)
        warn("Appended %s to description of %s", 302, property_name, sdo_instance["id"])


def add_confidence_property_to_description(sdo_instance, confidence):
    if not get_option_value("no_squirrel_gaps"):
        if confidence is not None:
            sdo_instance["description"] += "\n\n" + "CONFIDENCE: "
            if confidence.value is not None:
                sdo_instance["description"] += text_type(confidence.value)
            if confidence.description is not None:
                sdo_instance["description"] += "\n\tDESCRIPTION: " + text_type(confidence.description)
            warn("Appended Confidence type content to description of %s", 304, sdo_instance["id"])


def add_statement_type_to_description(sdo_instance, statement, property_name):
    if statement and not get_option_value("no_squirrel_gaps"):
        sdo_instance["description"] += "\n\n" + property_name.upper() + ":"
        if statement.value:
            sdo_instance["description"] += text_type(statement.value)
        if statement.descriptions:
            descriptions = []
            for d in statement.descriptions:
                descriptions.append(text_type(d.value))
            sdo_instance["description"] += "\n\n\t".join(descriptions)
        # TODO: handle source
        if statement.confidence:
            add_confidence_property_to_description(sdo_instance, statement.confidence)
        warn("Appended Statement type content to description of %s", 305, sdo_instance["id"])


def add_multiple_statement_types_to_description(sdo_instance, statements, property_name):
    if not get_option_value("no_squirrel_gaps"):
        for s in statements:
            add_statement_type_to_description(sdo_instance, s, property_name)


def add_tool_property_to_description(sdo_instance, tool):
    if not get_option_value("no_squirrel_gaps"):
        sdo_instance["description"] += "\n\nTOOL SOURCE:"
        if tool.name:
            sdo_instance["description"] += "\n\tname: " + text_type(tool.name)
        warn("Appended Tool type content to description of %s", 306, sdo_instance["id"])


# Relationships


def create_relationship(source_ref, target_ref, verb, rel_obj, parent_timestamp, endpoint_identity_ref):
    relationship_instance = create_basic_object("relationship", rel_obj, parent_timestamp)
    relationship_instance["source_ref"] = source_ref
    relationship_instance["target_ref"] = target_ref
    relationship_instance["relationship_type"] = verb
    relationship_instance["created_by_ref"] = endpoint_identity_ref
    if rel_obj is not None and hasattr(rel_obj, "relationship") and rel_obj.relationship is not None:
        relationship_instance["description"] = rel_obj.relationship.value
    return relationship_instance


# Creating and Linking up relationships  (three cases)
# 1.  The object is embedded - create the object, add it to the bundle, return to id so the relationship is complete
# 2.  an idref is given, and it has a corresponding 2.0 id, use it
# 3.  an idref is given, but it has NO corresponding 2.0 id, add 1.x id, and fix at the end in fix_relationships


def handle_relationship_to_objs(items, source_id, bundle_instance, verb, parent_timestamp=None,
                                source_identity_ref=None):
    for item in items:
        new20s = handle_embedded_object(item, bundle_instance, source_identity_ref, parent_timestamp)
        for new20 in new20s:
            bundle_instance["relationships"].append(create_relationship(source_id,
                                                                        new20["id"] if new20 else None,
                                                                        verb,
                                                                        item,
                                                                        parent_timestamp,
                                                                        source_identity_ref))


def handle_relationship_to_refs(refs, source_id, bundle_instance, verb, parent_timestamp=None,
                                source_identity_ref=None):
    for ref in refs:
        if ref.item.idref is None:
            # embedded
            new20s = handle_embedded_object(ref.item, bundle_instance, source_identity_ref, parent_timestamp)
            for new20 in new20s:
                bundle_instance["relationships"].append(create_relationship(source_id,
                                                                            new20["id"] if new20 else None,
                                                                            verb,
                                                                            ref,
                                                                            parent_timestamp,
                                                                            source_identity_ref))
        elif exists_id_key(ref.item.idref):
            for to_ref in get_id_value(ref.item.idref):
                bundle_instance["relationships"].append(create_relationship(source_id,
                                                                            to_ref,
                                                                            verb,
                                                                            ref,
                                                                            parent_timestamp,
                                                                            source_identity_ref))
        else:
            # a forward reference, fix later
            bundle_instance["relationships"].append(create_relationship(source_id,
                                                                        ref.item.idref,
                                                                        verb,
                                                                        ref,
                                                                        parent_timestamp,
                                                                        source_identity_ref))


def handle_relationship_from_refs(refs, target_id, bundle_instance, verb, parent_timestamp=None,
                                  target_identity_ref=None):
    for ref in refs:
        if ref.item.idref is None:
            # embedded
            new20s = handle_embedded_object(ref.item, bundle_instance, target_identity_ref, parent_timestamp)
            for new20 in new20s:
                bundle_instance["relationships"].append(create_relationship(new20["id"] if new20 else None,
                                                                            target_id,
                                                                            verb,
                                                                            ref,
                                                                            parent_timestamp,
                                                                            target_identity_ref))
        elif exists_id_key(ref.item.idref):
            for from_ref in get_id_value(ref.item.idref):
                bundle_instance["relationships"].append(create_relationship(from_ref,
                                                                            target_id,
                                                                            verb,
                                                                            ref,
                                                                            parent_timestamp,
                                                                            target_identity_ref))
        else:
            # a forward reference, fix later
            bundle_instance["relationships"].append(create_relationship(ref.item.idref,
                                                                        target_id,
                                                                        verb,
                                                                        ref,
                                                                        parent_timestamp,
                                                                        target_identity_ref))


def reference_needs_fixing(ref):
    return ref and ref.find("--") == -1


def determine_appropriate_verb(current_verb, m_id):
    if m_id is not None and current_verb == "uses":
        type_and_uuid = m_id.split("--")
        if type_and_uuid[0] == "identity":
            return "targets"
    return current_verb


# for ids in source and target refs that are still 1.x ids,
def fix_relationships(relationships, bundle_instance):
    # TODO:  warn if ref not available??
    for ref in relationships:
        if reference_needs_fixing(ref["source_ref"]):
            if not exists_id_key(ref["source_ref"]):
                new_id = generate_stix20_id(None, str.lower(ref["source_ref"]))
                if new_id is None:
                    warn("Dangling source reference %s in %s", 601, ref["source_ref"], ref["id"])
                add_id_value(ref["source_ref"], new_id)
            first_one = True
            for m_id in get_id_value(ref["source_ref"]):
                if first_one:
                    ref["source_ref"] = m_id
                else:
                    bundle_instance["relationships"].append(create_relationship(m_id, ref["target_ref"], ref["verb"]))
        if reference_needs_fixing(ref["target_ref"]):
            if not exists_id_key(ref["target_ref"]):
                new_id = generate_stix20_id(None, str.lower(ref["target_ref"]))
                if new_id is None:
                    warn("Dangling target reference %s in %s", 602, ref["target_ref"], ref["id"])
                add_id_value(ref["target_ref"], new_id)
            first_one = True
            for m_id in get_id_value(ref["target_ref"]):
                verb = determine_appropriate_verb(ref["relationship_type"], m_id)
                if first_one:
                    ref["target_ref"] = m_id
                    ref["relationship_type"] = verb
                else:
                    bundle_instance["relationships"].append(create_relationship(ref["source_ref"], m_id, verb))


# Relationships are not in 1.x, so they must be added explicitly to reports.
# This is done after the package has been processed, and the relationships are "fixed", so all relationships are known
#
# For each report:
#   For each relationship
#       if the source and target are part of the report, add the relationship
#       if the source is part of the report, add the relationship AND then the target,
#          UNLESS the target ref is "dangling"
#       if the target is part of the report, add the relationship AND then the source,
#          UNLESS the source ref is "dangling"


def add_relationships_to_reports(bundle_instance):
    rels_to_include = []
    new_ids = get_id_values()
    for rep in bundle_instance["reports"]:
        refs_in_this_report = rep["object_refs"]
        for rel in bundle_instance["relationships"]:
            if (("source_ref" in rel and rel["source_ref"] in refs_in_this_report) and
                    ("target_ref" in rel and rel["target_ref"] in refs_in_this_report)):
                rels_to_include.append(rel["id"])
            elif "source_ref" in rel and rel["source_ref"] in refs_in_this_report:
                # and target_ref is not in refs_in_this_report
                if "target_ref" in rel and rel["target_ref"] and (
                        rel["target_ref"] in new_ids or rel["target_ref"] in SDO_WITH_NO_1X_OBJECT):
                    rels_to_include.append(rel["id"])
                    rels_to_include.append(rel["target_ref"])
                    warn("Including %s in %s and added the target_ref %s to the report", 704, rel["id"], rep["id"], rel["target_ref"])
                elif not ("target_ref" in rel and rel["target_ref"]):
                    rels_to_include.append(rel["id"])
                    warn("Including %s in %s although the target_ref is unknown", 706, rel["id"], rep["id"])
                elif not (rel["target_ref"] in new_ids or rel["target_ref"] in SDO_WITH_NO_1X_OBJECT):
                    warn("Not including %s in %s because there is no corresponding SDO for %s", 708, rel["id"], rep["id"], rel["target_ref"])
            elif "target_ref" in rel and rel["target_ref"] in refs_in_this_report:
                if "source_ref" in rel and rel["source_ref"] and (
                        rel["source_ref"] in new_ids or rel["source_ref"] in SDO_WITH_NO_1X_OBJECT):
                    rels_to_include.append(rel["id"])
                    rels_to_include.append(rel["source_ref"])
                    warn("Including %s in %s and added the source_ref %s to the report", 705, rel["id"], rep["id"], rel["source_ref"])
                elif not ("source_ref" in rel and rel["source_ref"]):
                    rels_to_include.append(rel["id"])
                    warn("Including %s in %s although the source_ref is unknown", 707, rel["id"], rep["id"])
                elif not (rel["source_ref"] in new_ids or rel["source_ref"] in SDO_WITH_NO_1X_OBJECT):
                    warn("Not including %s in %s because there is no corresponding SDO for %s", 709, rel["id"], rep["id"], rel["source_ref"])
        if "object_refs" in rep:
            rep["object_refs"].extend(rels_to_include)
        else:
            rep["object_refs"] = rels_to_include


# campaign


def convert_campaign(camp, bundle_instance, parent_created_by_ref, parent_timestamp):
    campaign_instance = create_basic_object("campaign", camp, parent_timestamp)
    process_description_and_short_description(campaign_instance, camp)
    campaign_instance["name"] = camp.title
    if camp.names is not None:
        campaign_instance["aliases"] = []
        for name in camp.names:
            campaign_instance["aliases"].append(name)
        if not campaign_instance["aliases"]:
            del campaign_instance["aliases"]
    # process information source before any relationships
    campaign_created_by_ref = process_information_source(camp.information_source, campaign_instance,
                                                         bundle_instance, parent_created_by_ref,
                                                         campaign_instance["created"])
    add_multiple_statement_types_to_description(campaign_instance, camp.intended_effects, "intended_effect")
    add_string_property_to_description(campaign_instance, "status", camp.status)
    if hasattr(camp, "confidence"):
        add_confidence_property_to_description(campaign_instance, camp.confidence)

    if camp.activity is not None:
        for a in camp.activity:
            warn("Campaign/Activity type in %s not supported in STIX 2.0", 403, campaign_instance["id"])
    if camp.related_ttps is not None:
        # victims use targets, not uses
        handle_relationship_to_refs(camp.related_ttps,
                                    campaign_instance["id"],
                                    bundle_instance,
                                    "uses",
                                    campaign_instance["created"],
                                    campaign_created_by_ref)
    if camp.related_incidents is not None:
        handle_relationship_from_refs(camp.related_incidents,
                                      campaign_instance["id"],
                                      bundle_instance,
                                      "attributed-to",
                                      campaign_instance["created"],
                                      campaign_created_by_ref)
    if camp.related_indicators is not None:
        handle_relationship_from_refs(camp.related_indicators,
                                      campaign_instance["id"],
                                      bundle_instance,
                                      "indicates",
                                      campaign_instance["created"],
                                      campaign_created_by_ref)
    if camp.attribution is not None:
        for att in camp.attribution:
            handle_relationship_to_refs(att,
                                        campaign_instance["id"],
                                        bundle_instance,
                                        "attributed-to",
                                        campaign_instance["created"],
                                        campaign_created_by_ref)
    if camp.associated_campaigns:
        warn("All associated campaigns relationships of %s are assumed to not represent STIX 1.2 versioning", 710, camp.id_)
        handle_relationship_to_refs(camp.related_coas,
                                    campaign_instance["id"],
                                    bundle_instance,
                                    "related-to",
                                    campaign_instance["created"],
                                    campaign_created_by_ref)
    finish_basic_object(camp.id_, campaign_instance, camp)
    return campaign_instance


# course of action


def add_objective_property_to_description(sdo_instance, objective):
    if not get_option_value("no_squirrel_gaps"):
        if objective is not None:
            sdo_instance["description"] += "\n\n" + "OBJECTIVE: "
            descriptions = []
            for d in objective.descriptions:
                descriptions.append(text_type(d))
            sdo_instance["description"] += "\n\n\t".join(descriptions)


def convert_course_of_action(coa, bundle_instance, parent_created_by_ref, parent_timestamp):
    coa_instance = create_basic_object("course-of-action", coa, parent_timestamp)
    process_description_and_short_description(coa_instance, coa)
    coa_instance["name"] = coa.title
    add_string_property_to_description(coa_instance, "stage", coa.stage)
    if coa.type_:
        convert_controlled_vocabs_to_open_vocabs(coa_instance, "labels", [coa.type_], COA_LABEL_MAP, False)
    add_objective_property_to_description(coa_instance, coa.objective)
    # TODO: parameter observables, maybe turn into pattern expressions and put in description???
    if coa.structured_coa:
        warn("Structured COAs type in %s are not supported in STIX 2.0", 404, coa_instance["id"])
    add_statement_type_to_description(coa_instance, coa.impact, "impact")
    add_statement_type_to_description(coa_instance, coa.cost, "cost")
    add_statement_type_to_description(coa_instance, coa.efficacy, "efficacy")
    coa_created_by_ref = process_information_source(coa.information_source,
                                                    coa_instance,
                                                    bundle_instance,
                                                    parent_created_by_ref,
                                                    coa_instance["created"])
    # process information source before any relationships
    if coa.related_coas:
        warn("All associated coas relationships of %s are assumed to not represent STIX 1.2 versioning", 710, coa.id_)
        handle_relationship_to_refs(coa.related_coas, coa_instance["id"], bundle_instance,
                                    "related-to", coa_instance["created"], coa_created_by_ref)
    finish_basic_object(coa.id_, coa_instance, coa)
    return coa_instance


# exploit target


def process_et_properties(sdo_instance, et, bundle_instance, parent_created_by_ref):
    process_description_and_short_description(sdo_instance, et, True)
    if "name" in sdo_instance:
        info("Title %s used for name, appending exploit_target %s title in description property", 303, sdo_instance["type"], sdo_instance["id"])
        add_string_property_to_description(sdo_instance, "title", et.title, False)
    elif et.title is not None:
        sdo_instance["name"] = et.title
    et_created_by_ref = process_information_source(et.information_source, sdo_instance,
                                                   bundle_instance, parent_created_by_ref,
                                                   sdo_instance["created"])
    if et.potential_coas is not None:
        handle_relationship_from_refs(et.potential_coas, sdo_instance["id"], bundle_instance, "mitigates",
                                      sdo_instance["created"], et_created_by_ref)


def convert_vulnerability(v, et, bundle_instance, parent_created_by_ref, parent_timestamp):
    vulnerability_instance = create_basic_object("vulnerability", v, parent_timestamp, et.id_)
    if v.title is not None:
        vulnerability_instance["name"] = v.title
    process_description_and_short_description(vulnerability_instance, v)
    if v.cve_id is not None:
        vulnerability_instance["external_references"].append({"source_name": "cve", "external_id": v.cve_id})
    if v.osvdb_id is not None:
        vulnerability_instance["external_references"].append({"source_name": "osvdb", "external_id": v.osvdb_id})
    # source?
    # TODO: add CVSS score into description
    # TODO: add date times into description
    # TODO: add affected software into description
    if v.references is not None:
        # TODO: url can't exist alone
        for ref in v.references:
            vulnerability_instance["external_references"].append({"url": ref.reference})
    process_et_properties(vulnerability_instance, et, bundle_instance, parent_created_by_ref)
    finish_basic_object(et.id_, vulnerability_instance, v)
    return vulnerability_instance


def convert_exploit_target(et, bundle_instance, parent_created_by_ref, parent_timestamp):
    if hasattr(et, "created") and et.timestamp:
        parent_timestamp = et.timestamp
    if et.vulnerabilities is not None:
        for v in et.vulnerabilities:
            bundle_instance["objects"].append(convert_vulnerability(v, et, bundle_instance,
                                                                    parent_created_by_ref,
                                                                    parent_timestamp))
    if et.weaknesses is not None:
        for w in et.weaknesses:
            warn("ExploitTarget/Weaknesses type in %s not supported in STIX 2.0", 405, et.id_)
    if et.configuration is not None:
        for c in et.configuration:
            warn("ExploitTarget/Configurations type in %s not supported in STIX 2.0", 406, et.id_)


# identities


def convert_ciq_addresses(addresses, identity_instance):
    identity_instance["country"] = []
    identity_instance["regions"] = []
    for add in addresses:
        temp_country = None
        if hasattr(add, "country"):
            for name in add.country.name_elements:
                iso = pycountry.countries.get(name=name.value)
                temp_country = iso.alpha2
                if iso is not None:
                    identity_instance["country"].append(iso.alpha2)
                else:
                    warn("No ISO code for %s in %s", 618, name.value, identifying_info(identity_instance))
                    identity_instance["country"].append(name.value)
        if hasattr(add, "administrative_area"):
            for name in add.administrative_area.name_elements:
                iso = pycountry.subdivisions.get(country_code=temp_country)
                iso = [x for x in iso if x.name == text_type(name.value)]
                if iso:
                    identity_instance["regions"].append(iso[0].code)
                else:
                    identity_instance["regions"].append(name.value)


def get_name(name):
    # TODO:  this is much too simple
    return name.name_elements[0].value


def convert_party_name(party_name, identity):
    if party_name.organisation_names and party_name.person_names:
        error("Identity %s has organization and person names", 606, identity["id"])
    if party_name.person_names:
        identity["identity_class"] = "individual"
        first_one = True
        for name in party_name.person_names:
            if first_one:
                identity["name"] = get_name(name)
                first_one = False
            else:
                warn("Only one person name allowed for %s in STIX 2.0, used first one", 502, identity["id"])
                # add to description
    elif party_name.organisation_names:
        identity["identity_class"] = "organization"
        first_one = True
        for name in party_name.organisation_names:
            if first_one:
                identity["name"] = get_name(name)
                first_one = False
            else:
                warn("Only one organization name allowed for %s in STIX 2.0, used first one", 503, identity["id"])
                # add to description


def convert_identity(identity, bundle_instance, parent_timestamp=None, parent_id=None):
    identity_instance = create_basic_object("identity", identity, parent_timestamp, parent_id)
    identity_instance["sectors"] = []
    identity_instance["identity_class"] = "unknown"
    if identity.name is not None:
        identity_instance["name"] = identity.name
    if isinstance(identity, CIQIdentity3_0Instance):
        if identity.roles:
            convert_controlled_vocabs_to_open_vocabs(identity_instance, "roles", identity.roles, ROLES_MAP, False)
        ciq_info = identity._specification
        if ciq_info.party_name:
            warn("CIQ name found in %s, possibly overriding other name", 711, identity_instance["id"])
            convert_party_name(ciq_info.party_name, identity_instance)
        if ciq_info.organisation_info:
            convert_to_open_vocabs(identity_instance, "sectors", ciq_info.organisation_info.industry_type, SECTORS_MAP)
            warn("Based on CIQ information, %s is assumed to be an organization", 716, identity_instance["id"])
            identity_instance["identity_class"] = "organization"
        if ciq_info.addresses:
            pass
            # convert_ciq_addresses(ciq_info.addresses, identity_instance)
            # add other properties to contact_information
    if identity.related_identities:
<<<<<<< HEAD
        warn("All associated identities relationships of %s are assumed to not represent STIX 1.2 versioning", 710, identity.id_ or "")
=======
        msg = "All related identitiies relationships {id} are assumed to not represent STIX 1.2 versioning"
        warn(msg.format(id=((" of " + identity.id_) if identity.id_ else "")))
>>>>>>> c8846bfd
        handle_relationship_to_refs(identity.related_identities, identity_instance["id"], bundle_instance,
                                    "related-to", parent_timestamp)
    finish_basic_object(identity.id_, identity_instance, identity)
    if not identity_instance["sectors"]:
        del identity_instance["sectors"]
    return identity_instance


# incident


def convert_incident(incident, bundle_instance, parent_created_by_ref, parent_timestamp):
    incident_instance = create_basic_object("incident", incident, parent_timestamp)
    process_description_and_short_description(incident_instance, incident)
    if incident.title is not None:
        incident_instance["name"] = incident.title
    if incident.external_ids is not None:
        for ex_id in incident.external_ids:
            incident_instance["external_references"].append(
                {"source_name": ex_id.external_id.source, "external_id": ex_id.external_id.value})
    # time
    if incident.categories is not None:
        convert_controlled_vocabs_to_open_vocabs(incident_instance, "labels", incident.categories, INCIDENT_LABEL_MAP,
                                                 False)
    incident_created_by_ref = process_information_source(incident.information_source, incident_instance,
                                                         bundle_instance, parent_created_by_ref,
                                                         incident_instance["created"])
    # process information source before any relationships
    if incident.related_indicators is not None:
        handle_relationship_from_refs(incident.related_indicators, incident_instance["id"], bundle_instance,
                                      "indicates", incident_instance["created"], incident_created_by_ref)
    if incident.related_observables is not None:
        handle_relationship_from_refs(incident.related_observables, incident_instance["id"], bundle_instance, "part-of",
                                      incident_instance["created"], incident_created_by_ref)
    if incident.leveraged_ttps is not None:
        warn("Using related-to for the leveraged TTPs of %s", 718, incident.id_)
        handle_relationship_to_refs(incident.leveraged_ttps, incident_instance["id"], bundle_instance, "related-to",
                                    incident_instance["created"], incident_created_by_ref)
    # TODO: add reporter to description
    # TODO: add responder to description
    # TODO: add coordinator to description
    # TODO: add victim to description
    # TODO: add affected_assets to description
    # TODO: add impact_assessment to description
    add_string_property_to_description(incident_instance, "status", incident.status)
    if incident.related_incidents:
        warn("All associated incidents relationships of %s are assumed to not represent STIX 1.2 versioning", 710, incident.id_)
        handle_relationship_to_refs(incident.related_incidents, incident_instance["id"], bundle_instance,
                                    "related-to", incident_instance["created"], incident_created_by_ref)
    finish_basic_object(incident.id_, incident_instance, incident)
    return incident_instance


# indicator


def convert_kill_chains(kill_chain_phases, sdo_instance):
    if kill_chain_phases is not None:
        kill_chain_phases_20 = []
        for phase in kill_chain_phases:
            if isinstance(phase, KillChainPhaseReference):
                try:
                    if phase.phase_id:
                        kill_chain_info = KILL_CHAINS_PHASES[phase.phase_id]
                    else:
                        kill_chain_info = KILL_CHAINS_PHASES[phase]
                    kill_chain_phases_20.append({"kill_chain_name": kill_chain_info["kill_chain_name"],
                                                 "phase_name": kill_chain_info["phase_name"]})
                except:
                    kill_chain_phases_20.append(phase.phase_id)
            elif isinstance(phase, KillChainPhase):
                kill_chain_phases_20.append({"kill_chain_name": phase.kill_chain_name, "phase_name": phase.name})
        if kill_chain_phases_20:
            sdo_instance["kill_chain_phases"] = kill_chain_phases_20


_ALLOW_YARA_AND_SNORT_PATTENS = False


def convert_test_mechanism(indicator, indicator_instance):
    if indicator.test_mechanisms is not None:
        if not _ALLOW_YARA_AND_SNORT_PATTENS:
            warn("YARA/SNORT patterns on %s not supported in STIX 2.0", 504, indicator_instance["id"])
            return
        if hasattr(indicator_instance, "pattern"):
            # TODO: maybe put in description
            warn("Only one type pattern can be specified in %s - using cybox", 712, indicator_instance["id"])
        else:
            for tm in indicator.test_mechanisms:
                if hasattr(indicator_instance, "pattern"):
                    # TODO: maybe put in description
<<<<<<< HEAD
                    warn("Only one alternative test mechanism allowed for %s in STIX 2.0 - used first one, which was %s", 506, indicator_instance["id"], indicator_instance["pattern_lang"])
=======
                    msg = "Only one alternative test mechanism allowed for {0} in STIX 2.0 - used first one, which was {1}"
                    warn(msg.format(indicator_instance["id"], indicator_instance["pattern_lang"]))
>>>>>>> c8846bfd
                else:
                    if isinstance(tm, YaraTestMechanism):

                        indicator_instance["pattern"] = text_type(tm.rule.value)
                        indicator_instance["pattern_lang"] = "yara"
                    elif isinstance(tm, SnortTestMechanism):
                        list_of_strings = []
                        for rule in tm.rules:
                            list_of_strings.append(text_type(rule.value))
                        indicator_instance["pattern"] = ", ".join(list_of_strings)
                        indicator_instance["pattern_lang"] = "snort"
                    elif isinstance(tm, OpenIOCTestMechanism):
                        indicator_instance["pattern"] = etree.tostring(tm.ioc)
                        indicator_instance["pattern_lang"] = "openioc"


def negate_indicator(indicator):
    return hasattr(indicator, "negate") and indicator.negate


def convert_indicator(indicator, bundle_instance, parent_created_by_ref, parent_timestamp):
    global SUB_INDICATOR_IDS
    indicator_instance = create_basic_object("indicator", indicator, parent_timestamp)
    process_description_and_short_description(indicator_instance, indicator)
    convert_controlled_vocabs_to_open_vocabs(indicator_instance, "labels", indicator.indicator_types,
                                             INDICATOR_LABEL_MAP, False)
    if indicator.title is not None:
        indicator_instance["name"] = indicator.title
    if indicator.alternative_id is not None:
        for alt_id in indicator.alternative_id:
            indicator_instance["external_references"].append({"source_name": "alternative_id", "external_id": alt_id})
    if indicator.valid_time_positions is not None:
        for window in indicator.valid_time_positions:
            if "valid_from" not in indicator_instance:
                indicator_instance["valid_from"] = \
                    convert_timestamp_string(window.start_time.value, indicator, indicator_instance["created"])
                indicator_instance["valid_until"] = \
                    convert_timestamp_string(window.end_time.value, indicator, indicator_instance["created"])
            else:
                warn("Only one valid time window allowed for %s in STIX 2.0 - used first one", 507, indicator_instance["id"])
        if "valid_from" not in indicator_instance:
            warn("No valid time position information available in %s, using parent timestamp", 903, indicator.id_)
            indicator_instance["valid_from"] = convert_timestamp(indicator, parent_timestamp)
    convert_kill_chains(indicator.kill_chain_phases, indicator_instance)
    if indicator.likely_impact:
        add_statement_type_to_description(indicator_instance, indicator.likely_impact, "likely_impact")
    if hasattr(indicator, "confidence"):
        add_confidence_property_to_description(indicator_instance, indicator.confidence)
    # TODO: sightings
    if indicator.observable and indicator.composite_indicator_expression or indicator.composite_indicator_expression:
        warn("Indicator %s has an observable or indicator composite expression which is not supported in STIX 2.0", 407, indicator.id_)
    if indicator.observable is not None:
        indicator_instance["pattern"] = convert_observable_to_pattern(indicator.observable, bundle_instance,
                                                                      OBSERVABLE_MAPPING)
        add_to_pattern_cache(indicator.id_, indicator_instance["pattern"])
    if indicator.composite_indicator_expression is not None:
        expressions = []
        if stix.__version__ >= "1.2.0.0":
            sub_indicators = indicator.composite_indicator_expression.indicator
        else:
            sub_indicators = indicator.composite_indicator_expression
        for ind in sub_indicators:
            term = convert_indicator_to_pattern(ind, bundle_instance, OBSERVABLE_MAPPING)
            if term:
                expressions.append(term)
        indicator_instance["pattern"] = create_boolean_expression(indicator.composite_indicator_expression.operator,
                                                                  expressions)
        # add_to_pattern_cache(indicator.id_, indicator_instance["pattern"])
    if "pattern" not in indicator_instance:
        # STIX doesn't handle multiple patterns for indicators
        convert_test_mechanism(indicator, indicator_instance)
    indicator_created_by_ref = process_information_source(indicator.producer, indicator_instance,
                                                          bundle_instance, parent_created_by_ref,
                                                          indicator_instance["created"])
    # process information source before any relationships
    if indicator.suggested_coas is not None:
<<<<<<< HEAD
        warn("Using related-to for the suggested COAs of {id}", 718, indicator.id_)
=======
        warn("Using related-to for the suggested COAs of {id}".format(id=indicator.id_))
>>>>>>> c8846bfd
        handle_relationship_to_refs(indicator.suggested_coas, indicator_instance["id"], bundle_instance,
                                    "related-to", indicator_instance["created"], indicator_created_by_ref)
    if indicator.related_campaigns is not None:
        handle_relationship_to_refs(indicator.related_campaigns, indicator_instance["id"], bundle_instance,
                                    "attributed-to", indicator_instance["created"], indicator_created_by_ref)
    if indicator.indicated_ttps is not None:
        handle_relationship_to_refs(indicator.indicated_ttps, indicator_instance["id"], bundle_instance,
                                    "indicates", indicator_instance["created"], indicator_created_by_ref)
    if indicator.related_indicators:
        warn("All associated indicators relationships of %s are assumed to not represent STIX 1.2 versioning", 710, indicator.id_)
        handle_relationship_to_refs(indicator.related_indicators, indicator_instance["id"], bundle_instance,
                                    "related-to", indicator_instance["created"], indicator_created_by_ref)
    finish_basic_object(indicator.id_, indicator_instance, indicator)
    return indicator_instance


# observables


def convert_observed_data(obs, bundle_instance, parent_created_by_ref, parent_timestamp):
    global OBSERVABLE_MAPPING
    observed_data_instance = create_basic_object("observed-data", obs, parent_timestamp)
    # cybox_container = {"type": "cybox-container", "spec_version": "3.0"}
    observed_data_instance["objects"] = convert_cybox_object(obs.object_)
    info("'first_observed' and 'last_observed' data not available directly on %s - using timestamp", 901, obs.id_)
    observed_data_instance["first_observed"] = observed_data_instance["created"]
    observed_data_instance["last_observed"] = observed_data_instance["created"]
    observed_data_instance["number_observed"] = 1 if obs.sighting_count is None else obs.sighting_count
    # created_by
    finish_basic_object(obs.id_, observed_data_instance, obs)
    # remember the original 1.x observable, in case it has to be turned into a pattern later
    OBSERVABLE_MAPPING[obs.id_] = obs
    return observed_data_instance


# report


def process_report_contents(report, bundle_instance, report_instance, parent_created_by_ref, parent_timestamp):
    report_instance["object_refs"] = []
    if report.campaigns:
        for camp in report.campaigns:
            if camp.id_ is not None:
                camp20 = convert_campaign(camp, bundle_instance, parent_created_by_ref, parent_timestamp)
                bundle_instance["objects"].append(camp20)
                report_instance["object_refs"].append(camp20["id"])
            else:
                report_instance["object_refs"].append(camp.idref)

    # coas
    if report.courses_of_action:
        for coa in report.courses_of_action:
            if coa.id_ is not None:
                coa20 = convert_course_of_action(coa, bundle_instance, parent_created_by_ref, parent_timestamp)
                bundle_instance["objects"].append(coa20)
                report_instance["object_refs"].append(coa20["id"])
            else:
                report_instance["object_refs"].append(coa.idref)

    # exploit-targets
    if report.exploit_targets:
        for et in report.exploit_targets:
            convert_exploit_target(et, bundle_instance, parent_created_by_ref, parent_timestamp)

    # incidents
    if not get_option_value("no_incidents"):
        if report.incidents:
            for i in report.incidents:
                if i.id_ is not None:
                    i20 = convert_incident(i, bundle_instance, parent_created_by_ref, parent_timestamp)
                    bundle_instance["incidents"].append(i20)
                    report_instance["object_refs"].append(i20["id"])
                else:
                    report_instance["object_refs"].append(i.idref)

    # indicators
    if report.indicators:
        for i in report.indicators:
            if i.id_ is not None:
                i20 = convert_indicator(i, bundle_instance, parent_created_by_ref, parent_timestamp)
                bundle_instance["objects"].append(i20)
                report_instance["object_refs"].append(i20["id"])
            else:
                report_instance["object_refs"].append(i.idref)

    # observables
    if report.observables:
        for o_d in report.observables:
            if o_d.id_ is not None:
                o_d20 = convert_observed_data(o_d, bundle_instance, parent_created_by_ref, parent_timestamp)
                bundle_instance["observed_data"].append(o_d20)
                report_instance["object_refs"].append(o_d20["id"])
            else:
                report_instance["object_refs"].append(o_d.idref)

    # threat actors
    if report.threat_actors:
        for ta in report.threat_actors:
            if ta.id_ is not None:
                ta20 = convert_threat_actor(ta, bundle_instance, parent_created_by_ref, parent_timestamp)
                bundle_instance["objects"].append(ta20)
                report_instance["object_refs"].append(ta20["id"])
            else:
                report_instance["object_refs"].append(ta.idref)

    # ttps
    if report.ttps:
        for ttp in report.ttps:
            if ttp.id_:
                ttps20 = convert_ttp(ttp, bundle_instance, parent_created_by_ref, parent_timestamp)
                for ttp20 in ttps20:
                    if ttp20["type"] == "malware":
                        bundle_instance["objects"].append(ttp)
                    elif ttp20["type"] == "tool":
                        bundle_instance["objects"].append(ttp)
                    elif ttp20["type"] == "attack_pattern":
                        bundle_instance["objects"].append(ttp)
                    report_instance["object_refs"].append(ttp20["id"])
            else:
                report_instance["object_refs"].append(ttp.idref)


def convert_report(report, bundle_instance, parent_created_by_ref, parent_timestamp):
    report_instance = create_basic_object("report", report, parent_timestamp)
    process_description_and_short_description(report_instance, report.header)
    report_created_by_def = process_information_source(report.header.information_source, report_instance,
                                                       bundle_instance, parent_created_by_ref,
                                                       report_instance["created"])
    # process information source before any relationships
    add_string_property_to_description(report_instance, "intent", report.header.intents, True)
    if report.header.title is not None:
        report_instance["name"] = report.header.title
    convert_controlled_vocabs_to_open_vocabs(report_instance, "labels",
                                             report.header.intents, REPORT_LABELS_MAP, False)
    process_report_contents(report, bundle_instance, report_instance,
                            report_created_by_def, report_instance["created"])
    # TODO: related reports?
    finish_basic_object(report.id_, report_instance, report.header)
    return report_instance


# threat actor


def convert_threat_actor(threat_actor, bundle_instance, parent_created_by_ref, parent_timestamp):
    threat_actor_instance = create_basic_object("threat-actor", threat_actor, parent_timestamp)
    process_description_and_short_description(threat_actor_instance, threat_actor)
    threat_actor_created_by_ref = \
        process_information_source(threat_actor.information_source, threat_actor_instance, bundle_instance,
                                   parent_created_by_ref, threat_actor_instance["created"])
    # process information source before any relationships
    if threat_actor.identity is not None:
        if threat_actor.identity.id_:
            info("Threat Actor identity %s being used as basis of attributed-to relationship", 701, threat_actor.identity.id_)
        handle_relationship_to_objs([threat_actor.identity], threat_actor_instance["id"], bundle_instance,
                                    "attributed-to", threat_actor.timestamp, threat_actor_created_by_ref)
    if threat_actor.title is not None:
        info("Threat Actor %s title is used for name property", 717, threat_actor.id_)
        threat_actor_instance["name"] = threat_actor.title
    convert_controlled_vocabs_to_open_vocabs(threat_actor_instance, "labels", threat_actor.types,
                                             THREAT_ACTOR_LABEL_MAP, False)
    add_multiple_statement_types_to_description(threat_actor_instance, threat_actor.intended_effects, "intended_effect")
    add_multiple_statement_types_to_description(threat_actor_instance, threat_actor.planning_and_operational_supports,
                                                "planning_and_operational_support")
    if hasattr(threat_actor, "confidence"):
        add_confidence_property_to_description(threat_actor_instance, threat_actor.confidence)
    # TODO: motivation is complicated
    convert_controlled_vocabs_to_open_vocabs(threat_actor_instance, "sophistication", threat_actor.sophistications,
                                             THREAT_ACTOR_SOPHISTICATION_MAP, True)

    # handle relationships
    if threat_actor.observed_ttps is not None:
        handle_relationship_to_refs(threat_actor.observed_ttps, threat_actor_instance["id"], bundle_instance,
                                    "uses", threat_actor_instance["created"], threat_actor_created_by_ref)
    if threat_actor.associated_campaigns is not None:
        handle_relationship_from_refs(threat_actor.associated_campaigns, threat_actor_instance["id"], bundle_instance,
                                      "attributed-to", threat_actor_instance["created"], threat_actor_created_by_ref)
    if threat_actor.associated_actors:
        warn("All associated actors relationships of %s are assumed to not represent STIX 1.2 versioning", 710, threat_actor.id_)
        handle_relationship_to_refs(threat_actor.associated_actors, threat_actor_instance["id"], bundle_instance,
                                    "related-to", threat_actor_instance["created"], threat_actor_created_by_ref)

    finish_basic_object(threat_actor.id_, threat_actor_instance, threat_actor)
    return threat_actor_instance


# TTPs


def process_ttp_properties(sdo_instance, ttp, bundle_instance, parent_created_by_ref, kill_chains_in_sdo=True):
    process_description_and_short_description(sdo_instance, ttp, True)
    add_multiple_statement_types_to_description(sdo_instance, ttp.intended_effects, "intended_effect")
    if hasattr(ttp, "title"):
        if "name" not in sdo_instance or sdo_instance["name"] is None:
            sdo_instance["name"] = ttp.title
        else:
            add_string_property_to_description(sdo_instance, "title", ttp.title, False)
    if ttp.exploit_targets is not None:
        handle_relationship_to_refs(ttp.exploit_targets, sdo_instance["id"], bundle_instance,
                                    "targets", )
    # only populate kill chain phases if that is a property of the sdo_instance type, as indicated by kill_chains_in_sdo
    if kill_chains_in_sdo and hasattr(ttp, "kill_chain_phases"):
        convert_kill_chains(ttp.kill_chain_phases, sdo_instance)
    ttp_created_by_ref = process_information_source(ttp.information_source, sdo_instance,
                                                    bundle_instance, parent_created_by_ref,
                                                    sdo_instance["created"])
    if ttp.related_ttps:
        warn("All associated indicators relationships of %s are assumed to not represent STIX 1.2 versioning", 710, ttp.id_)
        handle_relationship_to_refs(ttp.related_ttps, sdo_instance["id"], bundle_instance,
                                    "related-to", sdo_instance["created"], ttp_created_by_ref)
    if hasattr(ttp, "related_packages") and ttp.related_packages is not None:
        for p in ttp.related_packages:
            warn("Related_Packages type in %s not supported in STIX 2.0", 402, ttp.id_)


def convert_attack_pattern(ap, ttp, bundle_instance, ttp_id_used, parent_created_by_ref, parent_timestamp):
    attack_Pattern_instance = create_basic_object("attack-pattern", ap, parent_timestamp, ttp.id_, not ttp_id_used)
    if ap.title is not None:
        attack_Pattern_instance["name"] = ap.title
    process_description_and_short_description(attack_Pattern_instance, ap)
    if ap.capec_id is not None:
        attack_Pattern_instance["external_references"] = [{"source_name": "capec", "external_id": ap.capec_id}]
    process_ttp_properties(attack_Pattern_instance, ttp, bundle_instance, parent_created_by_ref)
    finish_basic_object(ttp.id_, attack_Pattern_instance, ap)
    return attack_Pattern_instance


def convert_malware_instance(mal, ttp, bundle_instance, ttp_id_used, parent_created_by_ref, parent_timestamp):
    malware_instance_instance = create_basic_object("malware", mal, parent_timestamp, ttp.id_, not ttp_id_used)
    # TODO: names?
    if mal.title is not None:
        malware_instance_instance["name"] = mal.title
    process_description_and_short_description(malware_instance_instance, mal)
    convert_controlled_vocabs_to_open_vocabs(malware_instance_instance, "labels", mal.types, MALWARE_LABELS_MAP, False)
    if mal.names is not None:
        for n in mal.names:
            if "name" not in malware_instance_instance:
                malware_instance_instance["name"] = text_type(n)
            else:
                # TODO: add to description?
                warn("Only one name for malware is allowed for %s in STIX 2.0 - used first one", 508, malware_instance_instance["id"])
    # TODO: warning for MAEC content
    process_ttp_properties(malware_instance_instance, ttp, bundle_instance, parent_created_by_ref)
    finish_basic_object(ttp.id_, malware_instance_instance, mal)
    return malware_instance_instance


def convert_behavior(behavior, ttp, bundle_instance, parent_created_by_ref, parent_timestamp):
    resources_generated = []
    first_one = True
    if behavior.attack_patterns is not None:
        for ap in behavior.attack_patterns:
            new_obj = convert_attack_pattern(ap, ttp, bundle_instance, first_one, parent_created_by_ref, parent_timestamp)
            bundle_instance["objects"].append(new_obj)
            resources_generated.append(new_obj)
            first_one = False
    if behavior.malware_instances is not None:
        for mal in behavior.malware_instances:
            new_obj = convert_malware_instance(mal, ttp, bundle_instance, first_one, parent_created_by_ref, parent_timestamp)
            bundle_instance["objects"].append(new_obj)
            resources_generated.append(new_obj)
            first_one = False
    if behavior.exploits is not None:
        for e in behavior.exploits:
            warn("TTP/Behavior/Exploits/Exploit in %s not supported in STIX 2.0", 408, ttp.id_)
    return resources_generated


def convert_tool(tool, ttp, bundle_instance, first_one, parent_created_by_ref, parent_timestamp):
    tool_instance = create_basic_object("tool", tool, parent_timestamp, ttp.id_, not first_one)
    if tool.name is not None:
        tool_instance["name"] = tool.name
    process_description_and_short_description(tool_instance, tool)
    add_string_property_to_description(tool_instance, "vendor", tool.vendor)
    add_string_property_to_description(tool_instance, "service_pack", tool.service_pack)
    # TODO: add tool_specific_data to descriptor
    # TODO: add tool_hashes to descriptor
    # TODO: add tool_configuration to descriptor
    # TODO: add execution_environment to descriptor
    # TODO: add errors to descriptor
    # TODO: add compensation_model to descriptor
    add_string_property_to_description(tool_instance, "title", tool.title)
    convert_controlled_vocabs_to_open_vocabs(tool_instance, "labels", tool.type_, TOOL_LABELS_MAP, False)
    tool_instance["tool_version"] = tool.version
    process_ttp_properties(tool_instance, ttp, bundle_instance, parent_created_by_ref)
    finish_basic_object(ttp.id_, tool_instance, tool)
    return tool_instance


def convert_infrastructure(infra, ttp, bundle_instance, first_one, parent_created_by_ref, parent_timestamp):
    infrastructure_instance = create_basic_object("infrastructure", infra, parent_timestamp, not first_one)
    if infra.title is not None:
        infrastructure_instance["name"] = infra.title
    process_description_and_short_description(infrastructure_instance, infra)
    convert_controlled_vocabs_to_open_vocabs(infrastructure_instance, "labels", infra.types, {}, False)
    info("No 'first_seen' data on %s - using timestamp", 904, infra.id_ if infra.id_ else ttp.id_)
    infrastructure_instance["first_seen"] = convert_timestamp(infra, infrastructure_instance["created"])
    # TODO: observable_characterizations?
    process_ttp_properties(infrastructure_instance, ttp, bundle_instance, parent_created_by_ref)
    finish_basic_object(ttp.id_, infrastructure_instance, infra)
    return infrastructure_instance


def convert_resources(resources, ttp, bundle_instance, parent_created_by_ref, parent_timestamp):
    resources_generated = []
    first_one = True
    if resources.tools is not None:
        for t in resources.tools:
            new_obj = convert_tool(t, ttp, bundle_instance, first_one, parent_created_by_ref, parent_timestamp)
            bundle_instance["objects"].append(new_obj)
            resources_generated.append(new_obj)
            first_one = False
    if resources.infrastructure is not None:
        if get_option_value("infrastructure"):
            new_obj = convert_infrastructure(resources.infrastructure, ttp, bundle_instance,
                                             first_one, parent_created_by_ref, parent_timestamp)
            bundle_instance["objects"].append(new_obj)
            resources_generated.append(new_obj)
        else:
            warn("Infrastructure in %s not part of STIX 2.0", 409, ttp.id_ or "")
    return resources_generated


def convert_identity_for_victim_target(identity, ttp, bundle_instance, ttp_generated, parent_timestamp):
    identity_instance = convert_identity(identity, bundle_instance, parent_timestamp,
                                         ttp.id_ if not ttp_generated else None)
    bundle_instance["objects"].append(identity_instance)
    process_ttp_properties(identity_instance, ttp, bundle_instance, None, False)
    finish_basic_object(ttp.id_, identity_instance, identity)
    return identity_instance


def convert_victim_targeting(victim_targeting, ttp, bundle_instance, ttp_generated, parent_created_by_ref, parent_timestamp):
    if victim_targeting.targeted_systems:
        for v in victim_targeting.targeted_systems:
            warn("Targeted systems on %s are not a victim target in STIX 2.0", 410, ttp.id_)
    if victim_targeting.targeted_information:
        for v in victim_targeting.targeted_information:
            warn("Targeted information on %s is not a victim target in STIX 2.0", 411, ttp.id_)
    if hasattr(victim_targeting, "technical_details") and victim_targeting.targeted_technical_details is not None:
        for v in victim_targeting.targeted_technical_details:
            warn("Targeted technical details on %s are not a victim target in STIX 2.0", 412, ttp.id_)
    if victim_targeting.identity:
        identity_instance = convert_identity_for_victim_target(victim_targeting.identity, ttp, bundle_instance,
                                                               ttp_generated, parent_timestamp)
        if identity_instance:
            warn("%s generated an identity associated with a victim", 713, ttp.id_)
            if ttp_generated:
                bundle_instance["relationships"].append(
                    create_relationship(ttp.id_, identity_instance["id"],
                                        "targets", None, parent_timestamp, parent_created_by_ref))
                # the relationship has been created, so its not necessary to propagate it up
                return None
            else:
                return identity_instance
    # nothing generated
    return None


def convert_ttp(ttp, bundle_instance, parent_created_by_ref, parent_timestamp):
    if hasattr(ttp, "created") and ttp.timestamp:
        parent_timestamp = ttp.timestamp
    generated_objs = []
    if ttp.behavior is not None:
        generated_objs.extend(convert_behavior(ttp.behavior, ttp, bundle_instance, parent_created_by_ref, parent_timestamp))
    if ttp.resources is not None:
        generated_objs.extend(convert_resources(ttp.resources, ttp, bundle_instance, parent_created_by_ref, parent_timestamp))
    if hasattr(ttp, "kill_chain_phases") and ttp.kill_chain_phases is not None:
        for phase in ttp.kill_chain_phases:
            warn("Kill Chains type in %s not supported in STIX 2.0", 413, ttp.id_)
    if ttp.victim_targeting is not None:
        victim_target = convert_victim_targeting(ttp.victim_targeting, ttp, bundle_instance,
                                                 generated_objs, parent_created_by_ref,
                                                 parent_timestamp)
        if not victim_target:
            warn("Victim Target in %s did not generate any STIX 2.0 object", 414, ttp.id_)
        else:
            return generated_objs.append(victim_target)
    # victims weren't involved, check existing list
    if not generated_objs and ttp.id_ is not None:
        warn("TTP %s did not generate any STIX 2.0 object", 415, ttp.id_)
    return generated_objs


# package


def handle_embedded_object(obj, bundle_instance, parent_created_by_ref, parent_timestamp):
    new20 = None
    new20s = None
    # campaigns
    if isinstance(obj, Campaign):
        new20 = convert_campaign(obj, bundle_instance, parent_created_by_ref, parent_timestamp)
        bundle_instance["objects"].append(new20)
    # coas
    elif isinstance(obj, CourseOfAction):
        new20 = convert_course_of_action(obj, bundle_instance, parent_created_by_ref, parent_timestamp)
        bundle_instance["objects"].append(new20)
    # exploit-targets
    elif isinstance(obj, ExploitTarget):
        new20s = convert_exploit_target(obj, bundle_instance, parent_created_by_ref, parent_timestamp)
    # identities
    elif isinstance(obj, Identity) or isinstance(obj, CIQIdentity3_0Instance):
        new20 = convert_identity(obj, bundle_instance)
        bundle_instance["objects"].append(new20)
    # incidents
    elif not get_option_value("no_incidents") and isinstance(obj, Incident):
        new20 = convert_incident(obj, bundle_instance, parent_created_by_ref, parent_timestamp)
        bundle_instance["objects"].append(new20)
    # indicators
    elif isinstance(obj, Indicator):
        new20 = convert_indicator(obj, bundle_instance, parent_created_by_ref, parent_timestamp)
        bundle_instance["indicators"].append(new20)
    # observables
    elif isinstance(obj, Observable):
        new20 = convert_observed_data(obj, bundle_instance, parent_created_by_ref, parent_timestamp)
        bundle_instance["observed_data"].append(new20)
    # reports
    elif stix.__version__ >= "1.2.0.0" and isinstance(obj, Report):
        new20 = convert_report(obj, bundle_instance, parent_created_by_ref, parent_timestamp)
        bundle_instance["reports"].append(new20)
    # threat actors
    elif isinstance(obj, ThreatActor):
        new20 = convert_threat_actor(obj, bundle_instance, parent_created_by_ref, parent_timestamp)
        bundle_instance["objects"].append(new20)
    # ttps
    elif isinstance(obj, TTP):
        new20s = convert_ttp(obj, bundle_instance, parent_created_by_ref, parent_timestamp)
    if new20:
        return [new20]
    elif new20s:
        return new20s
    else:
        warn("No STIX 2.0 object generated from embedded object %s", 416, identifying_info(obj))
        return []


def initialize_bundle_lists(bundle_instance):
    bundle_instance["relationships"] = []
    # bundle_instance["campaigns"] = []
    # bundle_instance["courses_of_action"] = []
    # bundle_instance["vulnerabilities"] = []
    # bundle_instance["identities"] = []
    # bundle_instance["incidents"] = []
    bundle_instance["indicators"] = []
    bundle_instance["reports"] = []
    bundle_instance["observed_data"] = []
    # bundle_instance["threat_actors"] = []
    # bundle_instance["attack_patterns"] = []
    # bundle_instance["malware"] = []
    # bundle_instance["tools"] = []
    # bundle_instance["infrastructure"] = []
    # bundle_instance["victim_targets"] = []
    bundle_instance["objects"] = []


def finalize_bundle(bundle_instance):
    if KILL_CHAINS_PHASES != {}:
        for ind20 in bundle_instance["indicators"]:
            if "kill_chain_phases" in ind20:
                fixed_kill_chain_phases = []
                for kcp in ind20["kill_chain_phases"]:
                    if isinstance(kcp, str):
                        # noinspection PyBroadException
                        try:
                            kill_chain_phase_in_20 = KILL_CHAINS_PHASES[kcp]
                            fixed_kill_chain_phases.append(kill_chain_phase_in_20)
                        except:
                            error("Dangling kill chain phase id in indicator %s", 607, ind20["id"])
                    else:
                        fixed_kill_chain_phases.append(kcp)
                ind20["kill_chain_phases"] = fixed_kill_chain_phases
    # ttps

    fix_relationships(bundle_instance["relationships"], bundle_instance)

    if stix.__version__ >= "1.2.0.0":
        add_relationships_to_reports(bundle_instance)

    # source and target_ref are taken care in fix_relationships(...)
    _TO_MAP = ("id", "idref", "created_by_ref", "external_references",
               "marking_ref", "object_marking_refs", "object_refs",
               "sighting_of_ref", "observed_data_refs", "where_sighted_refs")

    _LOOK_UP = ("", u"", [], None, dict())

    to_remove = []

    if "indicators" in bundle_instance:
        interatively_resolve_placeholder_refs()
        for ind in bundle_instance["indicators"]:
            if "pattern" in ind:
                final_pattern = fix_pattern(ind["pattern"])
                if final_pattern:
                    if final_pattern.contains_placeholder():
                        pass
                        warn("At least one PLACEHOLDER idref was not resolved in %s", 205, ind["id"])
                    if final_pattern.contains_unconverted_term():
                        pass
                        warn("At least one observable could not be converted in %s", 206, ind["id"])
                    if isinstance(final_pattern, ComparisonExpression):
                        ind["pattern"] = "[" + final_pattern.to_string() + "]"
                    else:
                        ind["pattern"] = final_pattern.partition_according_to_object_path().to_string()

    # do before empty items are deleted
    remove_pattern_objects(bundle_instance)

    bundle_instance["objects"].extend(bundle_instance["indicators"])
    del(bundle_instance["indicators"])
    bundle_instance["objects"].extend(bundle_instance["relationships"])
    del(bundle_instance["relationships"])
    bundle_instance["objects"].extend(bundle_instance["observed_data"])
    del(bundle_instance["observed_data"])
    bundle_instance["objects"].extend(bundle_instance["reports"])
    del(bundle_instance["reports"])

    for entry in iterpath(bundle_instance):
        path, value = entry
        last_field = path[-1]
        iter_field = path[-2] if len(path) >= 2 else ""

        if value in _LOOK_UP:
            to_remove.append(list(path))

        if isinstance(value, (list, dict)):
            continue

        if last_field in _TO_MAP or iter_field in _TO_MAP:
            if reference_needs_fixing(value) and exists_id_key(value):
                stix20_id = get_id_value(value)

                if stix20_id[0] is None:
                    warn("1.X ID: %s was not mapped to STIX 2.0 ID", 603, value)
                    continue

                operation_on_path(bundle_instance, path, stix20_id[0])
                info("Found STIX 1.X ID: %s replaced by %s", 702, value, stix20_id[0])
            elif reference_needs_fixing(value) and not exists_id_key(value):
<<<<<<< HEAD
                warn("1.X ID: %s was not mapped to STIX 2.0 ID", 603, value)
=======
                warn("1.X ID: {0} was not mapped to 2.0 ID.".format(value))
>>>>>>> c8846bfd

    for item in to_remove:
        operation_on_path(bundle_instance, item, "", op=2)


def get_identity_from_package(information_source, bundle_instance, parent_timestamp):
    if information_source:
        if information_source.identity is not None:
            return get_identity_ref(information_source.identity, bundle_instance, parent_timestamp)
    return None


def convert_package(stixPackage, package_created_by_ref=None, default_timestamp=None):
    bundle_instance = {"type": "bundle"}
    bundle_instance["id"] = generate_stix20_id("bundle", stixPackage.id_)
    bundle_instance["spec_version"] = "2.0"
    initialize_bundle_lists(bundle_instance)

    if default_timestamp:
        parent_timestamp = datetime.strptime(default_timestamp, "%Y-%m-%dT%H:%M:%S.%fZ")
    elif hasattr(stixPackage, "created"):
        parent_timestamp = stixPackage.timestamp
    else:
        parent_timestamp = None

    # created_by_idref from the command line is used instead of the one from the package, if given
    if not package_created_by_ref and hasattr(stixPackage.stix_header, "information_source"):
        package_created_by_ref = get_identity_from_package(stixPackage.stix_header.information_source,
                                                           bundle_instance, parent_timestamp)

    # TODO: other header stuff

    # do observables first, especially before indicators!

    # kill chains
    if stixPackage.ttps and stixPackage.ttps.kill_chains:
        for kc in stixPackage.ttps.kill_chains:
            process_kill_chain(kc)

    # observables
    if stixPackage.observables is not None:
        for o_d in stixPackage.observables:
            o_d20 = convert_observed_data(o_d, bundle_instance, package_created_by_ref, parent_timestamp)
            bundle_instance["observed_data"].append(o_d20)

    # campaigns
    if stixPackage.campaigns:
        for camp in stixPackage.campaigns:
            camp20 = convert_campaign(camp, bundle_instance, package_created_by_ref, parent_timestamp)
            bundle_instance["objects"].append(camp20)

    # coas
    if stixPackage.courses_of_action:
        for coa in stixPackage.courses_of_action:
            coa20 = convert_course_of_action(coa, bundle_instance, package_created_by_ref, parent_timestamp)
            bundle_instance["objects"].append(coa20)

    # exploit-targets
    if stixPackage.exploit_targets:
        for et in stixPackage.exploit_targets:
            convert_exploit_target(et, bundle_instance, package_created_by_ref, parent_timestamp)

    # incidents
    if get_option_value("incidents"):
        if stixPackage.incidents:
            for i in stixPackage.incidents:
                i20 = convert_incident(i, bundle_instance, package_created_by_ref, parent_timestamp)
                bundle_instance["objects"].append(i20)

    # indicators
    if stixPackage.indicators:
        for i in stixPackage.indicators:
            i20 = convert_indicator(i, bundle_instance, package_created_by_ref, parent_timestamp)
            bundle_instance["indicators"].append(i20)

    # reports
    if stix.__version__ >= "1.2.0.0" and stixPackage.reports:
        for report in stixPackage.reports:
            report20 = convert_report(report, bundle_instance, package_created_by_ref, parent_timestamp)
            bundle_instance["reports"].append(report20)

    # threat actors
    if stixPackage.threat_actors:
        for ta in stixPackage.threat_actors:
            ta20 = convert_threat_actor(ta, bundle_instance, package_created_by_ref, parent_timestamp)
            bundle_instance["objects"].append(ta20)

    # ttps
    if stixPackage.ttps:
        for ttp in stixPackage.ttps:
            convert_ttp(ttp, bundle_instance, package_created_by_ref, parent_timestamp)

    finalize_bundle(bundle_instance)
    return bundle_instance<|MERGE_RESOLUTION|>--- conflicted
+++ resolved
@@ -141,6 +141,7 @@
         so["description"] += convert_to_str(entity.description.value)
     elif not get_option_value("no_squirrel_gaps") and hasattr(entity, "short_descriptions") and entity.short_descriptions is not None:
         so["description"] = convert_to_str(process_structured_text_list(entity.short_descriptions))
+
 
 def create_basic_object(stix20_type, stix1x_obj, parent_timestamp=None, parent_id=None, id_used=False):
     instance = {"type": stix20_type}
@@ -657,12 +658,8 @@
             # convert_ciq_addresses(ciq_info.addresses, identity_instance)
             # add other properties to contact_information
     if identity.related_identities:
-<<<<<<< HEAD
-        warn("All associated identities relationships of %s are assumed to not represent STIX 1.2 versioning", 710, identity.id_ or "")
-=======
-        msg = "All related identitiies relationships {id} are assumed to not represent STIX 1.2 versioning"
-        warn(msg.format(id=((" of " + identity.id_) if identity.id_ else "")))
->>>>>>> c8846bfd
+        msg = "All associated identities relationships of %s are assumed to not represent STIX 1.2 versioning"
+        warn(msg, 710, identity.id_ or "")
         handle_relationship_to_refs(identity.related_identities, identity_instance["id"], bundle_instance,
                                     "related-to", parent_timestamp)
     finish_basic_object(identity.id_, identity_instance, identity)
@@ -754,12 +751,8 @@
             for tm in indicator.test_mechanisms:
                 if hasattr(indicator_instance, "pattern"):
                     # TODO: maybe put in description
-<<<<<<< HEAD
-                    warn("Only one alternative test mechanism allowed for %s in STIX 2.0 - used first one, which was %s", 506, indicator_instance["id"], indicator_instance["pattern_lang"])
-=======
-                    msg = "Only one alternative test mechanism allowed for {0} in STIX 2.0 - used first one, which was {1}"
-                    warn(msg.format(indicator_instance["id"], indicator_instance["pattern_lang"]))
->>>>>>> c8846bfd
+                    msg = "Only one alternative test mechanism allowed for %s in STIX 2.0 - used first one, which was %s"
+                    warn(msg, 506, indicator_instance["id"], indicator_instance["pattern_lang"])
                 else:
                     if isinstance(tm, YaraTestMechanism):
 
@@ -836,11 +829,7 @@
                                                           indicator_instance["created"])
     # process information source before any relationships
     if indicator.suggested_coas is not None:
-<<<<<<< HEAD
         warn("Using related-to for the suggested COAs of {id}", 718, indicator.id_)
-=======
-        warn("Using related-to for the suggested COAs of {id}".format(id=indicator.id_))
->>>>>>> c8846bfd
         handle_relationship_to_refs(indicator.suggested_coas, indicator_instance["id"], bundle_instance,
                                     "related-to", indicator_instance["created"], indicator_created_by_ref)
     if indicator.related_campaigns is not None:
@@ -1380,11 +1369,7 @@
                 operation_on_path(bundle_instance, path, stix20_id[0])
                 info("Found STIX 1.X ID: %s replaced by %s", 702, value, stix20_id[0])
             elif reference_needs_fixing(value) and not exists_id_key(value):
-<<<<<<< HEAD
                 warn("1.X ID: %s was not mapped to STIX 2.0 ID", 603, value)
-=======
-                warn("1.X ID: {0} was not mapped to 2.0 ID.".format(value))
->>>>>>> c8846bfd
 
     for item in to_remove:
         operation_on_path(bundle_instance, item, "", op=2)
