--- conflicted
+++ resolved
@@ -13,15 +13,9 @@
 from cybox.objects.win_executable_file_object import WinExecutableFile
 from cybox.objects.archive_file_object import ArchiveFile
 
-<<<<<<< HEAD
 from utils import *
 
 from vocab_mappings import *
-=======
-from elevator.utils import info, warn, error, map_vocabs_to_label
-from elevator.convert_cybox import WINDOWS_PEBINARY
-
->>>>>>> 93a1fe62
 
 OBSERVABLE_TO_PATTERN_MAPPING = {}
 
@@ -226,7 +220,6 @@
     return expression
 
 
-<<<<<<< HEAD
 def convert_archive_file_to_pattern(file):
     expression = ""
     if file.comment:
@@ -242,8 +235,6 @@
     return expression
 
 
-=======
->>>>>>> 93a1fe62
 def convert_hashes_to_pattern(hashes):
     hash_expression = ""
     for hash in hashes:
