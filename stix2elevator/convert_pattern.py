import datetime
import re
import sys

from cybox.objects.account_object import Account
from cybox.objects.address_object import Address
from cybox.objects.archive_file_object import ArchiveFile
from cybox.objects.domain_name_object import DomainName
from cybox.objects.email_message_object import EmailMessage
from cybox.objects.file_object import File
from cybox.objects.http_session_object import HostField, HTTPSession
from cybox.objects.mutex_object import Mutex
from cybox.objects.network_connection_object import NetworkConnection
from cybox.objects.network_packet_object import NetworkPacket
from cybox.objects.network_socket_object import NetworkSocket
from cybox.objects.process_object import Process
from cybox.objects.unix_user_account_object import UnixUserAccount
from cybox.objects.uri_object import URI
from cybox.objects.win_computer_account_object import WinComputerAccount
from cybox.objects.win_executable_file_object import WinExecutableFile
from cybox.objects.win_process_object import WinProcess
from cybox.objects.win_registry_key_object import WinRegistryKey
from cybox.objects.win_service_object import WinService
from six import text_type
import stix2
from stix2.patterns import (_BooleanExpression, _ComparisonExpression,
                            _CompoundObservationExpression, _Constant)
from stix2.patterns import BooleanConstant  # needs to be "exported" from stix2
import stixmarx

from stix2elevator.common import ADDRESS_FAMILY_ENUMERATION, SOCKET_OPTIONS
from stix2elevator.convert_cybox import split_into_requests_and_responses
from stix2elevator.ids import (add_object_id_value, exists_object_id_key,
                               get_id_value, get_object_id_value)
from stix2elevator.options import error, info, warn
from stix2elevator.utils import identifying_info, map_vocabs_to_label
from stix2elevator.vocab_mappings import WINDOWS_PEBINARY

if sys.version_info > (3,):
    long = int

KEEP_OBSERVABLE_DATA_USED_IN_PATTERNS = False

KEEP_INDICATORS_USED_IN_COMPOSITE_INDICATOR_EXPRESSION = True


class ComparisonExpressionForElevator(_ComparisonExpression):
    # overrides, so IdrefPlaceHolder can be handled
    def __init__(self, operator, lhs, rhs, negated=False):
        self.operator = operator
        if operator == "=" and isinstance(rhs, stix2.ListConstant):
            warn("apply_condition assumed to be 'ANY' in %s",
                 721, identifying_info(get_dynamic_variable("current_observable")))
            self.operator = "IN"
        if isinstance(lhs, stix2.ObjectPath):
            self.lhs = lhs
        else:
            self.lhs = stix2.ObjectPath.make_object_path(lhs)
        # rhs might be a reference to another object, which has its own observable pattern
        if isinstance(rhs, _Constant) or isinstance(rhs, IdrefPlaceHolder):
            self.rhs = rhs
        else:
            self.rhs = make_constant(rhs)
        self.negated = negated
        self.root_type = self.lhs.object_type_name

    def contains_placeholder(self):
        return isinstance(self.rhs, IdrefPlaceHolder)

    def collapse_reference(self, prefix):
        new_lhs = prefix.merge(self.lhs)
        new_lhs.collapsed = True
        return ComparisonExpressionForElevator(self.operator, new_lhs, self.rhs)

    def replace_placeholder_with_idref_pattern(self, idref):
        if isinstance(self.rhs, IdrefPlaceHolder):
            change_made, pattern = self.rhs.replace_placeholder_with_idref_pattern(idref)
            if change_made:
                if hasattr(self.lhs, "collapsed") and self.lhs.collapsed:
                    return True, ComparisonExpressionForElevator(pattern.operator, self.lhs, pattern.rhs)
                else:
                    return True, pattern.collapse_reference(self.lhs)
        return False, self

    def partition_according_to_object_path(self):
        return self

    def contains_unconverted_term(self):
        return False


class BooleanExpressionForElevator(_BooleanExpression):
    def add_operand(self, operand):
        self.operands.append(operand)

    def contains_placeholder(self):
        for args in self.operands:
            if args.contains_placeholder():
                return True
        return False

    def replace_placeholder_with_idref_pattern(self, idref):
        new_operands = []
        change_made = False
        for args in self.operands:
            change_made_this_time, new_operand = args.replace_placeholder_with_idref_pattern(idref)
            if change_made_this_time:
                if not hasattr(self, "root_type"):
                    self.root_type = new_operand.root_type
                elif self.root_type and hasattr(new_operand, "root_type") and (self.root_type != new_operand.root_type):
                    self.root_type = None
            change_made = change_made or change_made_this_time
            new_operands.append(new_operand)
        self.operands = new_operands
        return change_made, self

    def partition_according_to_object_path(self):
        subexpressions = []
        results = []
        for term in self.operands:
            term_was_appended = False
            for sub in subexpressions:
                if not hasattr(term, "root_type") and not hasattr(sub[0], "root_type"):
                    sub.append(term)
                    term_was_appended = True
                    break
                elif hasattr(term, "root_type") and hasattr(sub[0], "root_type") and term.root_type == sub[0].root_type:
                    sub.append(term)
                    term_was_appended = True
                    break
            if not term_was_appended:
                subexpressions.append([term])
        for x in subexpressions:
            if len(x) == 1:
                results.append(x[0])
            else:
                results.append(create_boolean_expression(self.operator, x))
        if len(results) == 1:
            return results[0]
        else:
            return ObservableExpressionForElevator(self.operator, results)

    def contains_unconverted_term(self):
        for args in self.operands:
            if args.contains_unconverted_term():
                return True
        return False


class IdrefPlaceHolder(object):
    def __init__(self, idref):
        self.idref = idref

    def __str__(self):
        return "PLACEHOLDER:" + self.idref

    def contains_placeholder(self):
        return True

    def replace_placeholder_with_idref_pattern(self, idref):
        if idref == self.idref:
            return True, get_pattern_from_cache(idref)
        elif exists_object_id_key(self.idref) and idref == get_object_id_value(self.idref):
            return True, get_pattern_from_cache(idref)
        else:
            return False, self

    def partition_according_to_object_path(self):
        error("Placeholder %s should be resolved", 203, self.idref)
        return self

    def contains_unconverted_term(self):
        return False


class UnconvertedTerm(object):
    def __init__(self, term_info):
        self.term_info = term_info

    def __str__(self):
        return "unconverted_term:%s" % self.term_info

    def contains_placeholder(self):
        return False

    def replace_placeholder_with_idref_pattern(self, idref):
        return False, self

    def partition_according_to_object_path(self):
        return self

    def contains_unconverted_term(self):
        return True


class ObservableExpressionForElevator(_CompoundObservationExpression):
    def __str__(self):
        sub_exprs = []
        if len(self.operands) == 1:
            return "[%s]" % self.operands[0]
        for o in self.operands:
            sub_exprs.append("[%s]" % o)
        return (" " + self.operator + " ").join(sub_exprs)

    def contains_placeholder(self):
        for args in self.operands:
            if args.contains_placeholder():
                error("Observable Expressions should not contain placeholders", 202)

    def contains_unconverted_term(self):
        for args in self.operands:
            if args.contains_unconverted_term():
                return True
        return False

    def partition_according_to_object_path(self):
        return self


class ParentheticalExpressionForElevator(stix2.ParentheticalExpression):
    def contains_placeholder(self):
        return self.expression.contains_placeholder()

    def contains_unconverted_term(self):
        return self.expression.contains_unconverted_term()

    def replace_placeholder_with_idref_pattern(self, idref):
        change_made, new_expression = self.expression.replace_placeholder_with_idref_pattern(idref)
        self.expression = new_expression
        if hasattr(new_expression, "root_type"):
            self.root_type = new_expression.root_type
        return change_made, self

    def partition_according_to_object_path(self):
        self.expression = self.expression.partition_according_to_object_path()
        return self


def create_boolean_expression(operator, operands):
    if len(operands) == 1:
        return operands[0]
    exp = BooleanExpressionForElevator(operator, [])
    for arg in operands:
        if not isinstance(arg, IdrefPlaceHolder) and not isinstance(arg, UnconvertedTerm) and hasattr(arg, "root_type"):
            if not hasattr(exp, "root_type"):
                exp.root_type = arg.root_type
            elif exp.root_type and (exp.root_type != arg.root_type):
                exp.root_type = None
        exp.add_operand(arg)
    return ParentheticalExpressionForElevator(exp)


###################


_PATTERN_CACHE = {}


def clear_pattern_cache():
    global _PATTERN_CACHE
    _PATTERN_CACHE = {}


def add_to_pattern_cache(key, pattern):
    global _PATTERN_CACHE
    if pattern:
        _PATTERN_CACHE[key] = pattern


def id_in_pattern_cache(id_):
    return id_ in _PATTERN_CACHE


def get_pattern_from_cache(id_):
    return _PATTERN_CACHE[id_]


def get_ids_from_pattern_cache():
    return _PATTERN_CACHE.keys()


def get_items_from_pattern_cache():
    return _PATTERN_CACHE.items()


def pattern_cache_is_empty():
    return _PATTERN_CACHE == {}


###########

_OBSERVABLE_MAPPINGS = {}


def add_to_observable_mappings(obs):
    global _OBSERVABLE_MAPPINGS
    if obs:
        _OBSERVABLE_MAPPINGS[obs.id_] = obs
        _OBSERVABLE_MAPPINGS[obs.object_.id_] = obs


def id_in_observable_mappings(id_):
    return id_ in _OBSERVABLE_MAPPINGS


def get_obs_from_mapping(id_):
    return _OBSERVABLE_MAPPINGS[id_]


def clear_observable_mappings():
    global _OBSERVABLE_MAPPINGS
    _OBSERVABLE_MAPPINGS = {}


# simulate dynamic variable environment


_DYNAMIC_SCOPING_ENV = {}


def intialize_dynamic_variable(var):
    global _DYNAMIC_SCOPING_ENV
    if var in _DYNAMIC_SCOPING_ENV:
        raise Exception
    else:
        _DYNAMIC_SCOPING_ENV[var] = []


def set_dynamic_variable(var, value):
    global _DYNAMIC_SCOPING_ENV
    if var not in _DYNAMIC_SCOPING_ENV:
        intialize_dynamic_variable(var)
    _DYNAMIC_SCOPING_ENV[var].append(value)


def get_dynamic_variable(var):
    if var not in _DYNAMIC_SCOPING_ENV:
        raise Exception
    else:
        return _DYNAMIC_SCOPING_ENV[var][-1]


def pop_dynamic_variable(var):
    if var not in _DYNAMIC_SCOPING_ENV or not _DYNAMIC_SCOPING_ENV[var]:
        raise Exception
    else:
        _DYNAMIC_SCOPING_ENV[var].pop


_CLASS_NAME_MAPPING = {"File": "file",
                       "URI": "uri",
                       "EmailMessage": "email-message",
                       "WinRegistryKey": "windows-registry-key",
                       "Process": "process",
                       "DomainName": "domain-name",
                       "Mutex": "mutex",
                       "WinExecutableFile": "file:extensions.'windows-pebinary-ext'",
                       "ArchiveFile": "file:extensions.'archive-ext'",
                       "NetworkConnection": "network-traffic"}

_ADDRESS_NAME_MAPPING = {Address.CAT_IPV4: "ipv4-addr",
                         Address.CAT_IPV6: "ipv6-addr",
                         Address.CAT_MAC: "mac-addr",
                         Address.CAT_EMAIL: "email-addr"}


# address, network_connection


def convert_cybox_class_name_to_object_path_root_name(instance):
    class_name = instance.__class__.__name__
    if class_name in _CLASS_NAME_MAPPING:
        return _CLASS_NAME_MAPPING[class_name]
    elif class_name == "Address" and instance.category in _ADDRESS_NAME_MAPPING:
        return _ADDRESS_NAME_MAPPING[class_name]
    else:
        error("Cannot convert CybOX 2.x class name %s to an object_path_root_name", 813, class_name)
        return None


def need_not(condition):
    return condition == "DoesNotContain"


def is_equal_condition(cond):
    return cond == "Equals" or cond is None


def add_parens_if_needed(expr):
    if expr.find("AND") != -1 or expr.find("OR") != -1:
        return "(" + expr + ")"
    else:
        return expr


_CONDITION_OPERATOR_MAP = {
    'Equals': "=",
    "DoesNotEqual": "!=",
    "Contains": "=",
    "DoesNotContain": "!=",
    "GreaterThan": ">",
    'GreaterThanOrEqual': ">=",
    "LessThan": "<",
    "LessThanOrEqual": "<="
    # StartsWith - handled in create_term_with_regex
    # EndsWith  - handled in create_term_with_regex
    # InclusiveBetween - handled in create_term_with_range
    # ExclusiveBetween - handled in create_term_with_range
    # FitsPattern
    # BitwiseAnd
    # BitwiseOr
}


def convert_condition(condition):
    if condition is None:
        warn("No condition given for %s - assume '='", 714,
             identifying_info(get_dynamic_variable("current_observable")))
        return "="
    for cond, op in _CONDITION_OPERATOR_MAP.items():
        if cond.lower() == condition.lower():
            if cond != condition:
                warn("'%s' allowed in %s - should be '%s'", 630,
                     condition,
                     identifying_info(get_dynamic_variable("current_observable")),
                     cond)
            return op
    warn("Unknown condition given in %s - marked as 'INVALID_CONDITION'", 628,
         identifying_info(get_dynamic_variable("current_observable")))
    return "INVALID-CONDITION"


def process_boolean_negation(op, negated):
    if not negated:
        return op
    elif op == "AND":
        return "OR"
    elif op == "OR":
        return "AND"
    else:
        raise (ValueError("not a legal Boolean op: %s" % op))


def process_comparison_negation(op, negated):
    if not negated:
        return op
    elif op == "=":
        return "!="
    elif op == "!=":
        return "="
    elif op == "<":
        return ">="
    elif op == "<=":
        return ">"
    elif op == ">":
        return "<="
    elif op == ">=":
        return "<"
    else:
        raise (ValueError("not a legal Comparison op: %s" % op))


def create_term_with_regex(lhs, condition, rhs, negated):
    # TODO: escape characters
    if condition == "StartsWith":
        rhs.value = "^%s" % rhs.value
    elif condition == "EndsWith":
        rhs.value = "$%s" % rhs.value
    return ComparisonExpressionForElevator("MATCHES", lhs, rhs, negated)


def create_term_with_range(lhs, condition, rhs, negated=False):
    # TODO: handle negated
    if not isinstance(rhs, stix2.ListConstant) or len(rhs.value) != 2:
        error("%s was used, but two values were not provided.", 609, condition)
        return "'range term underspecified'"
    else:
        if condition == "InclusiveBetween":
            # return "(" + lhs + " GE " + text_type(rhs[0]) + " AND " + lhs + " LE " + text_type(rhs[1]) + ")"
            lower_bound = ComparisonExpressionForElevator(process_comparison_negation(">=", negated), lhs, rhs.value[0])
            upper_bound = ComparisonExpressionForElevator(process_comparison_negation("<=", negated), lhs, rhs.value[1])

        else:  # "ExclusiveBetween"
            # return "(" + lhs + " GT " + text_type(rhs[0]) + " AND " + lhs + " LT " + text_type(rhs[1]) + ")"
            lower_bound = ComparisonExpressionForElevator(process_comparison_negation(">", negated), lhs, rhs.value[0])
            upper_bound = ComparisonExpressionForElevator(process_comparison_negation("<", negated), lhs, rhs.value[1])
        return create_boolean_expression(process_boolean_negation("AND", negated), [lower_bound, upper_bound])


def multi_valued_property(object_path):
    return object_path and object_path.find("*") != -1


def negate_if_needed(condition, negated):
    if negated:
        return "NOT " + condition
    else:
        return condition


def create_term(lhs, condition, rhs, negated=False):
    if condition == "StartsWith" or condition == "EndsWith":
        return create_term_with_regex(lhs, condition, rhs, negated)
    elif condition == "InclusiveBetween" or condition == "ExclusiveBetween":
        return create_term_with_range(lhs, condition, rhs, negated)
    else:
        if condition == "Contains" and not multi_valued_property(lhs):
            warn("Used MATCHES operator for %s", 715, condition)
            return create_term_with_regex(lhs, condition, rhs, negated)
        elif condition == "DoesNotContain":
            warn("Used MATCHES operator for %s", 715, condition)
            return create_term_with_regex(lhs, condition, rhs, not negated)
        # return lhs + " " + negate_if_needed(convert_condition(condition), negated) + " '" + convert_to_text_type(rhs) + "'"
        return ComparisonExpressionForElevator(convert_condition(condition), lhs, rhs, negated)


def make_constant(obj):
    # TODO:  handle other Markable objects?
    if isinstance(obj, bool):
        return BooleanConstant(obj)
    elif isinstance(obj, int) or isinstance(obj, long):
        return stix2.IntegerConstant(obj)
    elif isinstance(obj, float):
        return stix2.FloatConstant(obj)
    elif isinstance(obj, str) or isinstance(obj, stixmarx.api.types.MarkableText):
        return stix2.StringConstant(obj.strip())
    elif isinstance(obj, list):
        return stix2.ListConstant([make_constant(x) for x in obj])
    elif isinstance(obj, datetime.datetime) or isinstance(obj, stixmarx.api.types.MarkableDateTime):
        return stix2.TimestampConstant(obj.strftime("%Y-%m-%dT%H:%M:%S.%fZ"))
    else:
        raise ValueError("Can't make a constant from %s" % obj)


def add_comparison_expression(prop, object_path):
    if prop is not None and prop.value is not None:
        if hasattr(prop, "condition"):
            cond = prop.condition
        else:
            warn("No condition given - assume '='", 714)
            cond = None
        return create_term(object_path, cond, make_constant(prop.value))
    if prop is not None and prop.value is None:
        warn("No term was yielded for %s", 622, object_path)
    return None


def convert_custom_properties(cps, object_type_name):
    expressions = []
    for cp in cps.property_:
        if not re.match("[a-z0-9_]+", cp.name):
            warn("The custom property name %s does not adhere to the specification rules", 617, cp.name)
            if " " in cp.name:
                warn("The custom property name %s contains whitespace, replacing it with underscores", 624, cp.name)
        expressions.append(
            create_term(object_type_name + ":x_" + cp.name.replace(" ", "_"), cp.condition, make_constant(cp.value)))
    return create_boolean_expression("AND", expressions)


_ACCOUNT_PROPERTIES = [
    ["full_name", "user-account:display_name"],
    ["last_login", "user-account:account_last_login"],
    ["username", "user-account:account_login"],
    ["creation_time", "user-account:account_created"]
]


def convert_account_to_pattern(account):
    expressions = []
    if hasattr(account, "disabled") and account.disabled:
        expressions.append(create_term("user-account:is_disabled",
                                       "Equals",
                                       stix2.BooleanConstant(account.disabled)))
    for prop_spec in _ACCOUNT_PROPERTIES:
        prop_1x = prop_spec[0]
        object_path = prop_spec[1]
        if hasattr(account, prop_1x) and getattr(account, prop_1x):
            term = add_comparison_expression(getattr(account, prop_1x), object_path)
            if term:
                expressions.append(term)
    if isinstance(account, UnixUserAccount):
        win_process_expression = convert_unix_user_to_pattern(account)
        if win_process_expression:
            expressions.append(win_process_expression)
        else:
            warn("No UnixUserAccount properties found in %s", 615, text_type(account))
    elif isinstance(account, WinComputerAccount):
        expressions.append(create_term("user-account:account_type",
                                       "Equals",
                                       stix2.StringConstant("windows-domain" if account.domain else "windows-local")))
    if expressions:
        return create_boolean_expression("AND", expressions)


_UNIX_ACCOUNT_PROPERTIES = [
    ["group_id", "user-account:extensions.'unix-account-ext'.gid"],
    ["login_shell", "user-account:extensions.'unix-account-ext'.shell"],
    ["home_directory", "user-account:extensions.'unix-account-ext'.home_dir"],
]


def convert_unix_user_to_pattern(account):
    expressions = []
    expressions.append(create_term("user-account:account_type",
                                   "Equals",
                                   stix2.StringConstant("unix")))
    if hasattr(account, "user_id") and account.user_id:
        expressions.append(create_term("user-account:user_id",
                                       account.user_id.condition,
                                       stix2.StringConstant(text_type(account.user_id.value))))
    for prop_spec in _UNIX_ACCOUNT_PROPERTIES:
        prop_1x = prop_spec[0]
        object_path = prop_spec[1]
        if hasattr(account, prop_1x) and getattr(account, prop_1x):
            term = add_comparison_expression(getattr(account, prop_1x), object_path)
            if term:
                expressions.append(term)
    if expressions:
        return create_boolean_expression("AND", expressions)


def convert_address_to_pattern(add):
    cond = add.address_value.condition
    if add.category == add.CAT_IPV4:
        return create_term("ipv4-addr:value", cond, make_constant(add.address_value.value.strip()))
    elif add.category == add.CAT_IPV6:
        return create_term("ipv6-addr:value", cond, make_constant(add.address_value.value.strip()))
    elif add.category == add.CAT_MAC:
        return create_term("mac-addr:value", cond, make_constant(add.address_value.value.strip()))
    elif add.category == add.CAT_EMAIL:
        return create_term("email-addr:value", cond, make_constant(add.address_value.value.strip()))
    else:
        warn("The address type %s is not part of Cybox 3.0", 421, add.category)


def convert_uri_to_pattern(uri):
    return create_term("url:value", uri.value.condition, make_constant(uri.value.value.strip()))


# NOTICE:  The format of these PROPERTIES is different than the others in this file!!!!!!
_EMAIL_HEADER_PROPERTIES = [["email-message:subject", ["subject"]],
                            ["email-message:from_ref.value", ["from_", "address_value"]],
                            ["email-message:sender_ref.value", ["sender", "address_value"]],
                            ["email-message:date", ["date"]],
                            ["email-message:content_type", ["content_type"]],
                            ["email-message:to_refs[*].value", ["to*", "address_value"]],
                            ["email-message:cc_refs[*].value", ["cc*", "address_value"]],
                            ["email-message:bcc_refs[*].value", ["bcc*", "address_value"]]]

_EMAIL_ADDITIONAL_HEADERS_PROPERTIES = \
    [["email-message:additional_header_fields.Reply-To", ["reply-to*", "address_value"]],
     ["email-message:additional_header_fields.Message-ID", ["message_id"]],
     ["email-message:additional_header_fields.In-Reply-To", ["in_reply_to"]],
     ["email-message:additional_header_fields.Errors-To", ["errors_to"]],
     ["email-message:additional_header_fields.MIME-Version", ["mime_version"]],
     ["email-message:additional_header_fields.Precedence", ["precedence"]],
     ["email-message:additional_header_fields.User-Agent", ["user_agent"]],
     ["email-message:additional_header_fields.Boundary", ["boundary"]],
     ["email-message:additional_header_fields.X-Originating-IP", ["x_originating_ip", "address_value"]],
     ["email-message:additional_header_fields.X-Priority", ["x_priority"]],
     ["email-message:additional_header_fields.X-Mailer", ["x_mailer"]]]


def cannonicalize_prop_name(name):
    if name.find("*") == -1:
        return name
    else:
        return name[:-1]


def create_terms_from_prop_list(prop_list, obj, object_path):
    if len(prop_list) == 1:
        prop_1x = prop_list[0]
        if hasattr(obj, cannonicalize_prop_name(prop_1x)):
            if multi_valued_property(prop_1x):
                prop_exprs = []
                for c in getattr(obj, cannonicalize_prop_name(prop_1x)):
                    term = add_comparison_expression(c, object_path)
                    if term:
                        prop_exprs.append(term)
                # return " OR ".join(prop_exprs)
                if prop_exprs:
                    return create_boolean_expression("OR", prop_exprs)
            else:
                return add_comparison_expression(getattr(obj, cannonicalize_prop_name(prop_1x)), object_path)
    else:
        prop_1x, rest_of_prop_list = prop_list[0], prop_list[1:]
        if hasattr(obj, cannonicalize_prop_name(prop_1x)):
            if multi_valued_property(prop_1x):
                prop_exprs = []
                values = getattr(obj, cannonicalize_prop_name(prop_1x))
                if values:
                    for c in values:
                        term = create_terms_from_prop_list(rest_of_prop_list, c, object_path)
                        if term:
                            prop_exprs.append(term)
                # return " OR ".join(prop_exprs)
                if prop_exprs:
                    return create_boolean_expression("OR", prop_exprs)
            else:
                return create_terms_from_prop_list(rest_of_prop_list,
                                                   getattr(obj, cannonicalize_prop_name(prop_1x)),
                                                   object_path)


def convert_email_header_to_pattern(head, properties):
    header_expressions = []
    for prop_spec in properties:
        object_path = prop_spec[0]
        prop_1x_list = prop_spec[1]
        if hasattr(head, cannonicalize_prop_name(prop_1x_list[0])):
            term = create_terms_from_prop_list(prop_1x_list, head, object_path)
            if term:
                header_expressions.append(term)
    if head.received_lines:
        warn("Email received lines not handled yet", 806)
    if header_expressions:
        return create_boolean_expression("AND", header_expressions)


def convert_attachment_to_ref(attachment):
    return IdrefPlaceHolder(attachment.object_reference)


def convert_email_message_to_pattern(mess):
    expressions = []
    if mess.header is not None:
        expressions.append(convert_email_header_to_pattern(mess.header, _EMAIL_HEADER_PROPERTIES))
        add_headers = convert_email_header_to_pattern(mess.header, _EMAIL_ADDITIONAL_HEADERS_PROPERTIES)
        if add_headers:
            expressions.append(add_headers)
    if mess.attachments is not None:
        for attachment in mess.attachments:
            expressions.append(ComparisonExpressionForElevator("=", "email-message:body_multipart[*].body_raw_ref",
                                                               convert_attachment_to_ref(attachment)))
    if mess.raw_body is not None:
        if not mess.raw_body.value:
            warn("%s contains no value", 621, "Email raw body")
        else:
            warn("Email raw body not handled yet", 806)
    if mess.links is not None:
        warn("Email links not handled yet", 806)
    if expressions:
        return create_boolean_expression("AND", expressions)


_PE_FILE_HEADER_PROPERTIES = \
    [["machine", "file:extensions.'windows-pebinary-ext'.file_header:machine_hex"],
     ["time_date_stamp", "file:extensions.'windows-pebinary-ext'.file_header.time_date_stamp"],
     ["number_of_sections", "file:extensions.'windows-pebinary-ext'.file_header.number_of_sections"],
     ["pointer_to_symbol_table", "file:extensions.'windows-pebinary-ext'.file_header.pointer_to_symbol_table"],
     ["number_of_symbols", "file:extensions.'windows-pebinary-ext'.file_header.number_of_symbols"],
     ["size_of_optional_header", "file:extensions.'windows-pebinary-ext'.file_header.size_of_optional_header"],
     ["characteristics", "file:extensions.'windows-pebinary-ext'.file_header.characteristics_hex"]]

_PE_SECTION_HEADER_PROPERTIES = [["name", "file:extensions.'windows-pebinary-ext'.section[*].name"],
                                 ["virtual_size", "file:extensions.'windows-pebinary-ext'.section[*].size"]]

_ARCHIVE_FILE_PROPERTIES = [["comment", "file:extensions.'archive-ext'.comment"],
                            ["version", "file:extensions.'archive-ext'.version"]]


def convert_windows_executable_file_to_pattern(f):
    expressions = []
    if f.headers:
        file_header = f.headers.file_header
        if file_header:
            file_header_expressions = []
            for prop_spec in _PE_FILE_HEADER_PROPERTIES:
                prop_1x = prop_spec[0]
                object_path = prop_spec[1]
                if hasattr(file_header, prop_1x) and getattr(file_header, prop_1x):
                    term = add_comparison_expression(getattr(file_header, prop_1x), object_path)
                    if term:
                        file_header_expressions.append(term)
            if file_header.hashes is not None:
                hash_expression = convert_hashes_to_pattern(file_header.hashes)
                if hash_expression:
                    file_header_expressions.append(hash_expression)
            if file_header_expressions:
                expressions.append(create_boolean_expression("AND", file_header_expressions))
        if f.headers.optional_header:
            warn("file:extensions:'windows-pebinary-ext':optional_header is not implemented yet", 807)

    if f.type_:
        expressions.append(create_term("file:extensions.'windows-pebinary-ext'.pe_type",
                                       f.type_.condition,
                                       stix2.StringConstant(map_vocabs_to_label(f.type_.value, WINDOWS_PEBINARY))))
    sections = f.sections
    if sections:
        sections_expressions = []
        # should order matter in patterns???
        for s in sections:
            section_expressions = []
            if s.section_header:
                for prop_spec in _PE_SECTION_HEADER_PROPERTIES:
                    prop_1x = prop_spec[0]
                    object_path = prop_spec[1]
                    if hasattr(s.section_header, prop_1x) and getattr(s.section_header, prop_1x):
                        term = add_comparison_expression(getattr(s.section_header, prop_1x), object_path)
                        if term:
                            section_expressions.append(term)
            if s.entropy:
                if s.entropy.min:
                    warn("Entropy.min is not supported in STIX 2.0", 424)
                if s.entropy.min:
                    warn("Entropy.max is not supported in STIX 2.0", 424)
                if s.entropy.value:
                    section_expressions.append(create_term("file:extensions.'windows-pebinary-ext'.section[*].entropy",
                                                           s.entropy.value.condition,
                                                           stix2.FloatConstant(s.entropy.value.value)))
            if s.data_hashes:
                section_expressions.append(convert_hashes_to_pattern(s.data_hashes))
            if s.header_hashes:
                section_expressions.append(convert_hashes_to_pattern(s.header_hashes))
            if section_expressions:
                sections_expressions.append(create_boolean_expression("AND", section_expressions))
        if sections_expressions:
            expressions.append(create_boolean_expression("AND", sections_expressions))
    if f.exports:
        warn("The exports property of WinExecutableFileObj is not part of STIX 2.0", 418)
        expressions.append(UnconvertedTerm("WinExecutableFileObj.exports"))
    if f.imports:
        warn("The imports property of WinExecutableFileObj is not part of STIX 2.0", 419)
        expressions.append(UnconvertedTerm("WinExecutableFileObj.imports"))
    if expressions:
        return create_boolean_expression("AND", expressions)


def convert_archive_file_to_pattern(f):
    and_expressions = []
    for prop_spec in _ARCHIVE_FILE_PROPERTIES:
        prop_1x = prop_spec[0]
        object_path = prop_spec[1]
        if hasattr(f, prop_1x):
            term = add_comparison_expression(getattr(f, prop_1x), object_path)
            if term:
                and_expressions.append(term)
    if and_expressions:
        return create_boolean_expression("AND", and_expressions)


def convert_hashes_to_pattern(hashes):
    hash_expressions = []
    for h in hashes:
        if getattr(h, "simple_hash_value"):
            hash_value = h.simple_hash_value
        else:
            hash_value = h.fuzzy_hash_value
        if text_type(h.type_).startswith("SHA"):
            hash_type = "'" + "SHA" + "-" + text_type(h.type_)[3:] + "'"
        elif text_type(h.type_) == "SSDEEP":
            hash_type = text_type(h.type_).lower()
        else:
            hash_type = text_type(h.type_)
        try:
            hc = stix2.HashConstant(hash_value.value, text_type(h.type_))
        except ValueError as err:
            # don't cause exception if hash value isn't correct
            warn(err.message, 626)
            hc = make_constant(hash_value.value)
        hash_expressions.append(create_term("file:hashes" + "." + hash_type,
                                            hash_value.condition,
                                            hc))
    if hash_expressions:
        return create_boolean_expression("OR", hash_expressions)


def convert_file_name_and_file_extension(file_name, file_extension):
    if (file_extension and file_extension.value and is_equal_condition(file_name.condition) and
            is_equal_condition(file_extension.condition) and file_name.value.endswith(file_extension.value)):
        return create_term("file:name", file_name.condition, make_constant(file_name.value))
    elif (file_name.condition == "StartsWith" and file_extension and file_extension.value and
          is_equal_condition(file_extension.condition)):
        return ComparisonExpressionForElevator("MATCHES", "file:name",
                                               make_constant(
                                                   "^" + file_name.value + "*." + file_extension.value + "$"))
    elif (file_name.condition == "Contains" and file_extension and file_extension.value and
          is_equal_condition(file_extension.condition)):
        return ComparisonExpressionForElevator("MATCHES", "file:name",
                                               make_constant(
                                                   file_name.value + "*." + file_extension.value + "$"))
    else:
        warn("Unable to create a pattern for file:file_name from a File object", 620)


def convert_file_name_and_path_to_pattern(f):
    file_name_path_expressions = []
    if f.file_name and f.file_extension and f.file_extension.value:
        file_name_path_expressions.append(convert_file_name_and_file_extension(f.file_name, f.file_extension))
    elif f.file_name:
        file_name_path_expressions.append(create_term("file:name",
                                                      f.file_name.condition,
                                                      make_constant(f.file_name.value)))
    if f.file_path and f.file_path.value:
        index = f.file_path.value.rfind("/")
        if index == -1:
            index = f.file_path.value.rfind("\\")
        if index == -1:
            warn("Ambiguous file path '%s' was not processed", 816, f.file_path.value)
        else:
            if not (f.file_path.value.endswith("/") or f.file_path.value.endswith("\\")):
                file_name_path_expressions.append(create_term("file:name",
                                                              f.file_path.condition,
                                                              make_constant(f.file_path.value[index + 1:])))
                path_string_constant = make_constant(((f.device_path.value if f.device_path else "") +
                                                      f.file_path.value[0: index]))
                file_name_path_expressions.append(create_term("file:parent_directory_ref.path",
                                                              f.file_path.condition,
                                                              path_string_constant))
            else:
                path_string_constant = make_constant(((f.device_path.value if f.device_path else "") +
                                                      f.file_path.value[0: index]))
                file_name_path_expressions.append(create_term("directory:path",
                                                              f.file_path.condition,
                                                              path_string_constant))
    if f.full_path:
        warn("1.x full file paths are not processed, yet", 802)
    if file_name_path_expressions:
        return create_boolean_expression("AND", file_name_path_expressions)


_FILE_PROPERTIES = [["size_in_bytes", "file:size"],
                    ["magic_number", "file:magic_number_hex"],
                    ["created_time", "file:created"],
                    ["modified_time", "file:modified"],
                    ["accessed_time", "file:accessed"],
                    ["encyption_algorithm", "file:encyption_algorithm"],
                    ["decryption_key", "file:decryption_key"]]


def convert_file_to_pattern(f):
    expressions = []
    if f.hashes is not None:
        hash_expression = convert_hashes_to_pattern(f.hashes)
        if hash_expression:
            expressions.append(hash_expression)
    file_name_and_path_expression = convert_file_name_and_path_to_pattern(f)
    if file_name_and_path_expression:
        expressions.append(file_name_and_path_expression)
    properties_expressions = []
    for prop_spec in _FILE_PROPERTIES:
        prop_1x = prop_spec[0]
        object_path = prop_spec[1]
        if hasattr(f, prop_1x) and getattr(f, prop_1x):
            term = add_comparison_expression(getattr(f, prop_1x), object_path)
            if term:
                properties_expressions.append(term)
    if properties_expressions:
        expressions.extend(properties_expressions)
    if isinstance(f, WinExecutableFile):
        windows_executable_file_expression = convert_windows_executable_file_to_pattern(f)
        if windows_executable_file_expression:
            expressions.append(windows_executable_file_expression)
        else:
            warn("No WinExecutableFile properties found in %s", 613, text_type(f))
    if isinstance(f, ArchiveFile):
        archive_file_expressions = convert_archive_file_to_pattern(f)
        if archive_file_expressions:
            expressions.append(archive_file_expressions)
        else:
            warn("No ArchiveFile properties found in %s", 614, text_type(f))
    if expressions:
        return create_boolean_expression("AND", expressions)


_REGISTRY_KEY_VALUES_PROPERTIES = [["data", "windows-registry-key:values[*].data"],
                                   ["name", "windows-registry-key:values[*].name"],
                                   ["datatype", "windows-registry-key:values[*].data_type"]]


def convert_registry_key_to_pattern(reg_key):
    expressions = []
    if reg_key.key:
        key_value_term = ""
        if reg_key.hive:
            if reg_key.hive.condition is None or is_equal_condition(reg_key.hive.condition):
                key_value_term += reg_key.hive.value + "\\"
            else:
                warn("Condition %s on a hive property not handled", 812, reg_key.hive.condition)
            if reg_key.key.value.startswith(reg_key.hive.value):
                warn("Hive property, %s, is already a prefix of the key property, %s", 623, reg_key.hive.value,
                     reg_key.key.value)
                key_value_term = reg_key.key.value
            else:
                key_value_term += reg_key.key.value
        else:
            key_value_term = reg_key.key.value
        expressions.append(create_term("windows-registry-key:key",
                                       reg_key.key.condition,
                                       make_constant(key_value_term)))
    if reg_key.values:
        values_expressions = []
        for v in reg_key.values:
            value_expressions = []
            for prop_spec in _REGISTRY_KEY_VALUES_PROPERTIES:
                prop_1x = prop_spec[0]
                object_path = prop_spec[1]
                if hasattr(v, prop_1x) and getattr(v, prop_1x):
                    term = add_comparison_expression(getattr(v, prop_1x), object_path)
                    if term:
                        value_expressions.append(term)
            if value_expressions:
                values_expressions.append(create_boolean_expression("OR", value_expressions))
        expressions.extend(values_expressions)
    if expressions:
        return create_boolean_expression("AND", expressions)


def convert_image_info_to_pattern(image_info):
    expressions = []
    if image_info.command_line:
        expressions.append(add_comparison_expression(image_info.command_line, "process:command_line"))
    if image_info.current_directory:
        expressions.append(add_comparison_expression(image_info.current_directory, "process:cwd"))
    if expressions:
        return create_boolean_expression("AND", expressions)


_PROCESS_PROPERTIES = [
    ["is_hidden", "process:is_hidden"],
    ["pid", "process:pid"],
    ["name", "process:name"],
    ["parent_pid", "process:parent_ref.pid"],
    ["username", "process:creator_user_ref.user_id"],
    ["creation_time", "process:created"]
]


def convert_process_to_pattern(process):
    expressions = []
<<<<<<< HEAD
    for prop_spec in _PROCESS_PROPERTIES:
        prop_1x = prop_spec[0]
        object_path = prop_spec[1]
        if hasattr(process, prop_1x) and getattr(process, prop_1x):
            term = add_comparison_expression(getattr(process, prop_1x), object_path)
            if term:
                expressions.append(term)
    if process.image_info:
        process_info = convert_image_info_to_pattern(process.image_info)
        if process_info:
            expressions.append(process_info)
    if hasattr(process, "argument_list") and process.argument_list:
        argument_expressions = []
        for a in process.argument_list:
            argument_expressions.append(create_term("process:arguments[*]",
                                                    a.condition,
                                                    stix2.StringConstant(a.value)))
        if argument_expressions:
            expressions.append(create_boolean_expression("AND", argument_expressions))
    if hasattr(process, "environment_variable_list") and process.environment_variable_list:
        ev_expressions = []
        for ev in process.environment_variable_list:
            # TODO: handle variable names with '-'
            ev_expressions.append(create_term("process:environment_variables[*]." + str(ev.name),
                                              ev.value.condition,
                                              stix2.StringConstant(str(ev.value))))
        if ev_expressions:
            expressions.append(create_boolean_expression("AND", ev_expressions))
    if hasattr(process, "child_pid_list") and process.child_pid_list:
        child_pids_expressions = []
        for cp in process.child_pid_list:
            child_pids_expressions.append(create_term("process:child_refs[*].pid",
                                                      cp.condition,
                                                      stix2.IntegerConstant(cp.value)))
        if child_pids_expressions:
            expressions.append(create_boolean_expression("AND", child_pids_expressions))
    if hasattr(process, "network_connection_list") and process.network_connection_list:
        network_connection_expressions = []
        for nc in process.network_connection_list:
            new_pattern = convert_network_connection_to_pattern(nc)
            network_connection_expressions.append(
                new_pattern.collapse_reference(stix2.ObjectPath.make_object_path("process:opened_connection_refs[*]")))
        if network_connection_expressions:
            expressions.append(create_boolean_expression("AND", network_connection_expressions))
=======
    if process.name:
        expressions.append(create_term("process:name",
                                       process.name.condition,
                                       make_constant(process.name.value)))
>>>>>>> dd29b4f3
    if isinstance(process, WinProcess):
        win_process_expression = convert_windows_process_to_pattern(process)
        if win_process_expression:
            expressions.append(win_process_expression)
        else:
            warn("No WinProcess properties found in %s", 615, text_type(process))
        if isinstance(process, WinService):
            service_expression = convert_windows_service_to_pattern(process)
            if service_expression:
                expressions.append(service_expression)
            else:
                warn("No WinService properties found in %s", 616, text_type(process))
    if expressions:
        return create_boolean_expression("AND", expressions)


_WINDOWS_PROCESS_PROPERTIES = [
    ["aslr_enabled", "process:extensions.'windows-process-ext'.aslr_enabled"],
    ["dep_enabled", "process:extensions.'windows-process-ext'.dep_enabled"],
    ["priority", "process:extensions.'windows-process-ext'.priority"],
    ["security_id", "process:extensions.'windows-process-ext'.owner_sid"],
    ["window_title", "process:extensions.'windows-process-ext'.window_title"]
]


def convert_windows_process_to_pattern(process):
    expressions = []
    for prop_spec in _WINDOWS_PROCESS_PROPERTIES:
        prop_1x = prop_spec[0]
        object_path = prop_spec[1]
        if hasattr(process, prop_1x) and getattr(process, prop_1x):
            term = add_comparison_expression(getattr(process, prop_1x), object_path)
            if term:
                expressions.append(term)
    if process.handle_list:
        for h in process.handle_list:
            warn("Windows Handles are not a part of STIX 2.0", 420)
    if process.startup_info:
        warn("process:startup_info not handled yet", 803)
    if expressions:
        return create_boolean_expression("AND", expressions)


_WINDOWS_SERVICE_PROPERTIES = \
    [["service_name", "process:extensions.'windows-service-ext'.service_name"],
     ["display_name", "process:extensions.'windows-service-ext'.display_name"],
     ["startup_command_line", "process:extensions.'windows-service-ext'.startup_command_line"],
     ["start_type", "process:extensions.'windows-service-ext'.start_type"],
     ["service_type", "process:extensions.'windows-service-ext'.service_type"],
     ["service_status", "process:extensions.'windows-service-ext'.service_status"]]


def convert_windows_service_to_pattern(service):
    expressions = []
    for prop_spec in _WINDOWS_SERVICE_PROPERTIES:
        prop_1x = prop_spec[0]
        object_path = prop_spec[1]
        if hasattr(service, prop_1x) and getattr(service, prop_1x):
            term = add_comparison_expression(getattr(service, prop_1x), object_path)
            if term:
                expressions.append(term)
    if hasattr(service, "description_list") and service.description_list:
        description_expressions = []
        for d in service.description_list:
            description_expressions.append(create_term("process:extensions.'windows-service-ext'.descriptions[*]",
                                                       d.condition,
                                                       make_constant(d.value)))
        if description_expressions:
            expressions.append(create_boolean_expression("OR", description_expressions))
    if hasattr(service, "service_dll") and service.service_dll:
        warn("WinServiceObject.service_dll is not handled, yet.", 804)
        expressions.append(UnconvertedTerm("WinServiceObject.service_dll"))
    if expressions:
        return create_boolean_expression("AND", expressions)


def convert_related_object_to_pattern(ro):
    if ro.id_:
        new_pattern = convert_object_to_pattern(ro, ro.id_)
        if new_pattern:
            add_to_pattern_cache(ro.id_, new_pattern)
            return new_pattern
    elif ro.idref:
        if id_in_pattern_cache(ro.idref):
            return get_pattern_from_cache(ro.idref)
        else:
            if id_in_observable_mappings(ro.idref):
                return convert_observable_to_pattern(get_obs_from_mapping(ro.idref))
            return IdrefPlaceHolder(ro.idref)


def convert_domain_name_to_pattern(domain_name, related_objects):
    pattern = [
        create_term("domain-name:value", domain_name.value.condition, make_constant(domain_name.value.value))]
    if related_objects:
        for ro in related_objects:
            if ro.relationship == "Resolved_To":
                new_pattern = convert_related_object_to_pattern(ro)
                if new_pattern:
                    if isinstance(new_pattern, IdrefPlaceHolder):
                        pattern.append(ComparisonExpressionForElevator("=",
                                                                       "domain-name:resolves_to_refs[*]",
                                                                       new_pattern))
                    else:
                        pattern.append(new_pattern.collapse_reference(
                            stix2.ObjectPath.make_object_path("domain-name:resolves_to_refs[*]")))
            else:
                warn("The %s relationship involving %s is not supported in STIX 2.0", 427, ro.relationship,
                     identifying_info(ro))
    return create_boolean_expression("AND", pattern)


def convert_mutex_to_pattern(mutex):
    if mutex.name:
        return create_term("mutex:name", mutex.name.condition, make_constant(mutex.name.value))
    else:
        return None


def convert_network_connection_to_pattern(conn):
    expressions = []

    if conn.layer3_protocol is not None:
        expressions.append(create_term("network-traffic:protocols[*]",
                                       conn.layer3_protocol.condition,
                                       make_constant(conn.layer3_protocol.value.lower())))

    if conn.layer4_protocol is not None:
        expressions.append(create_term("network-traffic:protocols[*]",
                                       conn.layer4_protocol.condition,
                                       make_constant(conn.layer4_protocol.value.lower())))

    if conn.layer7_protocol is not None:
        expressions.append(create_term("network-traffic:protocols[*]",
                                       conn.layer7_protocol.condition,
                                       make_constant(conn.layer7_protocol.value.lower())))

    if conn.source_socket_address is not None:
        if conn.source_socket_address.port is not None:
            if conn.source_socket_address.port.port_value is not None:
                expressions.append(create_term("network-traffic:src_port",
                                               conn.source_socket_address.port.port_value.condition,
                                               stix2.IntegerConstant(int(conn.source_socket_address.port.port_value))))
            if conn.source_socket_address.port.layer4_protocol is not None:
                expressions.append(
                    create_term("network-traffic:protocols[*]",
                                conn.source_socket_address.port.layer4_protocol.condition,
                                make_constant(conn.source_socket_address.port.layer4_protocol.value.lower())))
        if conn.source_socket_address.ip_address is not None:
            expressions.append(
                create_term("network-traffic:src_ref.value",
                            conn.source_socket_address.ip_address.address_value.condition,
                            make_constant(conn.source_socket_address.ip_address.address_value.value)))
        elif conn.source_socket_address.hostname is not None:
            if conn.source_socket_address.hostname.is_domain_name and conn.source_socket_address.hostname.hostname_value is not None:
                expressions.append(
                    create_term("network-traffic:src_ref.value",
                                conn.source_socket_address.hostname.condition,
                                make_constant(conn.source_socket_address.hostname.hostname_value)))
            elif (conn.source_socket_address.hostname.naming_system is not None and
                  any(x.value == "DNS" for x in conn.source_socket_address.hostname.naming_system)):
                expressions.append(
                    create_term("network-traffic:src_ref.value",
                                conn.source_socket_address.hostname.condition,
                                make_constant(conn.source_socket_address.hostname.hostname_value)))

    if conn.destination_socket_address is not None:
        if conn.destination_socket_address.port is not None:
            if conn.destination_socket_address.port.port_value is not None:
                expressions.append(
                    create_term("network-traffic:dst_port",
                                conn.destination_socket_address.port.port_value.condition,
                                stix2.IntegerConstant(int(conn.destination_socket_address.port.port_value))))
            if conn.destination_socket_address.port.layer4_protocol is not None:
                expressions.append(
                    create_term("network-traffic:protocols[*]",
                                conn.destination_socket_address.port.layer4_protocol.condition,
                                make_constant(
                                    conn.destination_socket_address.port.layer4_protocol.value.lower())))
        if conn.destination_socket_address.ip_address is not None:
            expressions.append(
                create_term("network-traffic:dst_ref.value",
                            conn.destination_socket_address.ip_address.address_value.condition,
                            make_constant(conn.destination_socket_address.ip_address.address_value.value)))
        elif conn.destination_socket_address.hostname is not None:
            hostname = conn.destination_socket_address.hostname
            if hostname.is_domain_name and hostname.hostname_value is not None:
                expressions.append(
                    create_term("network-traffic:dst_ref.value",
                                conn.destination_socket_address.hostname.condition,
                                make_constant(conn.destination_socket_address.hostname.hostname_value)))
            elif (conn.destination_socket_address.hostname.naming_system is not None and
                  any(x.value == "DNS" for x in conn.destination_socket_address.hostname.naming_system)):
                expressions.append(
                    create_term("network-traffic:dst_ref.value",
                                conn.destination_socket_address.hostname.condition,
                                make_constant(conn.destination_socket_address.hostname.hostname_value)))

    if conn.layer7_connections is not None:
        if conn.layer7_connections.http_session is not None:
            extension_expressions = convert_http_session_to_pattern(conn.layer7_connections.http_session)
            if extension_expressions:
                expressions.append(extension_expressions)

    return create_boolean_expression("AND", expressions)


def convert_http_client_request_to_pattern(http_request):
    expressions = []
    if http_request.http_request_line is not None:
        if http_request.http_request_line.http_method is not None:
            term = add_comparison_expression(http_request.http_request_line.http_method,
                                             "network-traffic:extensions.'http-request-ext'.request_method")
            if term:
                expressions.append(term)
        if http_request.http_request_line.version is not None:
            term = add_comparison_expression(http_request.http_request_line.version,
                                             "network-traffic:extensions.'http-request-ext'.request_version")
            if term:
                expressions.append(term)
    if http_request.http_request_header is not None:
        if http_request.http_request_header.parsed_header is not None:
            header = http_request.http_request_header.parsed_header

            for prop_spec in _NETWORK_CONNECTION_PROPERTIES:
                prop_1x = prop_spec[0]
                object_path = prop_spec[1]
                if hasattr(header, prop_1x) and getattr(header, prop_1x):
                    value = getattr(header, prop_1x)
                    # handle non-String properties
                    if isinstance(value, Address):
                        value = getattr(value, "address_value")
                    elif isinstance(value, HostField):
                        value = getattr(value, "domain_name").value
                    elif isinstance(value, URI):
                        value = value.value
                    term = add_comparison_expression(value, object_path)
                    if term:
                        expressions.append(term)
    return create_boolean_expression("AND", expressions)


def convert_http_network_connection_extension(http):
    if http.http_client_request is not None:
        return convert_http_client_request_to_pattern(http.http_client_request)


_NETWORK_CONNECTION_PROPERTIES = [
    ["accept", "network-traffic:extensions.'http-request-ext'.request_header.Accept"],
    ["accept_charset", "network-traffic:extensions.'http-request-ext'.request_header.'Accept-Charset'"],
    ["accept_language", "network-traffic:extensions.'http-request-ext'.request_header.'Accept-Language'"],
    ["accept_datetime", "network-traffic:extensions.'http-request-ext'.request_header.'Accept-Datetime'"],
    ["accept_encoding", "network-traffic:extensions.'http-request-ext'.request_header.'Accept-Encoding'"],
    ["authorization", "network-traffic:extensions.'http-request-ext'.request_header.Authorization"],
    ["cache_control", "network-traffic:extensions.'http-request-ext'.request_header.'Cache-Control'"],
    ["connection", "network-traffic:extensions.'http-request-ext'.request_header.Connection"],
    ["cookie", "network-traffic:extensions.'http-request-ext'.request_header.Cookie"],
    ["content_length", "network-traffic:extensions.'http-request-ext'.request_header.'Content-Length'"],
    ["content_md5", "network-traffic:extensions.'http-request-ext'.request_header.'Content-MD5'"],
    ["content_type", "network-traffic:extensions.'http-request-ext'.request_header.'Content-Type'"],
    ["date", "network-traffic:extensions.'http-request-ext'.request_header.Date"],
    ["expect", "network-traffic:extensions.'http-request-ext'.request_header.Expect"],
    ["from_", "network-traffic:extensions.'http-request-ext'.request_header.From"],
    ["host", "network-traffic:extensions.'http-request-ext'.request_header.Host"],
    ["if_match", "network-traffic:extensions.'http-request-ext'.request_header.'If-Match'"],
    ["if_modified_since", "network-traffic:extensions.'http-request-ext'.request_header.'If-Modified-Since'"],
    ["if_none_match", "network-traffic:extensions.'http-request-ext'.request_header.'If-None-Match'"],
    ["if_range", "network-traffic:extensions.'http-request-ext'.request_header.'If-Range'"],
    ["if_unmodified_since", "network-traffic:extensions.'http-request-ext'.request_header.'If-Unmodified-Since'"],
    ["max_forwards", "network-traffic:extensions.'http-request-ext'.request_header.'Max-Forwards'"],
    ["pragma", "network-traffic:extensions.'http-request-ext'.request_header.Pragma"],
    ["proxy_authorization", "network-traffic:extensions.'http-request-ext'.request_header.'Proxy-Authorization'"],
    ["range", "network-traffic:extensions.'http-request-ext'.request_header.Range"],
    ["referer", "network-traffic:extensions.'http-request-ext'.request_header.Referer"],
    ["te", "network-traffic:extensions.'http-request-ext'.request_header.TE"],
    ["user_agent", "network-traffic:extensions.'http-request-ext'.request_header.'User-Agent'"],
    ["via", "network-traffic:extensions.'http-request-ext'.request_header.Via"],
    ["warning", "network-traffic:extensions.'http-request-ext'.request_header.Warning"],
    ["dnt", "network-traffic:extensions.'http-request-ext'.request_header.DNT"],
    ["x_requested_with", "network-traffic:extensions.'http-request-ext'.request_header.'X-Requested-With'"],
    ["x_forwarded_for", "network-traffic:extensions.'http-request-ext'.request_header.'X-Forwarded-For'"],
    ["x_att_deviceid", "network-traffic:extensions.'http-request-ext'.request_header.'X-ATT-DeviceId'"],
    ["x_wap_profile", "network-traffic:extensions.'http-request-ext'.request_header.'X-Wap-Profile'"],
]


def convert_network_packet_to_pattern(packet):
    if packet.internet_layer:
        internet_layer = packet.internet_layer
        if internet_layer.ipv4 or internet_layer.ipv6:
            warn("Internet_Layer/IP_Packet content not supported in STIX 2.0", 424)
        else:
            if internet_layer.icmpv4:
                icmp_header = internet_layer.icmpv4.icmpv4_header
            elif internet_layer.icmpv6:
                icmp_header = internet_layer.icmpv6.icmpv6_header
            else:
                return None
            expressions = []
            if icmp_header.type_:
                expressions.append(create_term("network-traffic:extensions.'icmp-ext'.icmp_type_hex",
                                               icmp_header.type_.condition,
                                               stix2.HexConstant(str(icmp_header.type_))))
            if icmp_header.code:
                expressions.append(create_term("network-traffic:extensions.'icmp-ext'.icmp_type_code",
                                               icmp_header.code.condition,
                                               stix2.HexConstant(str(icmp_header.code))))
            return create_boolean_expression("AND", expressions)


def convert_http_session_to_pattern(session):
    if session.http_request_response:
        requests, responses = split_into_requests_and_responses(session.http_request_response)
        if len(responses) != 0:
            warn("HTTPServerResponse type is not supported in STIX 2.0", 429)
        if len(requests) >= 1:
            expression = convert_http_client_request_to_pattern(requests[0])
            if len(requests) > 1:
                warn("Only HTTP_Request_Response used for http-request-ext, using first value", 512)
            return expression


def convert_socket_options_to_pattern(options):
    expressions = []
    for prop_name in SOCKET_OPTIONS:
        prop = getattr(options, prop_name)
        if prop:
            expressions.append(create_term("network-traffic:extensions.'socket_ext'.options." + prop_name.upper(),
                                           "Equals",
                                           prop))
    return create_boolean_expression("AND", expressions)


_SOCKET_MAP = {
    "is_blocking": "network-traffic:extensions.'socket_ext'.is_blocking",
    "is_listening": "network-traffic:extensions.'socket_ext'.is_listening",
    "type_": "network-traffic:extensions.'socket_ext'.socket_type",
    "domain": "network-traffic:extensions.'socket_ext'.socket_type",
    "socket_descriptor": "network-traffic:extensions.'socket_ext'.socket_descriptor"
}


def convert_network_socket_to_pattern(socket):
    expressions = []
    for prop_spec in _SOCKET_MAP:
        prop_1x = prop_spec[0]
        object_path = prop_spec[1]
        if hasattr(socket, prop_1x) and getattr(socket, prop_1x):
            term = add_comparison_expression(getattr(socket, prop_1x), object_path)
            if term:
                expressions.append(term)
    if socket.address_family:
        if socket.address_family in ADDRESS_FAMILY_ENUMERATION:
            expressions.append(add_comparison_expression(socket.address_family,
                                                         "network-traffic:extensions.'socket_ext'.address_family"))
        else:
            warn("%s in is not a member of the %s enumeration", 627, socket.address_family, "address family")
    if socket.options:
        expressions.append(convert_socket_options_to_pattern(socket.options))
    if socket.local_address:
        warn("Network_Socket.local_address content not supported in STIX 2.0", 424)
    if socket.remote_address:
        warn("Network_Socket.remote_address content not supported in STIX 2.0", 424)
    if socket.protocol:
        expressions.append(add_comparison_expression(socket.protocol,
                                                     "network-traffic:protocols[*]"))
    return create_boolean_expression("AND", expressions)

####################################################################################################################


def convert_observable_composition_to_pattern(obs_comp):
    expressions = []
    for obs in obs_comp.observables:
        term = convert_observable_to_pattern(obs)
        if term:
            expressions.append(term)
    if expressions:
        return create_boolean_expression(obs_comp.operator, expressions)
    else:
        return ""


def convert_object_to_pattern(obj, obs_id):
    related_objects = obj.related_objects
    prop = obj.properties
    expression = None

    if prop:
        if isinstance(prop, Address):
            expression = convert_address_to_pattern(prop)
        elif isinstance(prop, URI):
            expression = convert_uri_to_pattern(prop)
        elif isinstance(prop, EmailMessage):
            expression = convert_email_message_to_pattern(prop)
        elif isinstance(prop, File):
            expression = convert_file_to_pattern(prop)
        elif isinstance(prop, WinRegistryKey):
            expression = convert_registry_key_to_pattern(prop)
        elif isinstance(prop, Process):
            expression = convert_process_to_pattern(prop)
        elif isinstance(prop, DomainName):
            expression = convert_domain_name_to_pattern(prop, related_objects)
        elif isinstance(prop, Mutex):
            expression = convert_mutex_to_pattern(prop)
        elif isinstance(prop, NetworkConnection):
            expression = convert_network_connection_to_pattern(prop)
<<<<<<< HEAD
        elif isinstance(prop, Account):
            expression = convert_account_to_pattern(prop)
=======
        elif isinstance(prop, HTTPSession):
            expression = convert_http_session_to_pattern(prop)
        elif isinstance(prop, NetworkPacket):
            expression = convert_network_packet_to_pattern(prop)
        elif isinstance(prop, NetworkSocket):
            expression = convert_network_socket_to_pattern(prop)
>>>>>>> dd29b4f3
        else:
            warn("%s found in %s cannot be converted to a pattern, yet.", 808, text_type(obj.properties), obs_id)
            expression = UnconvertedTerm(obs_id)

        if prop.custom_properties is not None:
            object_path_root = convert_cybox_class_name_to_object_path_root_name(prop)
            if object_path_root:
                if expression:
                    expression = create_boolean_expression("AND", [expression,
                                                                   convert_custom_properties(prop.custom_properties,
                                                                                             object_path_root)])
                else:
                    expression = convert_custom_properties(prop.custom_properties, object_path_root)
    if not expression:
        warn("No pattern term was created from %s", 422, obs_id)
        expression = UnconvertedTerm(obs_id)
    elif obj.id_:
        add_object_id_value(obj.id_, obs_id)
    return expression


def match_1x_id_with_20_id(id_1x, id_20):
    id_1x_split = id_1x.split("-", 1)
    id_20_split = id_20.split("--")
    return id_1x_split[1] == id_20_split[1]


def find_definition(idref, sdos):
    for obs in sdos:
        if match_1x_id_with_20_id(idref, obs["id"]):
            info("Found definition for %s", 204, idref)
            return obs
    # warn (idref + " cannot be resolved")
    return None


def negate_expression(obs):
    return hasattr(obs, "negate") and obs.negate


def convert_observable_to_pattern(obs):
    try:
        set_dynamic_variable("current_observable", obs)
        if negate_expression(obs):
            warn("Negation of %s is not handled yet", 810, obs.id_)
        return convert_observable_to_pattern_without_negate(obs)
    finally:
        pop_dynamic_variable("current_observable")


def convert_observable_to_pattern_without_negate(obs):
    if obs.observable_composition is not None:
        pattern = convert_observable_composition_to_pattern(obs.observable_composition)
        if pattern and obs.id_:
            add_to_pattern_cache(obs.id_, pattern)
        return pattern
    elif obs.object_ is not None:
        pattern = convert_object_to_pattern(obs.object_, obs.id_)
        if pattern:
            add_to_pattern_cache(obs.id_, pattern)
        if obs.object_.related_objects:
            related_patterns = []
            for o in obs.object_.related_objects:
                # save pattern for later use
                if o.id_ and not id_in_pattern_cache(o.id_):
                    new_pattern = convert_object_to_pattern(o, o.id_)
                    if new_pattern:
                        related_patterns.append(new_pattern)
                        add_to_pattern_cache(o.id_, new_pattern)
                if pattern:
                    related_patterns.append(pattern)
                return create_boolean_expression("AND", related_patterns)
        else:
            return pattern
    elif obs.idref is not None:
        if id_in_pattern_cache(obs.idref):
            return get_pattern_from_cache(obs.idref)
        else:
            # resolve now if possible, and remove from observed_data
            if id_in_observable_mappings(obs.idref):
                return convert_observable_to_pattern(get_obs_from_mapping(obs.idref))
            return IdrefPlaceHolder(obs.idref)


# patterns can contain idrefs which might need to be resolved because the order in which the ids and idrefs appear
def interatively_resolve_placeholder_refs():
    if pattern_cache_is_empty():
        return
    done = False
    while not done:
        # collect all of the fully resolved idrefs
        fully_resolved_idrefs = []
        for idref, expr in get_items_from_pattern_cache():
            if expr and not expr.contains_placeholder():
                # no PLACEHOLDER idrefs found in the expr, means this idref is fully resolved
                fully_resolved_idrefs.append(idref)
        # replace only fully resolved idrefs
        change_made = False
        for fr_idref in fully_resolved_idrefs:
            for idref, expr in get_items_from_pattern_cache():
                if expr:
                    change_made, expr = expr.replace_placeholder_with_idref_pattern(fr_idref)
                    # a change will be made, which could introduce a new placeholder id into the expr
                    if change_made:
                        add_to_pattern_cache(idref, expr)  # PATTERN_CACHE[idref] = expr
        done = not change_made


def is_placeholder(thing):
    return thing.index("PLACEHOLDER") != -1


def fix_pattern(pattern):
    if not pattern_cache_is_empty():
        # info(text_type(PATTERN_CACHE))
        # info("pattern is: " +  pattern)
        if pattern and pattern.contains_placeholder:
            for idref in get_ids_from_pattern_cache():
                pattern.replace_placeholder_with_idref_pattern(idref)
    return pattern


def convert_indicator_to_pattern(ind):
    try:
        set_dynamic_variable("current_indicator", ind)
        if ind.negate:
            warn("Negation of %s is not handled yet", 810, ind.id_)
        return convert_indicator_to_pattern_without_negate(ind)

    finally:
        pop_dynamic_variable("current_indicator")


def convert_indicator_to_pattern_without_negate(ind):
    if ind.composite_indicator_expression is not None:
        pattern = convert_indicator_composition_to_pattern(ind.composite_indicator_expression)
        if pattern and ind.id_:
            add_to_pattern_cache(ind.id_, pattern)
        return pattern
    elif ind.observable is not None:
        pattern = convert_observable_to_pattern(ind.observable)
        if pattern:
            add_to_pattern_cache(ind.id_, pattern)
        return pattern
    elif ind.idref is not None:
        if id_in_pattern_cache(ind.idref):
            return get_pattern_from_cache(ind.idref)
        else:
            # resolve now if possible, and remove from observed_data
            if id_in_observable_mappings(ind.idref):
                return convert_observable_to_pattern(get_obs_from_mapping(ind.idref))
            return IdrefPlaceHolder(ind.idref)


def convert_indicator_composition_to_pattern(ind_comp):
    expressions = []
    for ind in ind_comp.indicators:
        term = convert_indicator_to_pattern(ind)
        if term:
            expressions.append(term)
        else:
            warn("No term was yielded for %s", 422, ind.id_ or ind.idref)
    if expressions:
        return create_boolean_expression(ind_comp.operator, expressions)
    else:
        return ""


def remove_pattern_objects(bundle_instance):
    all_new_ids_with_patterns = []
    for old_id in get_ids_from_pattern_cache():
        new_id = get_id_value(old_id)
        if new_id and len(new_id) == 1:
            all_new_ids_with_patterns.append(new_id[0])

    if not KEEP_OBSERVABLE_DATA_USED_IN_PATTERNS:
        remaining_objects = []
        for obj in bundle_instance["objects"]:
            if obj["type"] != "observed-data" or obj["id"] not in all_new_ids_with_patterns:
                remaining_objects.append(obj)
            else:
                warn("%s is used as a pattern, therefore it is not included as an observed_data instance", 423,
                     obj["id"])
        bundle_instance["objects"] = remaining_objects

    if not KEEP_OBSERVABLE_DATA_USED_IN_PATTERNS:
        for obj in bundle_instance["objects"]:
            if obj["type"] == "report":
                remaining_object_refs = []
                for ident in obj["object_refs"]:
                    if not ident.startswith("observed-data") or ident not in all_new_ids_with_patterns:
                        remaining_object_refs.append(ident)
                obj["object_refs"] = remaining_object_refs

# TODO: only remove indicators that were involved ONLY as sub-indicators within composite indicator expressions
#   if not KEEP_INDICATORS_USED_IN_COMPOSITE_INDICATOR_EXPRESSION and "indicators" in bundle_instance:
#       remaining_indicators = []
#       for ind in bundle_instance["indicators"]:
#           if ind["id"] not in all_new_ids_with_patterns:
#               remaining_indicators.append(ind)
#       bundle_instance["indicators"] = remaining_indicators<|MERGE_RESOLUTION|>--- conflicted
+++ resolved
@@ -1029,7 +1029,6 @@
 
 def convert_process_to_pattern(process):
     expressions = []
-<<<<<<< HEAD
     for prop_spec in _PROCESS_PROPERTIES:
         prop_1x = prop_spec[0]
         object_path = prop_spec[1]
@@ -1074,12 +1073,6 @@
                 new_pattern.collapse_reference(stix2.ObjectPath.make_object_path("process:opened_connection_refs[*]")))
         if network_connection_expressions:
             expressions.append(create_boolean_expression("AND", network_connection_expressions))
-=======
-    if process.name:
-        expressions.append(create_term("process:name",
-                                       process.name.condition,
-                                       make_constant(process.name.value)))
->>>>>>> dd29b4f3
     if isinstance(process, WinProcess):
         win_process_expression = convert_windows_process_to_pattern(process)
         if win_process_expression:
@@ -1487,17 +1480,14 @@
             expression = convert_mutex_to_pattern(prop)
         elif isinstance(prop, NetworkConnection):
             expression = convert_network_connection_to_pattern(prop)
-<<<<<<< HEAD
         elif isinstance(prop, Account):
             expression = convert_account_to_pattern(prop)
-=======
         elif isinstance(prop, HTTPSession):
             expression = convert_http_session_to_pattern(prop)
         elif isinstance(prop, NetworkPacket):
             expression = convert_network_packet_to_pattern(prop)
         elif isinstance(prop, NetworkSocket):
             expression = convert_network_socket_to_pattern(prop)
->>>>>>> dd29b4f3
         else:
             warn("%s found in %s cannot be converted to a pattern, yet.", 808, text_type(obj.properties), obs_id)
             expression = UnconvertedTerm(obs_id)
