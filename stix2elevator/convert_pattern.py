--- conflicted
+++ resolved
@@ -15,20 +15,15 @@
 from cybox.objects.win_service_object import WinService
 from six import text_type
 
-from stix2elevator.ids import *
-<<<<<<< HEAD
-
-import stixmarx
-=======
-from stix2elevator.vocab_mappings import *
->>>>>>> 15e26d32
-
+import stix2
 from stix2.patterns import (_ComparisonExpression,
                             _CompoundObservationExpression,
                             _Constant,
                             _BooleanExpression)
-
-import stix2
+import stixmarx
+
+from stix2elevator.ids import *
+from stix2elevator.vocab_mappings import *
 
 
 import re
