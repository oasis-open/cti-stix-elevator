import datetime
import re
import sys

from cybox.objects.account_object import Account
from cybox.objects.address_object import Address
from cybox.objects.archive_file_object import ArchiveFile
from cybox.objects.domain_name_object import DomainName
from cybox.objects.email_message_object import EmailMessage
from cybox.objects.file_object import File
from cybox.objects.http_session_object import HostField, HTTPSession
from cybox.objects.mutex_object import Mutex
from cybox.objects.network_connection_object import NetworkConnection
from cybox.objects.network_packet_object import NetworkPacket
from cybox.objects.network_socket_object import NetworkSocket
from cybox.objects.port_object import Port
from cybox.objects.process_object import Process
from cybox.objects.unix_user_account_object import UnixUserAccount
from cybox.objects.uri_object import URI
from cybox.objects.win_computer_account_object import WinComputerAccount
from cybox.objects.win_executable_file_object import WinExecutableFile
from cybox.objects.win_process_object import WinProcess
from cybox.objects.win_registry_key_object import WinRegistryKey
from cybox.objects.win_service_object import WinService
from six import text_type
import stix2
from stix2.patterns import (BasicObjectPathComponent,
                            ListObjectPathComponent,
                            ObjectPath,
                            ObservationExpression,
                            QualifiedObservationExpression,
                            ReferenceObjectPathComponent,
                            _BooleanExpression,
                            _ComparisonExpression,
                            _CompoundObservationExpression,
                            _Constant)
import stixmarx

from stix2elevator.common import ADDRESS_FAMILY_ENUMERATION, SOCKET_OPTIONS
from stix2elevator.convert_cybox import split_into_requests_and_responses
<<<<<<< HEAD
from stix2elevator.ids import (add_id_value, exists_object_id_key,
                               get_id_value, get_object_id_value)
=======
from stix2elevator.ids import (add_object_id_value,
                               exists_object_id_key,
                               get_id_value,
                               get_object_id_value)
>>>>>>> 91ee72b5
from stix2elevator.options import error, get_option_value, info, warn
from stix2elevator.utils import identifying_info, map_vocabs_to_label
from stix2elevator.vocab_mappings import WINDOWS_PEBINARY

if sys.version_info > (3,):
    long = int

KEEP_OBSERVABLE_DATA_USED_IN_PATTERNS = False

KEEP_INDICATORS_USED_IN_COMPOSITE_INDICATOR_EXPRESSION = True


class BasicObjectPathComponentForElevator(BasicObjectPathComponent):
    @staticmethod
    def create_ObjectPathComponent(component_name):
        if component_name.endswith("_ref"):
            return ReferenceObjectPathComponentForElevator(component_name)
        elif component_name.find("[") != -1:
            parse1 = component_name.split("[")
            return ListObjectPathComponentForElevator(parse1[0], parse1[1][:-1])
        else:
            return BasicObjectPathComponentForElevator(component_name, False)


class ListObjectPathComponentForElevator(ListObjectPathComponent):
    @staticmethod
    def create_ObjectPathComponent(component_name):
        if component_name.endswith("_ref"):
            return ReferenceObjectPathComponentForElevator(component_name)
        elif component_name.find("[") != -1:
            parse1 = component_name.split("[")
            return ListObjectPathComponentForElevator(parse1[0], parse1[1][:-1])
        else:
            return BasicObjectPathComponentForElevator(component_name, False)


class ReferenceObjectPathComponentForElevator(ReferenceObjectPathComponent):
    @staticmethod
    def create_ObjectPathComponent(component_name):
        if component_name.endswith("_ref"):
            return ReferenceObjectPathComponentForElevator(component_name)
        elif component_name.find("[") != -1:
            parse1 = component_name.split("[")
            return ListObjectPathComponentForElevator(parse1[0], parse1[1][:-1])
        else:
            return BasicObjectPathComponentForElevator(component_name, False)


class ObjectPathForElevator(ObjectPath):
    def toSTIX21(self):
        current_cyber_observable_type = self.object_type_name
        for x in self.property_path:
            if x.property_name == "extensions":
                continue
            if current_cyber_observable_type == "file":
                if (x.property_name == "is_encrypted" or
                        x.property_name == "encryption_algorithm" or
                        x.property_name == "decryption_key"):
                    print(
                        "Expression contains the property " + x.property_name + ", for a file, which is not in STIX 2.1")
                elif x.property_name == "archive-ext" or x.property_name == "raster-image-ext":
                    current_cyber_observable_type = x.property_name
                elif x.property_name == "contains_refs":
                    current_cyber_observable_type = "file"
                elif x.property_name == "parent_directory_ref":
                    current_cyber_observable_type = "directory"
                elif x.property_name == "created":
                    x.property_name = "ctime"
                elif x.property_name == "modified":
                    x.property_name = "mtime"
                elif x.property_name == "accessed":
                    x.property_name = "atime"
            elif current_cyber_observable_type == "directory":
                if x.property_name == "contains_refs":
                    # TODO - what if it is a directory?
                    current_cyber_observable_type = "file"
                elif x.property_name == "created":
                    x.property_name = "ctime"
                elif x.property_name == "modified":
                    x.property_name = "mtime"
                elif x.property_name == "accessed":
                    x.property_name = "atime"
            elif current_cyber_observable_type == "archive-ext":
                if x.property_name == "version":
                    print("Expression contains the property version, for a file.archive-ext, which is not in STIX 2.1")
            elif current_cyber_observable_type == "raster-image-ext":
                if x.property_name == "image_compression_algorithm":
                    print(
                        "Expression contains the property image_compression_algorithm, for a file.raster-image-ext, which is not in STIX 2.1")
            elif current_cyber_observable_type == "network_traffic":
                if x.property_name == "socket-ext":
                    current_cyber_observable_type = x.property_name
            elif current_cyber_observable_type == "socket-ext":
                if x.property_name == "protocol_family":
                    print(
                        "Expression contains the property protocol_familys, for a network_traffic:socket-ext, which is not in STIX 2.1")
            elif current_cyber_observable_type == "process":
                if x.property_name == "name" or x.property_name == "arguments":
                    print(
                        "Expression contains the property " + x.property_name + ", for a process, which is not in STIX 2.1")
                elif x.property_name == "binary_ref":
                    x.property_name = "image_ref"
                elif x.property_name == "opened_connection_refs":
                    current_cyber_observable_type = "network_traffic"
                elif x.property_name == 'creator_user_ref':
                    current_cyber_observable_type = "user_account"
                elif x.property_name == 'binary_ref':
                    current_cyber_observable_type = "file"
                elif x.property_name == 'windows-service-ext':
                    current_cyber_observable_type = 'windows-service-ext'
            elif current_cyber_observable_type == 'windows-service-ext':
                if x.property_name == 'service_dll_refs':
                    current_cyber_observable_type = "file"
            elif current_cyber_observable_type == "user_account":
                if x.property_name == "password_last_changed":
                    x.property_name = "credential_last_changed"
            elif current_cyber_observable_type == "windows-registry-key":
                if x.property_name == "modified":
                    x.property_name = "modified_time"
        return self


class ComparisonExpressionForElevator(_ComparisonExpression):
    # overrides, so IdrefPlaceHolder can be handled
    def __init__(self, operator, lhs, rhs, negated=False):
        self.operator = operator
        if operator == "=" and isinstance(rhs, stix2.ListConstant):
            warn("apply_condition assumed to be 'ANY' in %s",
                 721, identifying_info(get_dynamic_variable("current_observable")))
            self.operator = "IN"
        if isinstance(lhs, stix2.ObjectPath):
            self.lhs = lhs
        else:
            self.lhs = stix2.ObjectPath.make_object_path(lhs)
        # rhs might be a reference to another object, which has its own observable pattern
        if isinstance(rhs, _Constant) or isinstance(rhs, IdrefPlaceHolder):
            self.rhs = rhs
        else:
            self.rhs = make_constant(rhs)
        self.negated = negated
        self.root_type = self.lhs.object_type_name

    def contains_placeholder(self):
        return isinstance(self.rhs, IdrefPlaceHolder)

    def collapse_reference(self, prefix):
        new_lhs = prefix.merge(self.lhs)
        new_lhs.collapsed = True
        return ComparisonExpressionForElevator(self.operator, new_lhs, self.rhs)

    def replace_placeholder_with_idref_pattern(self, idref):
        if isinstance(self.rhs, IdrefPlaceHolder):
            change_made, pattern = self.rhs.replace_placeholder_with_idref_pattern(idref)
            if change_made:
                if hasattr(self.lhs, "collapsed") and self.lhs.collapsed:
                    return True, ComparisonExpressionForElevator(pattern.operator, self.lhs, pattern.rhs)
                else:
                    return True, pattern.collapse_reference(self.lhs)
        return False, self

    def partition_according_to_object_path(self):
        return self

    def contains_unconverted_term(self):
        return False

    def toSTIX21(self):
        self.lhs = self.lhs.toSTIX21()
        return self


class EqualityComparisonExpressionForElevator(ComparisonExpressionForElevator):
    def __init__(self, lhs, rhs, negated=False):
        super(EqualityComparisonExpressionForElevator, self).__init__("=", lhs, rhs, negated)


class MatchesComparisonExpressionForElevator(ComparisonExpressionForElevator):
    def __init__(self, lhs, rhs, negated=False):
        super(MatchesComparisonExpressionForElevator, self).__init__("MATCHES", lhs, rhs, negated)


class GreaterThanComparisonExpressionForElevator(ComparisonExpressionForElevator):
    def __init__(self, lhs, rhs, negated=False):
        super(GreaterThanComparisonExpressionForElevator, self).__init__(">", lhs, rhs, negated)


class LessThanComparisonExpressionForElevator(ComparisonExpressionForElevator):
    def __init__(self, lhs, rhs, negated=False):
        super(LessThanComparisonExpressionForElevator, self).__init__("<", lhs, rhs, negated)


class GreaterThanEqualComparisonExpressionForElevator(ComparisonExpressionForElevator):
    def __init__(self, lhs, rhs, negated=False):
        super(GreaterThanEqualComparisonExpressionForElevator, self).__init__(">=", lhs, rhs, negated)


class LessThanEqualComparisonExpressionForElevator(ComparisonExpressionForElevator):
    def __init__(self, lhs, rhs, negated=False):
        super(LessThanEqualComparisonExpressionForElevator, self).__init__("<=", lhs, rhs, negated)


class InComparisonExpressionForElevator(ComparisonExpressionForElevator):
    def __init__(self, lhs, rhs, negated=False):
        super(InComparisonExpressionForElevator, self).__init__("IN", lhs, rhs, negated)


class LikeComparisonExpressionForElevator(ComparisonExpressionForElevator):
    def __init__(self, lhs, rhs, negated=False):
        super(LikeComparisonExpressionForElevator, self).__init__("LIKE", lhs, rhs, negated)


class IsSubsetComparisonExpressionForElevator(ComparisonExpressionForElevator):
    def __init__(self, lhs, rhs, negated=False):
        super(IsSubsetComparisonExpressionForElevator, self).__init__("ISSUBSET", lhs, rhs, negated)


class IsSupersetComparisonExpressionForElevator(ComparisonExpressionForElevator):
    def __init__(self, lhs, rhs, negated=False):
        super(IsSupersetComparisonExpressionForElevator, self).__init__("ISSUPERSET", lhs, rhs, negated)


class BooleanExpressionForElevator(_BooleanExpression):
    def add_operand(self, operand):
        self.operands.append(operand)

    def contains_placeholder(self):
        for args in self.operands:
            if args.contains_placeholder():
                return True
        return False

    def replace_placeholder_with_idref_pattern(self, idref):
        new_operands = []
        change_made = False
        for args in self.operands:
            change_made_this_time, new_operand = args.replace_placeholder_with_idref_pattern(idref)
            if change_made_this_time:
                if not hasattr(self, "root_type"):
                    self.root_type = new_operand.root_type
                elif self.root_type and hasattr(new_operand, "root_type") and (self.root_type != new_operand.root_type):
                    self.root_type = None
            change_made = change_made or change_made_this_time
            new_operands.append(new_operand)
        self.operands = new_operands
        return change_made, self

    def collapse_reference(self, prefix):
        new_operands = []
        for operand in self.operands:
            new_operands.append(operand.collapse_reference(prefix))
        return BooleanExpressionForElevator(self.operator, new_operands)

    def partition_according_to_object_path(self):
        subexpressions = []
        results = []
        for term in self.operands:
            term_was_appended = False
            for sub in subexpressions:
                if not hasattr(term, "root_type") and not hasattr(sub[0], "root_type"):
                    sub.append(term)
                    term_was_appended = True
                    break
                elif hasattr(term, "root_type") and hasattr(sub[0], "root_type") and term.root_type == sub[0].root_type:
                    sub.append(term)
                    term_was_appended = True
                    break
            if not term_was_appended:
                subexpressions.append([term])
        for x in subexpressions:
            if len(x) == 1:
                results.append(x[0])
            else:
                results.append(create_boolean_expression(self.operator, x))
        if len(results) == 1:
            return results[0]
        else:
            return CompoundObservationExpressionForElevator(self.operator, results)

    def contains_unconverted_term(self):
        for args in self.operands:
            if args.contains_unconverted_term():
                return True
        return False

    def toSTIX21(self):
        for args in self.operands:
            args.toSTIX21()
        return self


class AndBooleanExpressionForElevator(BooleanExpressionForElevator):
    """'AND' Boolean Pattern Expression. Only use if both operands are of
    the same root object.

    Args:
        operands (list): AND operands
    """

    def __init__(self, operands):
        super(AndBooleanExpressionForElevator, self).__init__("AND", operands)


class OrBooleanExpressionForElevator(BooleanExpressionForElevator):
    """'OR' Boolean Pattern Expression. Only use if both operands are of the same root object

    Args:
        operands (list): OR operands
    """

    def __init__(self, operands):
        super(OrBooleanExpressionForElevator, self).__init__("OR", operands)


class IdrefPlaceHolder(object):
    def __init__(self, idref):
        self.idref = idref

    def __str__(self):
        return "PLACEHOLDER:" + self.idref

    def contains_placeholder(self):
        return True

    def replace_placeholder_with_idref_pattern(self, idref):
        if idref == self.idref:
            return True, get_pattern_from_cache(idref)
        elif exists_object_id_key(self.idref) and idref == get_id_value(self.idref):
            return True, get_pattern_from_cache(idref)
        else:
            return False, self

    def partition_according_to_object_path(self):
        error("Placeholder %s should be resolved", 203, self.idref)
        return self

    def contains_unconverted_term(self):
        return False


class UnconvertedTerm(object):
    def __init__(self, term_info):
        self.term_info = term_info

    def __str__(self):
        return "unconverted_term:%s" % self.term_info

    def contains_placeholder(self):
        return False

    def replace_placeholder_with_idref_pattern(self, idref):
        return False, self

    def partition_according_to_object_path(self):
        return self

    def contains_unconverted_term(self):
        return True


class ObservationExpressionForElevator(ObservationExpression):
    def toSTIX21(self):
        self.operand.toSTIX21()
        return self


class CompoundObservationExpressionForElevator(_CompoundObservationExpression):
    def __str__(self):
        sub_exprs = []
        if len(self.operands) == 1:
            return "[%s]" % self.operands[0]
        for o in self.operands:
            if isinstance(o, ObservationExpressionForElevator) or isinstance(o,
                                                                             CompoundObservationExpressionForElevator):
                sub_exprs.append("%s" % o)
            else:
                sub_exprs.append("[%s]" % o)
        return (" " + self.operator + " ").join(sub_exprs)

    def contains_placeholder(self):
        for args in self.operands:
            if args.contains_placeholder():
                error("Observable Expressions should not contain placeholders", 202)

    def contains_unconverted_term(self):
        for args in self.operands:
            if args.contains_unconverted_term():
                return True
        return False

    def partition_according_to_object_path(self):
        return self

    def toSTIX21(self):
        for arg in self.operands:
            arg.toSTIX21()
        return self


class AndObservationExpressionForElevator(CompoundObservationExpressionForElevator):
    """'AND' Compound Observation Pattern Expression

    Args:
        operands (str): compound observation operands
    """

    def __init__(self, operands):
        super(AndObservationExpressionForElevator, self).__init__("AND", operands)


class OrObservationExpressionForElevator(CompoundObservationExpressionForElevator):
    """Pattern 'OR' Compound Observation Expression

    Args:
        operands (str): compound observation operands
    """

    def __init__(self, operands):
        super(OrObservationExpressionForElevator, self).__init__("OR", operands)


class FollowedByObservationExpressionForElevator(CompoundObservationExpressionForElevator):
    """Pattern 'Followed by' Compound Observation Expression

    Args:
        operands (str): compound observation operands
    """

    def __init__(self, operands):
        super(FollowedByObservationExpressionForElevator, self).__init__("FOLLOWEDBY", operands)


class QualifiedObservationExpressionForElevator(QualifiedObservationExpression):
    """Pattern Qualified Observation Expression

    Args:
        observation_expression (PatternExpression OR _CompoundObservationExpression OR ): pattern expression
        qualifier (_ExpressionQualifier): pattern expression qualifier
    """

    def __init__(self, observation_expression, qualifier):
        super(QualifiedObservationExpressionForElevator, self).__init__(observation_expression, qualifier)

    def toSTIX21(self):
        self.observation_expression.toSTIX21()
        return self


class ParentheticalExpressionForElevator(stix2.ParentheticalExpression):
    def contains_placeholder(self):
        return self.expression.contains_placeholder()

    def contains_unconverted_term(self):
        return self.expression.contains_unconverted_term()

    def replace_placeholder_with_idref_pattern(self, idref):
        change_made, new_expression = self.expression.replace_placeholder_with_idref_pattern(idref)
        self.expression = new_expression
        if hasattr(new_expression, "root_type"):
            self.root_type = new_expression.root_type
        return change_made, self

    def collapse_reference(self, prefix):
        new_expression = self.expression.collapse_reference(prefix)
        return ParentheticalExpressionForElevator(new_expression)

    def partition_according_to_object_path(self):
        self.expression = self.expression.partition_according_to_object_path()
        return self

    def toSTIX21(self):
        self.expression.toSTIX21()
        return self


def create_boolean_expression(operator, operands):
    if len(operands) == 1:
        return operands[0]
    exp = BooleanExpressionForElevator(operator, [])
    for arg in operands:
        if not isinstance(arg, IdrefPlaceHolder) and not isinstance(arg, UnconvertedTerm) and hasattr(arg, "root_type"):
            if not hasattr(exp, "root_type"):
                exp.root_type = arg.root_type
            elif exp.root_type and (exp.root_type != arg.root_type):
                exp.root_type = None
        exp.add_operand(arg)
    return ParentheticalExpressionForElevator(exp)


###################


_PATTERN_CACHE = {}


def clear_pattern_cache():
    global _PATTERN_CACHE
    _PATTERN_CACHE = {}


def add_to_pattern_cache(key, pattern):
    global _PATTERN_CACHE
    if pattern:
        _PATTERN_CACHE[key] = pattern


def id_in_pattern_cache(id_):
    return id_ in _PATTERN_CACHE


def get_pattern_from_cache(id_):
    return _PATTERN_CACHE[id_]


def get_ids_from_pattern_cache():
    return _PATTERN_CACHE.keys()


def get_items_from_pattern_cache():
    return _PATTERN_CACHE.items()


def pattern_cache_is_empty():
    return _PATTERN_CACHE == {}


###########

_OBSERVABLE_MAPPINGS = {}


def add_to_observable_mappings(obs):
    global _OBSERVABLE_MAPPINGS
    if obs:
        _OBSERVABLE_MAPPINGS[obs.id_] = obs
        _OBSERVABLE_MAPPINGS[obs.object_.id_] = obs


def id_in_observable_mappings(id_):
    return id_ in _OBSERVABLE_MAPPINGS


def get_obs_from_mapping(id_):
    return _OBSERVABLE_MAPPINGS[id_]


def clear_observable_mappings():
    global _OBSERVABLE_MAPPINGS
    _OBSERVABLE_MAPPINGS = {}


# simulate dynamic variable environment


_DYNAMIC_SCOPING_ENV = {}


def intialize_dynamic_variable(var):
    global _DYNAMIC_SCOPING_ENV
    if var in _DYNAMIC_SCOPING_ENV:
        raise Exception
    else:
        _DYNAMIC_SCOPING_ENV[var] = []


def set_dynamic_variable(var, value):
    global _DYNAMIC_SCOPING_ENV
    if var not in _DYNAMIC_SCOPING_ENV:
        intialize_dynamic_variable(var)
    _DYNAMIC_SCOPING_ENV[var].append(value)


def get_dynamic_variable(var):
    if var not in _DYNAMIC_SCOPING_ENV:
        raise Exception
    else:
        return _DYNAMIC_SCOPING_ENV[var][-1]


def pop_dynamic_variable(var):
    if var not in _DYNAMIC_SCOPING_ENV or not _DYNAMIC_SCOPING_ENV[var]:
        raise Exception
    else:
        _DYNAMIC_SCOPING_ENV[var].pop


_CLASS_NAME_MAPPING = {"File": "file",
                       "URI": "uri",
                       "EmailMessage": "email-message",
                       "WinRegistryKey": "windows-registry-key",
                       "Process": "process",
                       "DomainName": "domain-name",
                       "Mutex": "mutex",
                       "WinExecutableFile": "file:extensions.'windows-pebinary-ext'",
                       "ArchiveFile": "file:extensions.'archive-ext'",
                       "NetworkConnection": "network-traffic"}

_ADDRESS_NAME_MAPPING = {Address.CAT_IPV4: "ipv4-addr",
                         Address.CAT_IPV6: "ipv6-addr",
                         Address.CAT_MAC: "mac-addr",
                         Address.CAT_EMAIL: "email-addr"}


# address, network_connection


def convert_cybox_class_name_to_object_path_root_name(instance):
    class_name = instance.__class__.__name__
    if class_name in _CLASS_NAME_MAPPING:
        return _CLASS_NAME_MAPPING[class_name]
    elif class_name == "Address" and instance.category in _ADDRESS_NAME_MAPPING:
        return _ADDRESS_NAME_MAPPING[class_name]
    else:
        error("Cannot convert CybOX 2.x class name %s to an object_path_root_name", 813, class_name)
        return None


def need_not(condition):
    return condition == "DoesNotContain"


def is_equal_condition(cond):
    return cond == "Equals" or cond is None


def add_parens_if_needed(expr):
    if expr.find("AND") != -1 or expr.find("OR") != -1:
        return "(" + expr + ")"
    else:
        return expr


_CONDITION_OPERATOR_MAP = {
    'Equals': "=",
    "DoesNotEqual": "!=",
    "Contains": "=",
    "DoesNotContain": "!=",
    "GreaterThan": ">",
    'GreaterThanOrEqual': ">=",
    "LessThan": "<",
    "LessThanOrEqual": "<="
    # StartsWith - handled in create_term_with_regex
    # EndsWith  - handled in create_term_with_regex
    # InclusiveBetween - handled in create_term_with_range
    # ExclusiveBetween - handled in create_term_with_range
    # FitsPattern
    # BitwiseAnd
    # BitwiseOr
}


def convert_condition(condition):
    if condition is None:
        warn("No condition given for %s - assume '='", 714,
             identifying_info(get_dynamic_variable("current_observable")))
        return "="
    for cond, op in _CONDITION_OPERATOR_MAP.items():
        if cond.lower() == condition.lower():
            if cond != condition:
                warn("'%s' allowed in %s - should be '%s'", 630,
                     condition,
                     identifying_info(get_dynamic_variable("current_observable")),
                     cond)
            return op
    warn("Unknown condition given in %s - marked as 'INVALID_CONDITION'", 628,
         identifying_info(get_dynamic_variable("current_observable")))
    return "INVALID-CONDITION"


def process_boolean_negation(op, negated):
    if not negated:
        return op
    elif op == "AND":
        return "OR"
    elif op == "OR":
        return "AND"
    else:
        raise (ValueError("not a legal Boolean op: %s" % op))


def process_comparison_negation(op, negated):
    if not negated:
        return op
    elif op == "=":
        return "!="
    elif op == "!=":
        return "="
    elif op == "<":
        return ">="
    elif op == "<=":
        return ">"
    elif op == ">":
        return "<="
    elif op == ">=":
        return "<"
    else:
        raise (ValueError("not a legal Comparison op: %s" % op))


def create_term_with_regex(lhs, condition, rhs, negated):
    # TODO: escape characters
    if condition == "StartsWith":
        rhs.value = "^%s" % rhs.value
    elif condition == "EndsWith":
        rhs.value = "$%s" % rhs.value
    return ComparisonExpressionForElevator("MATCHES", lhs, rhs, negated)


def create_term_with_range(lhs, condition, rhs, negated=False):
    # TODO: handle negated
    if not isinstance(rhs, stix2.ListConstant) or len(rhs.value) != 2:
        error("%s was used, but two values were not provided.", 609, condition)
        return "'range term underspecified'"
    else:
        if condition == "InclusiveBetween":
            # return "(" + lhs + " GE " + text_type(rhs[0]) + " AND " + lhs + " LE " + text_type(rhs[1]) + ")"
            lower_bound = ComparisonExpressionForElevator(process_comparison_negation(">=", negated), lhs, rhs.value[0])
            upper_bound = ComparisonExpressionForElevator(process_comparison_negation("<=", negated), lhs, rhs.value[1])

        else:  # "ExclusiveBetween"
            # return "(" + lhs + " GT " + text_type(rhs[0]) + " AND " + lhs + " LT " + text_type(rhs[1]) + ")"
            lower_bound = ComparisonExpressionForElevator(process_comparison_negation(">", negated), lhs, rhs.value[0])
            upper_bound = ComparisonExpressionForElevator(process_comparison_negation("<", negated), lhs, rhs.value[1])
        return create_boolean_expression(process_boolean_negation("AND", negated), [lower_bound, upper_bound])


def multi_valued_property(object_path):
    return object_path and object_path.find("*") != -1


def negate_if_needed(condition, negated):
    if negated:
        return "NOT " + condition
    else:
        return condition


def create_term(lhs, condition, rhs, negated=False):
    if condition == "StartsWith" or condition == "EndsWith":
        return create_term_with_regex(lhs, condition, rhs, negated)
    elif condition == "InclusiveBetween" or condition == "ExclusiveBetween":
        return create_term_with_range(lhs, condition, rhs, negated)
    else:
        if condition == "Contains" and not multi_valued_property(lhs):
            warn("Used MATCHES operator for %s", 715, condition)
            return create_term_with_regex(lhs, condition, rhs, negated)
        elif condition == "DoesNotContain":
            warn("Used MATCHES operator for %s", 715, condition)
            return create_term_with_regex(lhs, condition, rhs, not negated)
        # return lhs + " " + negate_if_needed(convert_condition(condition), negated) + " '" + convert_to_text_type(rhs) + "'"
        return ComparisonExpressionForElevator(convert_condition(condition), lhs, rhs, negated)


def make_constant(obj):
    # TODO:  handle other Markable objects?
    if isinstance(obj, bool):
        return stix2.BooleanConstant(obj)
    elif isinstance(obj, int) or isinstance(obj, long):
        return stix2.IntegerConstant(obj)
    elif isinstance(obj, float):
        return stix2.FloatConstant(obj)
    elif isinstance(obj, str) or isinstance(obj, stixmarx.api.types.MarkableText):
        return stix2.StringConstant(obj.strip())
    elif isinstance(obj, list):
        return stix2.ListConstant([make_constant(x) for x in obj])
    elif isinstance(obj, datetime.datetime) or isinstance(obj, stixmarx.api.types.MarkableDateTime):
        return stix2.TimestampConstant(obj.strftime("%Y-%m-%dT%H:%M:%S.%fZ"))
    else:
        raise ValueError("Can't make a constant from %s" % obj)


def add_comparison_expression(prop, object_path):
    if prop is not None and prop.value is not None:
        if hasattr(prop, "condition"):
            cond = prop.condition
        else:
            warn("No condition given - assume '='", 714)
            cond = None
        return create_term(object_path, cond, make_constant(prop.value))
    if prop is not None and prop.value is None:
        warn("No term was yielded for %s", 622, object_path)
    return None


def convert_custom_properties(cps, object_type_name):
    expressions = []
    for cp in cps.property_:
        if not re.match("[a-z0-9_]+", cp.name):
            warn("The custom property name %s does not adhere to the specification rules", 617, cp.name)
            if " " in cp.name:
                warn("The custom property name %s contains whitespace, replacing it with underscores", 624, cp.name)
        expressions.append(
            create_term(object_type_name + ":x_" + cp.name.replace(" ", "_"), cp.condition, make_constant(cp.value)))
    return create_boolean_expression("AND", expressions)


_ACCOUNT_PROPERTIES = [
    ["full_name", "user-account:display_name"],
    ["last_login", "user-account:account_last_login"],
    ["username", "user-account:account_login"],
    ["creation_time", "user-account:account_created"]
]


def convert_account_to_pattern(account):
    expressions = []
    if hasattr(account, "disabled") and account.disabled:
        expressions.append(create_term("user-account:is_disabled",
                                       "Equals",
                                       stix2.BooleanConstant(account.disabled)))
    for prop_spec in _ACCOUNT_PROPERTIES:
        prop_1x = prop_spec[0]
        object_path = prop_spec[1]
        if hasattr(account, prop_1x) and getattr(account, prop_1x):
            term = add_comparison_expression(getattr(account, prop_1x), object_path)
            if term:
                expressions.append(term)
    if account.authentication and get_option_value("spec_version") == "2.1":
        if account.authentication.authentication_data:
            expressions.append(create_term("user-account:credential",
                                           "Equals",
                                           stix2.StringConstant(account.authentication.authentication_data)))
    if isinstance(account, UnixUserAccount):
        win_process_expression = convert_unix_user_to_pattern(account)
        if win_process_expression:
            expressions.append(win_process_expression)
        else:
            warn("No UnixUserAccount properties found in %s", 615, text_type(account))
    elif isinstance(account, WinComputerAccount):
        expressions.append(create_term("user-account:account_type",
                                       "Equals",
                                       stix2.StringConstant("windows-domain" if account.domain else "windows-local")))
    if expressions:
        return create_boolean_expression("AND", expressions)


_UNIX_ACCOUNT_PROPERTIES = [
    ["group_id", "user-account:extensions.'unix-account-ext'.gid"],
    ["login_shell", "user-account:extensions.'unix-account-ext'.shell"],
    ["home_directory", "user-account:extensions.'unix-account-ext'.home_dir"],
]


def convert_unix_user_to_pattern(account):
    expressions = []
    expressions.append(create_term("user-account:account_type",
                                   "Equals",
                                   stix2.StringConstant("unix")))
    if hasattr(account, "user_id") and account.user_id:
        expressions.append(create_term("user-account:user_id",
                                       account.user_id.condition,
                                       stix2.StringConstant(text_type(account.user_id.value))))
    for prop_spec in _UNIX_ACCOUNT_PROPERTIES:
        prop_1x = prop_spec[0]
        object_path = prop_spec[1]
        if hasattr(account, prop_1x) and getattr(account, prop_1x):
            term = add_comparison_expression(getattr(account, prop_1x), object_path)
            if term:
                expressions.append(term)
    if expressions:
        return create_boolean_expression("AND", expressions)


def convert_address_to_pattern(add):
    cond = add.address_value.condition
    if add.category == add.CAT_IPV4:
        return create_term("ipv4-addr:value", cond, make_constant(add.address_value.value.strip()))
    elif add.category == add.CAT_IPV6:
        return create_term("ipv6-addr:value", cond, make_constant(add.address_value.value.strip()))
    elif add.category == add.CAT_MAC:
        return create_term("mac-addr:value", cond, make_constant(add.address_value.value.strip()))
    elif add.category == add.CAT_EMAIL:
        return create_term("email-addr:value", cond, make_constant(add.address_value.value.strip()))
    else:
        warn("The address type %s is not part of Cybox 3.0", 421, add.category)


def convert_uri_to_pattern(uri):
    return create_term("url:value", uri.value.condition, make_constant(uri.value.value.strip()))


# NOTICE:  The format of these PROPERTIES is different than the others in this file!!!!!!
_EMAIL_HEADER_PROPERTIES = [["email-message:subject", ["subject"]],
                            ["email-message:from_ref.value", ["from_", "address_value"]],
                            ["email-message:sender_ref.value", ["sender", "address_value"]],
                            ["email-message:date", ["date"]],
                            ["email-message:content_type", ["content_type"]],
                            ["email-message:to_refs[*].value", ["to*", "address_value"]],
                            ["email-message:cc_refs[*].value", ["cc*", "address_value"]],
                            ["email-message:bcc_refs[*].value", ["bcc*", "address_value"]]]

_EMAIL_ADDITIONAL_HEADERS_PROPERTIES = \
    [["email-message:additional_header_fields.Reply-To", ["reply-to*", "address_value"]],
     ["email-message:additional_header_fields.Message-ID", ["message_id"]],
     ["email-message:additional_header_fields.In-Reply-To", ["in_reply_to"]],
     ["email-message:additional_header_fields.Errors-To", ["errors_to"]],
     ["email-message:additional_header_fields.MIME-Version", ["mime_version"]],
     ["email-message:additional_header_fields.Precedence", ["precedence"]],
     ["email-message:additional_header_fields.User-Agent", ["user_agent"]],
     ["email-message:additional_header_fields.Boundary", ["boundary"]],
     ["email-message:additional_header_fields.X-Originating-IP", ["x_originating_ip", "address_value"]],
     ["email-message:additional_header_fields.X-Priority", ["x_priority"]],
     ["email-message:additional_header_fields.X-Mailer", ["x_mailer"]]]


def cannonicalize_prop_name(name):
    if name.find("*") == -1:
        return name
    else:
        return name[:-1]


def create_terms_from_prop_list(prop_list, obj, object_path):
    if len(prop_list) == 1:
        prop_1x = prop_list[0]
        if hasattr(obj, cannonicalize_prop_name(prop_1x)):
            if multi_valued_property(prop_1x):
                prop_exprs = []
                for c in getattr(obj, cannonicalize_prop_name(prop_1x)):
                    term = add_comparison_expression(c, object_path)
                    if term:
                        prop_exprs.append(term)
                # return " OR ".join(prop_exprs)
                if prop_exprs:
                    return create_boolean_expression("OR", prop_exprs)
            else:
                return add_comparison_expression(getattr(obj, cannonicalize_prop_name(prop_1x)), object_path)
    else:
        prop_1x, rest_of_prop_list = prop_list[0], prop_list[1:]
        if hasattr(obj, cannonicalize_prop_name(prop_1x)):
            if multi_valued_property(prop_1x):
                prop_exprs = []
                values = getattr(obj, cannonicalize_prop_name(prop_1x))
                if values:
                    for c in values:
                        term = create_terms_from_prop_list(rest_of_prop_list, c, object_path)
                        if term:
                            prop_exprs.append(term)
                # return " OR ".join(prop_exprs)
                if prop_exprs:
                    return create_boolean_expression("OR", prop_exprs)
            else:
                return create_terms_from_prop_list(rest_of_prop_list,
                                                   getattr(obj, cannonicalize_prop_name(prop_1x)),
                                                   object_path)


def convert_email_header_to_pattern(head, properties):
    header_expressions = []
    for prop_spec in properties:
        object_path = prop_spec[0]
        prop_1x_list = prop_spec[1]
        if hasattr(head, cannonicalize_prop_name(prop_1x_list[0])):
            term = create_terms_from_prop_list(prop_1x_list, head, object_path)
            if term:
                header_expressions.append(term)
    if head.received_lines:
        warn("Email received lines not handled yet", 806)
    if header_expressions:
        return create_boolean_expression("AND", header_expressions)


def convert_attachment_to_ref(attachment):
    return IdrefPlaceHolder(attachment.object_reference)


def convert_email_message_to_pattern(mess):
    expressions = []
    if mess.header is not None:
        expressions.append(convert_email_header_to_pattern(mess.header, _EMAIL_HEADER_PROPERTIES))
        add_headers = convert_email_header_to_pattern(mess.header, _EMAIL_ADDITIONAL_HEADERS_PROPERTIES)
        if add_headers:
            expressions.append(add_headers)
    if mess.attachments is not None:
        for attachment in mess.attachments:
            expressions.append(ComparisonExpressionForElevator("=", "email-message:body_multipart[*].body_raw_ref",
                                                               convert_attachment_to_ref(attachment)))
    if mess.raw_body is not None:
        if not mess.raw_body.value:
            warn("%s contains no value", 621, "Email raw body")
        else:
            warn("Email raw body not handled yet", 806)
    if mess.links is not None:
        warn("Email links not handled yet", 806)
    if expressions:
        return create_boolean_expression("AND", expressions)


_PE_FILE_HEADER_PROPERTIES = \
    [["machine", "file:extensions.'windows-pebinary-ext'.machine_hex"],
     ["time_date_stamp", "file:extensions.'windows-pebinary-ext'.time_date_stamp"],
     ["number_of_sections", "file:extensions.'windows-pebinary-ext'.number_of_sections"],
     ["pointer_to_symbol_table", "file:extensions.'windows-pebinary-ext'.pointer_to_symbol_table"],
     ["number_of_symbols", "file:extensions.'windows-pebinary-ext'.number_of_symbols"],
     ["size_of_optional_header", "file:extensions.'windows-pebinary-ext'.size_of_optional_header"],
     ["characteristics", "file:extensions.'windows-pebinary-ext'.characteristics_hex"]]

_PE_SECTION_HEADER_PROPERTIES = [["name", "file:extensions.'windows-pebinary-ext'.section[*].name"],
                                 ["virtual_size", "file:extensions.'windows-pebinary-ext'.section[*].size"]]


_ARCHIVE_FILE_PROPERTIES_2_0 = [["comment", "file:extensions.'archive-ext'.comment"],
                                ["version", "file:extensions.'archive-ext'.version"]]

_ARCHIVE_FILE_PROPERTIES_2_1 = [["comment", "file:extensions.'archive-ext'.comment"]]


def select_archive_file_properties():
    if get_option_value("spec_version") == "2.1":
        return _ARCHIVE_FILE_PROPERTIES_2_1
    else:
        return _ARCHIVE_FILE_PROPERTIES_2_0



def convert_windows_executable_file_to_pattern(f):
    expressions = []
    if f.headers:
        file_header = f.headers.file_header
        if file_header:
            file_header_expressions = []
            for prop_spec in _PE_FILE_HEADER_PROPERTIES:
                prop_1x = prop_spec[0]
                object_path = prop_spec[1]
                if hasattr(file_header, prop_1x) and getattr(file_header, prop_1x):
                    term = add_comparison_expression(getattr(file_header, prop_1x), object_path)
                    if term:
                        file_header_expressions.append(term)
            if file_header.hashes is not None:
                hash_expression = convert_hashes_to_pattern(file_header.hashes)
                if hash_expression:
                    file_header_expressions.append(hash_expression)
            if file_header_expressions:
                expressions.append(create_boolean_expression("AND", file_header_expressions))
        if f.headers.optional_header:
            warn("file:extensions:'windows-pebinary-ext':optional_header is not implemented yet", 807)

    if f.type_:
        expressions.append(create_term("file:extensions.'windows-pebinary-ext'.pe_type",
                                       f.type_.condition,
                                       stix2.StringConstant(map_vocabs_to_label(f.type_.value, WINDOWS_PEBINARY))))
    sections = f.sections
    if sections:
        sections_expressions = []
        # should order matter in patterns???
        for s in sections:
            section_expressions = []
            if s.section_header:
                for prop_spec in _PE_SECTION_HEADER_PROPERTIES:
                    prop_1x = prop_spec[0]
                    object_path = prop_spec[1]
                    if hasattr(s.section_header, prop_1x) and getattr(s.section_header, prop_1x):
                        term = add_comparison_expression(getattr(s.section_header, prop_1x), object_path)
                        if term:
                            section_expressions.append(term)
            if s.entropy:
                if s.entropy.min:
                    warn("Entropy.min is not supported in STIX 2.x", 424)
                if s.entropy.min:
                    warn("Entropy.max is not supported in STIX 2.x", 424)
                if s.entropy.value:
                    section_expressions.append(create_term("file:extensions.'windows-pebinary-ext'.section[*].entropy",
                                                           s.entropy.value.condition,
                                                           stix2.FloatConstant(s.entropy.value.value)))
            if s.data_hashes:
                section_expressions.append(convert_hashes_to_pattern(s.data_hashes))
            if s.header_hashes:
                section_expressions.append(convert_hashes_to_pattern(s.header_hashes))
            if section_expressions:
                sections_expressions.append(create_boolean_expression("AND", section_expressions))
        if sections_expressions:
            expressions.append(create_boolean_expression("AND", sections_expressions))
    if f.exports:
        warn("The exports property of WinExecutableFileObj is not part of STIX 2.x", 418)
        expressions.append(UnconvertedTerm("WinExecutableFileObj.exports"))
    if f.imports:
        warn("The imports property of WinExecutableFileObj is not part of STIX 2.x", 418)
        expressions.append(UnconvertedTerm("WinExecutableFileObj.imports"))
    if expressions:
        return create_boolean_expression("AND", expressions)


def convert_archive_file_to_pattern(f):
    and_expressions = []
    for prop_spec in select_archive_file_properties():
        prop_1x = prop_spec[0]
        object_path = prop_spec[1]
        if hasattr(f, prop_1x):
            term = add_comparison_expression(getattr(f, prop_1x), object_path)
            if term:
                and_expressions.append(term)
    if and_expressions:
        return create_boolean_expression("AND", and_expressions)


def convert_hashes_to_pattern(hashes):
    hash_expressions = []
    for h in hashes:
        if getattr(h, "simple_hash_value"):
            hash_value = h.simple_hash_value
        else:
            hash_value = h.fuzzy_hash_value
        if text_type(h.type_).startswith("SHA"):
            hash_type = "'" + "SHA" + "-" + text_type(h.type_)[3:] + "'"
        elif text_type(h.type_) == "SSDEEP":
            hash_type = text_type(h.type_).lower()
        else:
            hash_type = text_type(h.type_)
        try:
            hc = stix2.HashConstant(hash_value.value, text_type(h.type_))
        except ValueError as err:
            # don't cause exception if hash value isn't correct
            warn(err, 626)
            hc = make_constant(hash_value.value)
        hash_expressions.append(create_term("file:hashes" + "." + hash_type,
                                            hash_value.condition,
                                            hc))
    if hash_expressions:
        return create_boolean_expression("OR", hash_expressions)


def convert_file_name_and_file_extension(file_name, file_extension):
    if (file_extension and file_extension.value and is_equal_condition(file_name.condition) and
            is_equal_condition(file_extension.condition) and file_name.value.endswith(file_extension.value)):
        return create_term("file:name", file_name.condition, make_constant(file_name.value))
    elif (file_name.condition == "StartsWith" and file_extension and file_extension.value and
          is_equal_condition(file_extension.condition)):
        return ComparisonExpressionForElevator("MATCHES", "file:name",
                                               make_constant(
                                                   "^" + file_name.value + "*." + file_extension.value + "$"))
    elif (file_name.condition == "Contains" and file_extension and file_extension.value and
          is_equal_condition(file_extension.condition)):
        return ComparisonExpressionForElevator("MATCHES", "file:name",
                                               make_constant(
                                                   file_name.value + "*." + file_extension.value + "$"))
    else:
        warn("Unable to create a pattern for file:file_name from a File object", 620)


def convert_file_name_and_path_to_pattern(f):
    file_name_path_expressions = []
    if f.file_name and f.file_extension and f.file_extension.value:
        file_name_path_expressions.append(convert_file_name_and_file_extension(f.file_name, f.file_extension))
    elif f.file_name:
        file_name_path_expressions.append(create_term("file:name",
                                                      f.file_name.condition,
                                                      make_constant(f.file_name.value)))
    if f.file_path and f.file_path.value:
        index = f.file_path.value.rfind("/")
        if index == -1:
            index = f.file_path.value.rfind("\\")
        if index == -1:
            warn("Ambiguous file path '%s' was not processed", 816, f.file_path.value)
        else:
            if not (f.file_path.value.endswith("/") or f.file_path.value.endswith("\\")):
                file_name_path_expressions.append(create_term("file:name",
                                                              f.file_path.condition,
                                                              make_constant(f.file_path.value[index + 1:])))
                path_string_constant = make_constant(((f.device_path.value if f.device_path else "") +
                                                      f.file_path.value[0: index]))
                file_name_path_expressions.append(create_term("file:parent_directory_ref.path",
                                                              f.file_path.condition,
                                                              path_string_constant))
            else:
                path_string_constant = make_constant(((f.device_path.value if f.device_path else "") +
                                                      f.file_path.value[0: index]))
                file_name_path_expressions.append(create_term("directory:path",
                                                              f.file_path.condition,
                                                              path_string_constant))
    if f.full_path:
        warn("1.x full file paths are not processed, yet", 802)
    if file_name_path_expressions:
        return create_boolean_expression("AND", file_name_path_expressions)


_FILE_PROPERTIES_2_0 = [["size_in_bytes", "file:size"],
                        ["magic_number", "file:magic_number_hex"],
                        ["created_time", "file:created"],
                        ["modified_time", "file:modified"],
                        ["accessed_time", "file:accessed"],
                        ["encyption_algorithm", "file:encyption_algorithm"],
                        ["decryption_key", "file:decryption_key"]]
# is_encrypted

_FILE_PROPERTIES_2_1 = [["size_in_bytes", "file:size"],
                        ["magic_number", "file:magic_number_hex"],
                        ["created_time", "file:ctime"],
                        ["modified_time", "file:mtime"],
                        ["accessed_time", "file:atime"]]


def select_file_properties():
    if get_option_value("spec_version") == "2.1":
        return _FILE_PROPERTIES_2_1
    else:
        return _FILE_PROPERTIES_2_0


def convert_file_to_pattern(f):
    expressions = []
    if f.hashes is not None:
        hash_expression = convert_hashes_to_pattern(f.hashes)
        if hash_expression:
            expressions.append(hash_expression)
    file_name_and_path_expression = convert_file_name_and_path_to_pattern(f)
    if file_name_and_path_expression:
        expressions.append(file_name_and_path_expression)
    properties_expressions = []
    for prop_spec in select_file_properties():
        prop_1x = prop_spec[0]
        object_path = prop_spec[1]
        if hasattr(f, prop_1x) and getattr(f, prop_1x):
            term = add_comparison_expression(getattr(f, prop_1x), object_path)
            if term:
                properties_expressions.append(term)
    if properties_expressions:
        expressions.extend(properties_expressions)
    if isinstance(f, WinExecutableFile):
        windows_executable_file_expression = convert_windows_executable_file_to_pattern(f)
        if windows_executable_file_expression:
            expressions.append(windows_executable_file_expression)
        else:
            warn("No WinExecutableFile properties found in %s", 613, text_type(f))
    if isinstance(f, ArchiveFile):
        archive_file_expressions = convert_archive_file_to_pattern(f)
        if archive_file_expressions:
            expressions.append(archive_file_expressions)
        else:
            warn("No ArchiveFile properties found in %s", 614, text_type(f))
    if expressions:
        return create_boolean_expression("AND", expressions)


_REGISTRY_KEY_VALUES_PROPERTIES = [["data", "windows-registry-key:values[*].data"],
                                   ["name", "windows-registry-key:values[*].name"],
                                   ["datatype", "windows-registry-key:values[*].data_type"]]


def convert_registry_key_to_pattern(reg_key):
    expressions = []
    if reg_key.key:
        key_value_term = ""
        if reg_key.hive:
            if reg_key.hive.condition is None or is_equal_condition(reg_key.hive.condition):
                key_value_term += reg_key.hive.value + "\\"
            else:
                warn("Condition %s on a hive property not handled", 812, reg_key.hive.condition)
            if reg_key.key.value.startswith(reg_key.hive.value):
                warn("Hive property, %s, is already a prefix of the key property, %s", 623, reg_key.hive.value,
                     reg_key.key.value)
                key_value_term = reg_key.key.value
            else:
                key_value_term += reg_key.key.value
        else:
            key_value_term = reg_key.key.value
        expressions.append(create_term("windows-registry-key:key",
                                       reg_key.key.condition,
                                       make_constant(key_value_term)))
    if reg_key.values:
        values_expressions = []
        for v in reg_key.values:
            value_expressions = []
            for prop_spec in _REGISTRY_KEY_VALUES_PROPERTIES:
                prop_1x = prop_spec[0]
                object_path = prop_spec[1]
                if hasattr(v, prop_1x) and getattr(v, prop_1x):
                    term = add_comparison_expression(getattr(v, prop_1x), object_path)
                    if term:
                        value_expressions.append(term)
            if value_expressions:
                values_expressions.append(create_boolean_expression("OR", value_expressions))
        expressions.extend(values_expressions)
    if expressions:
        return create_boolean_expression("AND", expressions)


def convert_image_info_to_pattern(image_info):
    expressions = []
    if image_info.command_line:
        expressions.append(add_comparison_expression(image_info.command_line, "process:command_line"))
    if image_info.current_directory:
        expressions.append(add_comparison_expression(image_info.current_directory, "process:cwd"))
    if expressions:
        return create_boolean_expression("AND", expressions)


_PROCESS_PROPERTIES_2_0 = [
    ["is_hidden", "process:is_hidden"],
    ["pid", "process:pid"],
    ["name", "process:name"],
    ["parent_pid", "process:parent_ref.pid"],
    ["username", "process:creator_user_ref.user_id"],
    ["creation_time", "process:created"]
]

_PROCESS_PROPERTIES_2_1 = [
    ["is_hidden", "process:is_hidden"],
    ["pid", "process:pid"],
    ["parent_pid", "process:parent_ref.pid"],
    ["username", "process:creator_user_ref.user_id"],
    ["creation_time", "process:created"]
]


def select_process_properties():
    if get_option_value("spec_version") == "2.1":
        return _PROCESS_PROPERTIES_2_1
    else:
        return _PROCESS_PROPERTIES_2_0


def convert_process_to_pattern(process):
    expressions = []
    for prop_spec in select_process_properties():
        prop_1x = prop_spec[0]
        object_path = prop_spec[1]
        if hasattr(process, prop_1x) and getattr(process, prop_1x):
            term = add_comparison_expression(getattr(process, prop_1x), object_path)
            if term:
                expressions.append(term)
    if process.image_info:
        process_info = convert_image_info_to_pattern(process.image_info)
        if process_info:
            expressions.append(process_info)
    if hasattr(process, "argument_list") and process.argument_list:
        if get_option_value("spec_version") == "2.0":
            argument_expressions = []
            for a in process.argument_list:
                argument_expressions.append(create_term("process:arguments[*]",
                                                        a.condition,
                                                        stix2.StringConstant(a.value)))
            if argument_expressions:
                expressions.append(create_boolean_expression("AND", argument_expressions))
        else:
            warn("The argument_list property of ProcessObj is not part of STIX 2.1", 418)
            expressions.append(UnconvertedTerm("ProcessObj.argument_list"))
    if hasattr(process, "environment_variable_list") and process.environment_variable_list:
        ev_expressions = []
        for ev in process.environment_variable_list:
            # TODO: handle variable names with '-'
            ev_expressions.append(create_term("process:environment_variables[*]." + str(ev.name),
                                              ev.value.condition,
                                              stix2.StringConstant(str(ev.value))))
        if ev_expressions:
            expressions.append(create_boolean_expression("AND", ev_expressions))
    if hasattr(process, "child_pid_list") and process.child_pid_list:
        child_pids_expressions = []
        for cp in process.child_pid_list:
            child_pids_expressions.append(create_term("process:child_refs[*].pid",
                                                      cp.condition,
                                                      stix2.IntegerConstant(cp.value)))
        if child_pids_expressions:
            expressions.append(create_boolean_expression("AND", child_pids_expressions))
    if hasattr(process, "network_connection_list") and process.network_connection_list:
        network_connection_expressions = []
        for nc in process.network_connection_list:
            new_pattern = convert_network_connection_to_pattern(nc)
            network_connection_expressions.append(
                new_pattern.collapse_reference(stix2.ObjectPath.make_object_path("process:opened_connection_refs[*]")))
        if network_connection_expressions:
            expressions.append(create_boolean_expression("AND", network_connection_expressions))
    if isinstance(process, WinProcess):
        win_process_expression = convert_windows_process_to_pattern(process)
        if win_process_expression:
            expressions.append(win_process_expression)
        else:
            warn("No WinProcess properties found in %s", 615, text_type(process))
        if isinstance(process, WinService):
            service_expression = convert_windows_service_to_pattern(process)
            if service_expression:
                expressions.append(service_expression)
            else:
                warn("No WinService properties found in %s", 616, text_type(process))
    if expressions:
        return create_boolean_expression("AND", expressions)


_WINDOWS_PROCESS_PROPERTIES = [
    ["aslr_enabled", "process:extensions.'windows-process-ext'.aslr_enabled"],
    ["dep_enabled", "process:extensions.'windows-process-ext'.dep_enabled"],
    ["priority", "process:extensions.'windows-process-ext'.priority"],
    ["security_id", "process:extensions.'windows-process-ext'.owner_sid"],
    ["window_title", "process:extensions.'windows-process-ext'.window_title"]
]


def convert_windows_process_to_pattern(process):
    expressions = []
    for prop_spec in _WINDOWS_PROCESS_PROPERTIES:
        prop_1x = prop_spec[0]
        object_path = prop_spec[1]
        if hasattr(process, prop_1x) and getattr(process, prop_1x):
            term = add_comparison_expression(getattr(process, prop_1x), object_path)
            if term:
                expressions.append(term)
    if process.handle_list:
        for h in process.handle_list:
            warn("Windows Handles are not a part of STIX 2.x", 420)
    if process.startup_info:
        warn("The startup_info property of ProcessObj is not part of STIX 2.x", 418)
        expressions.append(UnconvertedTerm("ProcessObj.startup_info"))
    if expressions:
        return create_boolean_expression("AND", expressions)


_WINDOWS_SERVICE_PROPERTIES = \
    [["service_name", "process:extensions.'windows-service-ext'.service_name"],
     ["display_name", "process:extensions.'windows-service-ext'.display_name"],
     ["startup_command_line", "process:extensions.'windows-service-ext'.startup_command_line"],
     ["start_type", "process:extensions.'windows-service-ext'.start_type"],
     ["service_type", "process:extensions.'windows-service-ext'.service_type"],
     ["service_status", "process:extensions.'windows-service-ext'.service_status"]]


def convert_windows_service_to_pattern(service):
    expressions = []
    for prop_spec in _WINDOWS_SERVICE_PROPERTIES:
        prop_1x = prop_spec[0]
        object_path = prop_spec[1]
        if hasattr(service, prop_1x) and getattr(service, prop_1x):
            term = add_comparison_expression(getattr(service, prop_1x), object_path)
            if term:
                expressions.append(term)
    if hasattr(service, "description_list") and service.description_list:
        description_expressions = []
        for d in service.description_list:
            description_expressions.append(create_term("process:extensions.'windows-service-ext'.descriptions[*]",
                                                       d.condition,
                                                       make_constant(d.value)))
        if description_expressions:
            expressions.append(create_boolean_expression("OR", description_expressions))
    if hasattr(service, "service_dll") and service.service_dll:
        warn("The service_dll property of WinServiceObject is not part of STIX 2.x", 418)
        expressions.append(UnconvertedTerm("WinServiceObject.service_dll"))
    if expressions:
        return create_boolean_expression("AND", expressions)


def convert_related_object_to_pattern(ro):
    if ro.id_:
        new_pattern = convert_object_to_pattern(ro, ro.id_)
        if new_pattern:
            add_to_pattern_cache(ro.id_, new_pattern)
            return new_pattern
    elif ro.idref:
        if id_in_pattern_cache(ro.idref):
            return get_pattern_from_cache(ro.idref)
        else:
            if id_in_observable_mappings(ro.idref):
                return convert_observable_to_pattern(get_obs_from_mapping(ro.idref))
            return IdrefPlaceHolder(ro.idref)


def convert_domain_name_to_pattern(domain_name, related_objects):
    pattern = [
        create_term("domain-name:value", domain_name.value.condition, make_constant(domain_name.value.value))]
    if related_objects:
        for ro in related_objects:
            if ro.relationship == "Resolved_To":
                new_pattern = convert_related_object_to_pattern(ro)
                if new_pattern:
                    if isinstance(new_pattern, IdrefPlaceHolder):
                        pattern.append(ComparisonExpressionForElevator("=",
                                                                       "domain-name:resolves_to_refs[*]",
                                                                       new_pattern))
                    else:
                        pattern.append(new_pattern.collapse_reference(
                            stix2.ObjectPath.make_object_path("domain-name:resolves_to_refs[*]")))
            else:
                warn("The %s relationship involving %s is not supported in STIX 2.0", 427, ro.relationship,
                     identifying_info(ro))
    return create_boolean_expression("AND", pattern)


def convert_mutex_to_pattern(mutex):
    if mutex.name:
        return create_term("mutex:name", mutex.name.condition, make_constant(mutex.name.value))
    else:
        return None


def convert_port_to_pattern(prop):
    expressions = []
    if prop.port_value:
        warn("port number is assumed to be a destination port", 725)
        expressions.append(
            create_term("network-traffic:dst_port", prop.port_value.condition, make_constant(prop.port_value.value)))
    if prop.layer4_protocol:
        expressions.append(
            create_term("network-traffic:protocols[*]", prop.layer4_protocol.condition,
                        make_constant(prop.layer4_protocol.value)))
    return create_boolean_expression("AND", expressions)


def convert_network_connection_to_pattern(conn):
    expressions = []

    if conn.layer3_protocol is not None:
        expressions.append(create_term("network-traffic:protocols[*]",
                                       conn.layer3_protocol.condition,
                                       make_constant(conn.layer3_protocol.value.lower())))

    if conn.layer4_protocol is not None:
        expressions.append(create_term("network-traffic:protocols[*]",
                                       conn.layer4_protocol.condition,
                                       make_constant(conn.layer4_protocol.value.lower())))

    if conn.layer7_protocol is not None:
        expressions.append(create_term("network-traffic:protocols[*]",
                                       conn.layer7_protocol.condition,
                                       make_constant(conn.layer7_protocol.value.lower())))

    if conn.source_socket_address is not None:
        if conn.source_socket_address.port is not None:
            if conn.source_socket_address.port.port_value is not None:
                expressions.append(create_term("network-traffic:src_port",
                                               conn.source_socket_address.port.port_value.condition,
                                               stix2.IntegerConstant(int(conn.source_socket_address.port.port_value))))
            if conn.source_socket_address.port.layer4_protocol is not None:
                expressions.append(
                    create_term("network-traffic:protocols[*]",
                                conn.source_socket_address.port.layer4_protocol.condition,
                                make_constant(conn.source_socket_address.port.layer4_protocol.value.lower())))
        if conn.source_socket_address.ip_address is not None:
            expressions.append(
                create_term("network-traffic:src_ref.value",
                            conn.source_socket_address.ip_address.address_value.condition,
                            make_constant(conn.source_socket_address.ip_address.address_value.value)))
        elif conn.source_socket_address.hostname is not None:
            if conn.source_socket_address.hostname.is_domain_name and conn.source_socket_address.hostname.hostname_value is not None:
                expressions.append(
                    create_term("network-traffic:src_ref.value",
                                conn.source_socket_address.hostname.condition,
                                make_constant(conn.source_socket_address.hostname.hostname_value)))
            elif (conn.source_socket_address.hostname.naming_system is not None and
                  any(x.value == "DNS" for x in conn.source_socket_address.hostname.naming_system)):
                expressions.append(
                    create_term("network-traffic:src_ref.value",
                                conn.source_socket_address.hostname.condition,
                                make_constant(conn.source_socket_address.hostname.hostname_value)))

    if conn.destination_socket_address is not None:
        if conn.destination_socket_address.port is not None:
            if conn.destination_socket_address.port.port_value is not None:
                expressions.append(
                    create_term("network-traffic:dst_port",
                                conn.destination_socket_address.port.port_value.condition,
                                stix2.IntegerConstant(int(conn.destination_socket_address.port.port_value))))
            if conn.destination_socket_address.port.layer4_protocol is not None:
                expressions.append(
                    create_term("network-traffic:protocols[*]",
                                conn.destination_socket_address.port.layer4_protocol.condition,
                                make_constant(
                                    conn.destination_socket_address.port.layer4_protocol.value.lower())))
        if conn.destination_socket_address.ip_address is not None:
            expressions.append(
                create_term("network-traffic:dst_ref.value",
                            conn.destination_socket_address.ip_address.address_value.condition,
                            make_constant(conn.destination_socket_address.ip_address.address_value.value)))
        elif conn.destination_socket_address.hostname is not None:
            hostname = conn.destination_socket_address.hostname
            if hostname.is_domain_name and hostname.hostname_value is not None:
                expressions.append(
                    create_term("network-traffic:dst_ref.value",
                                conn.destination_socket_address.hostname.condition,
                                make_constant(conn.destination_socket_address.hostname.hostname_value)))
            elif (conn.destination_socket_address.hostname.naming_system is not None and
                  any(x.value == "DNS" for x in conn.destination_socket_address.hostname.naming_system)):
                expressions.append(
                    create_term("network-traffic:dst_ref.value",
                                conn.destination_socket_address.hostname.condition,
                                make_constant(conn.destination_socket_address.hostname.hostname_value)))

    if conn.layer7_connections is not None:
        if conn.layer7_connections.http_session is not None:
            extension_expressions = convert_http_session_to_pattern(conn.layer7_connections.http_session)
            if extension_expressions:
                expressions.append(extension_expressions)

    return create_boolean_expression("AND", expressions)


def convert_http_client_request_to_pattern(http_request):
    expressions = []
    if http_request.http_request_line is not None:
        if http_request.http_request_line.http_method is not None:
            term = add_comparison_expression(http_request.http_request_line.http_method,
                                             "network-traffic:extensions.'http-request-ext'.request_method")
            if term:
                expressions.append(term)
        if http_request.http_request_line.version is not None:
            term = add_comparison_expression(http_request.http_request_line.version,
                                             "network-traffic:extensions.'http-request-ext'.request_version")
            if term:
                expressions.append(term)
    if http_request.http_request_header is not None:
        if http_request.http_request_header.parsed_header is not None:
            header = http_request.http_request_header.parsed_header

            for prop_spec in _NETWORK_CONNECTION_PROPERTIES:
                prop_1x = prop_spec[0]
                object_path = prop_spec[1]
                if hasattr(header, prop_1x) and getattr(header, prop_1x):
                    value = getattr(header, prop_1x)
                    # handle non-String properties
                    if isinstance(value, Address):
                        value = getattr(value, "address_value")
                    elif isinstance(value, HostField):
                        value = getattr(value, "domain_name").value
                    elif isinstance(value, URI):
                        value = value.value
                    term = add_comparison_expression(value, object_path)
                    if term:
                        expressions.append(term)
    return create_boolean_expression("AND", expressions)


def convert_http_network_connection_extension(http):
    if http.http_client_request is not None:
        return convert_http_client_request_to_pattern(http.http_client_request)


_NETWORK_CONNECTION_PROPERTIES = [
    ["accept", "network-traffic:extensions.'http-request-ext'.request_header.Accept"],
    ["accept_charset", "network-traffic:extensions.'http-request-ext'.request_header.'Accept-Charset'"],
    ["accept_language", "network-traffic:extensions.'http-request-ext'.request_header.'Accept-Language'"],
    ["accept_datetime", "network-traffic:extensions.'http-request-ext'.request_header.'Accept-Datetime'"],
    ["accept_encoding", "network-traffic:extensions.'http-request-ext'.request_header.'Accept-Encoding'"],
    ["authorization", "network-traffic:extensions.'http-request-ext'.request_header.Authorization"],
    ["cache_control", "network-traffic:extensions.'http-request-ext'.request_header.'Cache-Control'"],
    ["connection", "network-traffic:extensions.'http-request-ext'.request_header.Connection"],
    ["cookie", "network-traffic:extensions.'http-request-ext'.request_header.Cookie"],
    ["content_length", "network-traffic:extensions.'http-request-ext'.request_header.'Content-Length'"],
    ["content_md5", "network-traffic:extensions.'http-request-ext'.request_header.'Content-MD5'"],
    ["content_type", "network-traffic:extensions.'http-request-ext'.request_header.'Content-Type'"],
    ["date", "network-traffic:extensions.'http-request-ext'.request_header.Date"],
    ["expect", "network-traffic:extensions.'http-request-ext'.request_header.Expect"],
    ["from_", "network-traffic:extensions.'http-request-ext'.request_header.From"],
    ["host", "network-traffic:extensions.'http-request-ext'.request_header.Host"],
    ["if_match", "network-traffic:extensions.'http-request-ext'.request_header.'If-Match'"],
    ["if_modified_since", "network-traffic:extensions.'http-request-ext'.request_header.'If-Modified-Since'"],
    ["if_none_match", "network-traffic:extensions.'http-request-ext'.request_header.'If-None-Match'"],
    ["if_range", "network-traffic:extensions.'http-request-ext'.request_header.'If-Range'"],
    ["if_unmodified_since", "network-traffic:extensions.'http-request-ext'.request_header.'If-Unmodified-Since'"],
    ["max_forwards", "network-traffic:extensions.'http-request-ext'.request_header.'Max-Forwards'"],
    ["pragma", "network-traffic:extensions.'http-request-ext'.request_header.Pragma"],
    ["proxy_authorization", "network-traffic:extensions.'http-request-ext'.request_header.'Proxy-Authorization'"],
    ["range", "network-traffic:extensions.'http-request-ext'.request_header.Range"],
    ["referer", "network-traffic:extensions.'http-request-ext'.request_header.Referer"],
    ["te", "network-traffic:extensions.'http-request-ext'.request_header.TE"],
    ["user_agent", "network-traffic:extensions.'http-request-ext'.request_header.'User-Agent'"],
    ["via", "network-traffic:extensions.'http-request-ext'.request_header.Via"],
    ["warning", "network-traffic:extensions.'http-request-ext'.request_header.Warning"],
    ["dnt", "network-traffic:extensions.'http-request-ext'.request_header.DNT"],
    ["x_requested_with", "network-traffic:extensions.'http-request-ext'.request_header.'X-Requested-With'"],
    ["x_forwarded_for", "network-traffic:extensions.'http-request-ext'.request_header.'X-Forwarded-For'"],
    ["x_att_deviceid", "network-traffic:extensions.'http-request-ext'.request_header.'X-ATT-DeviceId'"],
    ["x_wap_profile", "network-traffic:extensions.'http-request-ext'.request_header.'X-Wap-Profile'"],
]


def convert_network_packet_to_pattern(packet):
    if packet.internet_layer:
        internet_layer = packet.internet_layer
        if internet_layer.ipv4 or internet_layer.ipv6:
            warn("Internet_Layer/IP_Packet content not supported in STIX 2.x", 424)
        else:
            if internet_layer.icmpv4:
                icmp_header = internet_layer.icmpv4.icmpv4_header
            elif internet_layer.icmpv6:
                icmp_header = internet_layer.icmpv6.icmpv6_header
            else:
                return None
            expressions = []
            if icmp_header.type_:
                expressions.append(create_term("network-traffic:extensions.'icmp-ext'.icmp_type_hex",
                                               icmp_header.type_.condition,
                                               stix2.HexConstant(str(icmp_header.type_))))
            if icmp_header.code:
                expressions.append(create_term("network-traffic:extensions.'icmp-ext'.icmp_type_code",
                                               icmp_header.code.condition,
                                               stix2.HexConstant(str(icmp_header.code))))
            return create_boolean_expression("AND", expressions)


def convert_http_session_to_pattern(session):
    if session.http_request_response:
        requests, responses = split_into_requests_and_responses(session.http_request_response)
        if len(responses) != 0:
            warn("HTTPServerResponse type is not supported in STIX 2.x", 429)
        if len(requests) >= 1:
            expression = convert_http_client_request_to_pattern(requests[0])
            if len(requests) > 1:
                warn("Only HTTP_Request_Response used for http-request-ext, using first value", 512)
            return expression


def convert_socket_options_to_pattern(options):
    expressions = []
    for prop_name in SOCKET_OPTIONS:
        prop = getattr(options, prop_name)
        if prop:
            expressions.append(create_term("network-traffic:extensions.'socket-ext'.options." + prop_name.upper(),
                                           "Equals",
                                           prop))
    return create_boolean_expression("AND", expressions)


_SOCKET_MAP = {
    "is_blocking": "network-traffic:extensions.'socket-ext'.is_blocking",
    "is_listening": "network-traffic:extensions.'socket-ext'.is_listening",
    "type_": "network-traffic:extensions.'socket-ext'.socket_type",
    "domain": "network-traffic:extensions.'socket-ext'.socket_type",
    "socket_descriptor": "network-traffic:extensions.'socket-ext'.socket_descriptor"
}


def convert_network_socket_to_pattern(socket):
    expressions = []
    for prop_spec in _SOCKET_MAP:
        prop_1x = prop_spec[0]
        object_path = prop_spec[1]
        if hasattr(socket, prop_1x) and getattr(socket, prop_1x):
            term = add_comparison_expression(getattr(socket, prop_1x), object_path)
            if term:
                expressions.append(term)
    if socket.address_family:
        if socket.address_family in ADDRESS_FAMILY_ENUMERATION:
            expressions.append(add_comparison_expression(socket.address_family,
                                                         "network-traffic:extensions.'socket-ext'.address_family"))
        else:
            warn("%s in is not a member of the %s enumeration", 627, socket.address_family, "address family")
    if socket.options:
        expressions.append(convert_socket_options_to_pattern(socket.options))
    if socket.local_address:
        warn("Network_Socket.local_address content not supported in STIX 2.x", 424)
    if socket.remote_address:
        warn("Network_Socket.remote_address content not supported in STIX 2.x", 424)
    if socket.protocol:
        expressions.append(add_comparison_expression(socket.protocol,
                                                     "network-traffic:protocols[*]"))
    return create_boolean_expression("AND", expressions)


####################################################################################################################


def convert_observable_composition_to_pattern(obs_comp):
    expressions = []
    for obs in obs_comp.observables:
        term = convert_observable_to_pattern(obs)
        if term:
            expressions.append(term)
    if expressions:
        return create_boolean_expression(obs_comp.operator, expressions)
    else:
        return ""


def convert_object_to_pattern(obj, obs_id):
    related_objects = obj.related_objects
    prop = obj.properties
    expression = None

    if prop:
        if isinstance(prop, Address):
            expression = convert_address_to_pattern(prop)
        elif isinstance(prop, URI):
            expression = convert_uri_to_pattern(prop)
        elif isinstance(prop, EmailMessage):
            expression = convert_email_message_to_pattern(prop)
        elif isinstance(prop, File):
            expression = convert_file_to_pattern(prop)
        elif isinstance(prop, WinRegistryKey):
            expression = convert_registry_key_to_pattern(prop)
        elif isinstance(prop, Process):
            expression = convert_process_to_pattern(prop)
        elif isinstance(prop, DomainName):
            expression = convert_domain_name_to_pattern(prop, related_objects)
        elif isinstance(prop, Mutex):
            expression = convert_mutex_to_pattern(prop)
        elif isinstance(prop, NetworkConnection):
            expression = convert_network_connection_to_pattern(prop)
        elif isinstance(prop, Account):
            expression = convert_account_to_pattern(prop)
        elif isinstance(prop, Port):
            expression = convert_port_to_pattern(prop)
        elif isinstance(prop, HTTPSession):
            expression = convert_http_session_to_pattern(prop)
        elif isinstance(prop, NetworkPacket):
            expression = convert_network_packet_to_pattern(prop)
        elif isinstance(prop, NetworkSocket):
            expression = convert_network_socket_to_pattern(prop)
        else:
            warn("%s found in %s cannot be converted to a pattern, yet.", 808, text_type(obj.properties), obs_id)
            expression = UnconvertedTerm(obs_id)

        if prop.custom_properties is not None:
            object_path_root = convert_cybox_class_name_to_object_path_root_name(prop)
            if object_path_root:
                if expression:
                    expression = create_boolean_expression("AND", [expression,
                                                                   convert_custom_properties(prop.custom_properties,
                                                                                             object_path_root)])
                else:
                    expression = convert_custom_properties(prop.custom_properties, object_path_root)
    if not expression:
        warn("No pattern term was created from %s", 422, obs_id)
        expression = UnconvertedTerm(obs_id)
    elif obj.id_:
        add_id_value(obj.id_, obs_id)
    return expression


def match_1x_id_with_20_id(id_1x, id_20):
    id_1x_split = id_1x.split("-", 1)
    id_20_split = id_20.split("--")
    return id_1x_split[1] == id_20_split[1]


def find_definition(idref, sdos):
    for obs in sdos:
        if match_1x_id_with_20_id(idref, obs["id"]):
            info("Found definition for %s", 204, idref)
            return obs
    # warn (idref + " cannot be resolved")
    return None


def negate_expression(obs):
    return hasattr(obs, "negate") and obs.negate


def convert_observable_to_pattern(obs):
    try:
        set_dynamic_variable("current_observable", obs)
        if negate_expression(obs):
            warn("Negation of %s is not handled yet", 810, obs.id_)
        return convert_observable_to_pattern_without_negate(obs)
    finally:
        pop_dynamic_variable("current_observable")


def convert_observable_to_pattern_without_negate(obs):
    if obs.observable_composition is not None:
        pattern = convert_observable_composition_to_pattern(obs.observable_composition)
        if pattern and obs.id_:
            add_to_pattern_cache(obs.id_, pattern)
        return pattern
    elif obs.object_ is not None:
        pattern = convert_object_to_pattern(obs.object_, obs.id_)
        if pattern:
            add_to_pattern_cache(obs.id_, pattern)
        if obs.object_.related_objects:
            related_patterns = []
            for o in obs.object_.related_objects:
                # save pattern for later use
                if o.id_ and not id_in_pattern_cache(o.id_):
                    new_pattern = convert_object_to_pattern(o, o.id_)
                    if new_pattern:
                        related_patterns.append(new_pattern)
                        add_to_pattern_cache(o.id_, new_pattern)
                if pattern:
                    related_patterns.append(pattern)
                return create_boolean_expression("AND", related_patterns)
        else:
            return pattern
    elif obs.idref is not None:
        if id_in_pattern_cache(obs.idref):
            return get_pattern_from_cache(obs.idref)
        else:
            # resolve now if possible, and remove from observed_data
            if id_in_observable_mappings(obs.idref):
                return convert_observable_to_pattern(get_obs_from_mapping(obs.idref))
            return IdrefPlaceHolder(obs.idref)


# patterns can contain idrefs which might need to be resolved because the order in which the ids and idrefs appear
def interatively_resolve_placeholder_refs():
    if pattern_cache_is_empty():
        return
    done = False
    while not done:
        # collect all of the fully resolved idrefs
        fully_resolved_idrefs = []
        for idref, expr in get_items_from_pattern_cache():
            if expr and not expr.contains_placeholder():
                # no PLACEHOLDER idrefs found in the expr, means this idref is fully resolved
                fully_resolved_idrefs.append(idref)
        # replace only fully resolved idrefs
        change_made = False
        for fr_idref in fully_resolved_idrefs:
            for idref, expr in get_items_from_pattern_cache():
                if expr:
                    change_made, expr = expr.replace_placeholder_with_idref_pattern(fr_idref)
                    # a change will be made, which could introduce a new placeholder id into the expr
                    if change_made:
                        add_to_pattern_cache(idref, expr)  # PATTERN_CACHE[idref] = expr
        done = not change_made


def is_placeholder(thing):
    return thing.index("PLACEHOLDER") != -1


def fix_pattern(pattern):
    if not pattern_cache_is_empty():
        # info(text_type(PATTERN_CACHE))
        # info("pattern is: " +  pattern)
        if pattern and pattern.contains_placeholder:
            for idref in get_ids_from_pattern_cache():
                pattern.replace_placeholder_with_idref_pattern(idref)
    return pattern


def convert_indicator_to_pattern(ind):
    try:
        set_dynamic_variable("current_indicator", ind)
        if ind.negate:
            warn("Negation of %s is not handled yet", 810, ind.id_)
        return convert_indicator_to_pattern_without_negate(ind)

    finally:
        pop_dynamic_variable("current_indicator")


def convert_indicator_to_pattern_without_negate(ind):
    if ind.composite_indicator_expression is not None:
        pattern = convert_indicator_composition_to_pattern(ind.composite_indicator_expression)
        if pattern and ind.id_:
            add_to_pattern_cache(ind.id_, pattern)
        return pattern
    elif ind.observable is not None:
        pattern = convert_observable_to_pattern(ind.observable)
        if pattern:
            add_to_pattern_cache(ind.id_, pattern)
        return pattern
    elif ind.idref is not None:
        if id_in_pattern_cache(ind.idref):
            return get_pattern_from_cache(ind.idref)
        else:
            # resolve now if possible, and remove from observed_data
            if id_in_observable_mappings(ind.idref):
                return convert_observable_to_pattern(get_obs_from_mapping(ind.idref))
            return IdrefPlaceHolder(ind.idref)


def convert_indicator_composition_to_pattern(ind_comp):
    expressions = []
    for ind in ind_comp.indicators:
        term = convert_indicator_to_pattern(ind)
        if term:
            expressions.append(term)
        else:
            warn("No term was yielded for %s", 422, ind.id_ or ind.idref)
    if expressions:
        return create_boolean_expression(ind_comp.operator, expressions)
    else:
        return ""


def remove_pattern_objects(bundle_instance):
    all_new_ids_with_patterns = []
    for old_id in get_ids_from_pattern_cache():
        new_id = get_id_value(old_id)
        if new_id and len(new_id) == 1:
            all_new_ids_with_patterns.append(new_id[0])

    if not KEEP_OBSERVABLE_DATA_USED_IN_PATTERNS:
        remaining_objects = []
        for obj in bundle_instance["objects"]:
            if obj["type"] != "observed-data" or obj["id"] not in all_new_ids_with_patterns:
                remaining_objects.append(obj)
            else:
                warn("%s is used as a pattern, therefore it is not included as an observed_data instance", 423,
                     obj["id"])
        bundle_instance["objects"] = remaining_objects

    if not KEEP_OBSERVABLE_DATA_USED_IN_PATTERNS:
        for obj in bundle_instance["objects"]:
            if obj["type"] == "report":
                remaining_object_refs = []
                if "object_refs" in obj:
                    for ident in obj["object_refs"]:
                        if not ident.startswith("observed-data") or ident not in all_new_ids_with_patterns:
                            remaining_object_refs.append(ident)
                    obj["object_refs"] = remaining_object_refs

# TODO: only remove indicators that were involved ONLY as sub-indicators within composite indicator expressions
#   if not KEEP_INDICATORS_USED_IN_COMPOSITE_INDICATOR_EXPRESSION and "indicators" in bundle_instance:
#       remaining_indicators = []
#       for ind in bundle_instance["indicators"]:
#           if ind["id"] not in all_new_ids_with_patterns:
#               remaining_indicators.append(ind)
#       bundle_instance["indicators"] = remaining_indicators<|MERGE_RESOLUTION|>--- conflicted
+++ resolved
@@ -24,29 +24,20 @@
 from cybox.objects.win_service_object import WinService
 from six import text_type
 import stix2
-from stix2.patterns import (BasicObjectPathComponent,
-                            ListObjectPathComponent,
-                            ObjectPath,
-                            ObservationExpression,
+from stix2.patterns import (BasicObjectPathComponent, ListObjectPathComponent,
+                            ObjectPath, ObservationExpression,
                             QualifiedObservationExpression,
-                            ReferenceObjectPathComponent,
-                            _BooleanExpression,
+                            ReferenceObjectPathComponent, _BooleanExpression,
                             _ComparisonExpression,
-                            _CompoundObservationExpression,
-                            _Constant)
+                            _CompoundObservationExpression, _Constant)
 import stixmarx
 
 from stix2elevator.common import ADDRESS_FAMILY_ENUMERATION, SOCKET_OPTIONS
 from stix2elevator.convert_cybox import split_into_requests_and_responses
-<<<<<<< HEAD
-from stix2elevator.ids import (add_id_value, exists_object_id_key,
-                               get_id_value, get_object_id_value)
-=======
-from stix2elevator.ids import (add_object_id_value,
+from stix2elevator.ids import (add_id_value,
                                exists_object_id_key,
                                get_id_value,
                                get_object_id_value)
->>>>>>> 91ee72b5
 from stix2elevator.options import error, get_option_value, info, warn
 from stix2elevator.utils import identifying_info, map_vocabs_to_label
 from stix2elevator.vocab_mappings import WINDOWS_PEBINARY
