import argparse
from collections import OrderedDict
import io
import json
import shlex
import sys

from six import text_type
from stix2.pattern_visitor import create_pattern_object
import stix2validator

from stix2elevator.ids import generate_sco_id
from stix2elevator.utils import NewlinesHelpFormatter, validate_stix2_string
from stix2elevator.version import __version__


def lookup_stix_id(obs_id, all_objects):
    if obs_id in all_objects:
        return all_objects[obs_id]["id"]


def handle_references(obj, all_objects):
    for key, value in obj.items():
        if isinstance(value, dict):
            handle_references(value, all_objects)
        # handle list of objects
        if isinstance(value, list) and isinstance(value[0], dict):
            for v in value:
                handle_references(v, all_objects)
        elif key.endswith("_ref"):
            obj[key] = lookup_stix_id(obj[key], all_objects)
        elif key.endswith("_refs"):
            refs = obj[key]
            obj[key] = []
            for r in refs:
                obj[key].append(lookup_stix_id(r, all_objects))


def step_cyber_observable(obj, observed_data):
    all_objects = observed_data["objects"]
    objs = []
    type_name20 = obj["type"]

    if type_name20 == "directory":
        if "created" in obj:
            obj["ctime"] = obj["created"]
            obj.pop("created", None)
        if "modified" in obj:
            obj["mtime"] = obj["modified"]
            obj.pop("modified", None)
        if "associated" in obj:
            obj["atime"] = obj["associated"]
            obj.pop("associated", None)
    elif type_name20 == "file":
        obj.pop("is_encrypted", None)
        obj.pop("encryption_algorithm", None)
        obj.pop("decryption_key", None)
        if "created" in obj:
            obj["ctime"] = obj["created"]
            obj.pop("created", None)
        if "modified" in obj:
            obj["mtime"] = obj["modified"]
            obj.pop("modified", None)
        if "associated" in obj:
            obj["atime"] = obj["associated"]
            obj.pop("associated", None)
        if "extensions" in obj:
            exts = obj["extensions"]
            if "raster-image-ext" in exts:
                exts["raster-image-ext"].pop("image_compression_algorithm", None)
    elif type_name20 == "network-traffic":
        if "extensions" in obj:
            exts = obj["extensions"]
            if "socket-ext" in exts:
                exts["socket-ext"].pop("protocol_family", None)
    elif type_name20 == "process":
        obj.pop("name", None)
        obj.pop("arguments", None)
        if "binary_ref" in obj:
            obj["image_ref"] = obj["binary_ref"]
            obj.pop("binary_ref", None)
    elif type_name20 == "user-account":
        if "password_last_changed" in obj:
            obj["credential_last_changed"] = obj["password_last_changed"]
            obj.pop("password_last_changed", None)
    handle_references(obj, all_objects)
    objs.append(obj)
    return objs


def step_observable_data(observed_data):
    scos = list()
    for observable in observed_data["objects"].values():
        observable["id"] = generate_sco_id(observable["type"], observable)
    for observable in observed_data["objects"].values():
        scos.extend(step_cyber_observable(observable, observed_data))
    observed_data.pop("objects")
    observed_data["object_refs"] = []
    for sco in scos:
        observed_data["object_refs"].append(sco["id"])
        for prop in ["description", "external_references"]:
            if prop in sco and sco[prop] in ("", u"", [], None, dict()):
                sco.pop(prop)
    scos.append(observed_data)
    return scos


def step_pattern(pattern):
    pattern_obj = create_pattern_object(pattern, module_suffix="Elevator", module_name="stix2elevator.convert_pattern")
    # replacing property names performed in toSTIX21
    return text_type(pattern_obj.toSTIX21())


def step_object(stix_object):
    type_set = set(("indicator", "malware", "report", "threat-actor", "tool"))
    stix_object["spec_version"] = "2.1"
    if stix_object["type"] in type_set:
        if "labels" in stix_object:
            types_property_name = stix_object["type"].replace("-", "_") + "_types"
            if len(stix_object["labels"]) != 1 or "unknown" not in stix_object["labels"]:
                stix_object[types_property_name] = stix_object["labels"]
            stix_object.pop("labels")
<<<<<<< HEAD
        if stix_object["type"] == "indicator":
            stix_object["pattern"] = step_pattern(stix_object["pattern"])
            stix_object["pattern_type"] = "stix"
        elif stix_object["type"] == "malware":
            stix_object["is_family"] = False
=======
    if stix_object["type"] == "indicator":
        stix_object["pattern"] = step_pattern(stix_object["pattern"])
        stix_object["pattern_type"] = "stix"
        return [stix_object]
    elif stix_object["type"] == "malware":
        # couldn't explicitly represent malware families in 2.0, so assume False
        stix_object["is_family"] = False
>>>>>>> 39f758be
        return [stix_object]
    elif stix_object["type"] == "observed-data":
        x = step_observable_data(stix_object)
        return x
    else:
        return [stix_object]


# update "in place"

def step_bundle(bundle):
    additional_objects = []
    current_objects = bundle["objects"]
    bundle["objects"] = []
    for o in current_objects:
        additional_objects.extend(step_object(o))
    bundle.pop("spec_version", None)
    bundle["objects"].extend(additional_objects)
    return bundle


def _get_arg_parser(is_script=True):
    """Create and return an ArgumentParser for this application."""

    desc = "stix_stepper v{0}\n\n".format(__version__)

    parser = argparse.ArgumentParser(
        description=desc,
        formatter_class=NewlinesHelpFormatter,
        epilog=""
    )

    if is_script:
        parser.add_argument(
            "file_",
            help="The input STIX 1.x document to be stepped.",
            metavar="file"
        )

    parser.add_argument(
        "--validator-args",
        help="Arguments to pass to stix2-validator. Default: --strict-types\n\n"
             "Example: stix2_elevator.py <file> --validator-args=\"-v --strict-types -d 212\"",
        dest="validator_args",
        action="store",
        default=""
    )
    return parser


def step_file(fn, validator_options, encoding="utf-8"):
    sys.setrecursionlimit(5000)

    with io.open(fn, "r", encoding=encoding) as json_data:
        json_content = json.load(json_data, object_pairs_hook=OrderedDict)

    if 'spec_version' in json_content and "type" in json_content and json_content["type"] == "bundle":
        new_json_content = step_bundle(json_content)
        json_string = json.dumps(new_json_content,
                                 ensure_ascii=False,
                                 indent=4,
                                 separators=(',', ': '),
                                 sort_keys=True)
        print(json_string)
        try:
            validation_results = validate_stix2_string(json_string, validator_options, fn)
            stix2validator.output.print_results([validation_results])
        except stix2validator.ValidationError as ex:
            stix2validator.output.error("Validation error occurred: '%s'" % ex,
                                        stix2validator.codes.EXIT_VALIDATION_ERROR)
        return json_string
    else:
        print("stix_stepper only converts STIX 2.0 to STIX 2.1")
        return


def main():
    stepper_arg_parser = _get_arg_parser()
    stepper_args = stepper_arg_parser.parse_args()
    validator_options = stix2validator.parse_args(shlex.split(stepper_args.validator_args))

    stix2validator.output.set_level(validator_options.verbose)
    stix2validator.output.set_silent(validator_options.silent)


if __name__ == '__main__':
    main()<|MERGE_RESOLUTION|>--- conflicted
+++ resolved
@@ -120,13 +120,6 @@
             if len(stix_object["labels"]) != 1 or "unknown" not in stix_object["labels"]:
                 stix_object[types_property_name] = stix_object["labels"]
             stix_object.pop("labels")
-<<<<<<< HEAD
-        if stix_object["type"] == "indicator":
-            stix_object["pattern"] = step_pattern(stix_object["pattern"])
-            stix_object["pattern_type"] = "stix"
-        elif stix_object["type"] == "malware":
-            stix_object["is_family"] = False
-=======
     if stix_object["type"] == "indicator":
         stix_object["pattern"] = step_pattern(stix_object["pattern"])
         stix_object["pattern_type"] = "stix"
@@ -134,7 +127,6 @@
     elif stix_object["type"] == "malware":
         # couldn't explicitly represent malware families in 2.0, so assume False
         stix_object["is_family"] = False
->>>>>>> 39f758be
         return [stix_object]
     elif stix_object["type"] == "observed-data":
         x = step_observable_data(stix_object)
