# Standard Library
from collections import Counter
from datetime import datetime
from inspect import stack

# external
from cybox.core import Observable
from lxml import etree
import pycountry
import stix
from stix.campaign import Campaign
from stix.coa import CourseOfAction
from stix.common.identity import Identity
from stix.common.kill_chains import KillChainPhase, KillChainPhaseReference
from stix.data_marking import MarkingSpecification, MarkingStructure
from stix.exploit_target import ExploitTarget
from stix.extensions.identity.ciq_identity_3_0 import CIQIdentity3_0Instance
from stix.extensions.malware.maec_4_1_malware import MAECInstance
import stix.extensions.marking.ais
from stix.extensions.marking.ais import AISMarkingStructure
from stix.extensions.marking.simple_marking import SimpleMarkingStructure
from stix.extensions.marking.terms_of_use_marking import (
    TermsOfUseMarkingStructure
)
from stix.extensions.marking.tlp import TLPMarkingStructure
from stix.extensions.test_mechanism.open_ioc_2010_test_mechanism import (
    OpenIOCTestMechanism
)
from stix.extensions.test_mechanism.snort_test_mechanism import (
    SnortTestMechanism
)
from stix.extensions.test_mechanism.yara_test_mechanism import (
    YaraTestMechanism
)
from stix.incident import Incident
from stix.indicator import Indicator
from stix.threat_actor import ThreatActor
from stix.ttp import TTP
from stixmarx import navigator

# internal
from stix2elevator.confidence import convert_confidence
from stix2elevator.convert_cybox import (
    convert_cybox_object20, convert_cybox_object21, embedded_property_ref_name,
    fix_cybox_relationships, fix_sco_embedded_refs,
    resolve_object_references20, resolve_object_references21
)
from stix2elevator.convert_pattern import (
    ComparisonExpressionForElevator, CompoundObservationExpressionForElevator,
    ParentheticalExpressionForElevator, UnconvertedTerm,
    add_to_observable_mappings, add_to_pattern_cache,
    convert_indicator_to_pattern, convert_observable_list_to_pattern,
    convert_observable_to_pattern, create_boolean_expression, fix_pattern,
    get_obs_from_mapping, id_in_observable_mappings,
    interatively_resolve_placeholder_refs, remove_pattern_objects
)
from stix2elevator.ids import (
    add_id_of_obs_in_characterizations, add_id_value, exists_id_key,
    exists_ids_with_no_1x_object, generate_stix2x_id, get_id_value,
    get_id_values, get_type_from_id, is_stix1x_id, record_ids
)
from stix2elevator.missing_policy import (
    check_for_missing_policy, convert_to_custom_name,
    determine_container_for_missing_properties, fill_in_extension_properties,
    handle_missing_confidence_property, handle_missing_statement_properties,
    handle_missing_string_property, handle_missing_tool_property,
    handle_multiple_missing_statement_properties
)
from stix2elevator.options import error, get_option_value, info, warn
from stix2elevator.utils import (
    add_label, add_marking_map_entry, apply_ais_markings,
    check_map_1x_markings_to_2x, convert_controlled_vocabs_to_open_vocabs,
    convert_timestamp_of_stix_object, convert_timestamp_to_string,
    identifying_info, iterpath, map_1x_markings_to_2x, map_vocabs_to_label,
    operation_on_path, set_tlp_reference,
    strftime_with_appropriate_fractional_seconds
)
from stix2elevator.vocab_mappings import (
    ATTACK_MOTIVATION_MAP, COA_LABEL_MAP, INCIDENT_LABEL_MAP,
    INDICATOR_LABEL_MAP, INFRASTRUCTURE_LABELS_MAP, MALWARE_LABELS_MAP,
    REPORT_LABELS_MAP, SECTORS_MAP, THREAT_ACTOR_LABEL_MAP,
    THREAT_ACTOR_SOPHISTICATION_MAP, TOOL_LABELS_MAP
)

if stix.__version__ >= "1.2.0.0":  # isort:skip
    from stix.report import Report  # isort:skip

# collect kill chains
_KILL_CHAINS_PHASES = {}


def clear_kill_chains_phases_mapping():
    global _KILL_CHAINS_PHASES
    _KILL_CHAINS_PHASES = {}


def process_kill_chain(kc):
    for kcp in kc.kill_chain_phases:
        # Use object itself as key.
        if kcp.phase_id:
            _KILL_CHAINS_PHASES[kcp.phase_id] = {"kill_chain_name": kc.name, "phase_name": kcp.name}
        else:
            _KILL_CHAINS_PHASES[kcp] = {"kill_chain_name": kc.name, "phase_name": kcp.name}


# collect locations

_LOCATIONS = {}


def clear_location_objects():
    global _LOCATIONS
    _LOCATIONS = {}


def exists_location_object(key):
    return key in _LOCATIONS


def get_location_object(key):
    if exists_location_object(key):
        return _LOCATIONS[key]
    else:
        return []


def add_location_object(key, location_object):
    global _LOCATIONS
    if not exists_location_object(key):
        _LOCATIONS[key] = location_object
#
# identities
#


# def get_simple_name_from_identity(identity, bundle_instance, sdo_instance):
#     if isinstance(identity, CIQIdentity3_0Instance):
#         handle_relationship_to_refs([identity], sdo_instance["id"], bundle_instance, "attributed-to")
#     else:
#         return identity.name


def get_identity_ref(identity, env, temp_marking_id=None, from_package=False):
    if identity.idref is not None:
        # fix reference later
        return identity.idref
    else:
        ident20 = convert_identity(identity, env, temp_marking_id=temp_marking_id, from_package=from_package)
        call_inspect = Counter(x.function for x in stack())
        if call_inspect.get("get_identity_ref", 1) <= 1:
            # On some occasions excessive recursion may add identity objects that are not needed
            env.bundle_instance["objects"].append(ident20)
        return ident20["id"]


def handle_missing_properties_of_information_source(so, information_source):
    # handle missing properties
    container, extension_definition_id = determine_container_for_missing_properties("information_source", so)

    if container is not None:
        if information_source.roles:
            handle_missing_string_property(container, "information_source_roles", information_source.roles, so["id"], True)
        if information_source.tools:
            for tool in information_source.tools:
                handle_missing_tool_property(container, tool)
        fill_in_extension_properties(so, container, extension_definition_id)


def process_information_source(information_source, so, env, temp_marking_id=None):
    if information_source:
        if information_source.identity is not None:
            so["created_by_ref"] = get_identity_ref(information_source.identity, env, temp_marking_id)
        else:
            so["created_by_ref"] = env.created_by_ref

        if so == env.bundle_instance:
            warn("Information Source on %s is not representable in STIX 2.x", 401, so["id"])
        else:
            if information_source.description:
                process_description_and_short_description(so, information_source)
            if information_source.references:
                for ref in information_source.references:
                    so["external_references"].append({"source_name": "unknown", "url": ref})
            handle_missing_properties_of_information_source(so, information_source)

    else:
        so["created_by_ref"] = env.created_by_ref
    return so["created_by_ref"]


def convert_to_open_vocabs(stix2x_obj, stix2x_property_name, value, vocab_mapping):
    stix2x_obj[stix2x_property_name].append(map_vocabs_to_label(value, vocab_mapping))


def process_structured_text_list(text_list):
    full_text = ""
    for text_obj in text_list.sorted:
        full_text += text_obj.value
    return full_text


def process_description_and_short_description(so, entity, parent_info=False):
    if hasattr(entity, "descriptions") and entity.descriptions is not None:
        description_as_text = str(process_structured_text_list(entity.descriptions))
        if description_as_text:
            if parent_info and so["description"]:
                so["description"] += "\nPARENT_DESCRIPTION: \n" + description_as_text
            else:
                so["description"] += description_as_text

    # could be short_description or description (in STIX 1.1.1)
    # seems like in STIX 2.x - description and descriptionS are both populated with the same content
    elif hasattr(entity, "description") and entity.description is not None:
        so["description"] += str(entity.description.value)
    if hasattr(entity, "short_description") and entity.short_description is not None:
        short_description_as_text = str(entity.short_description)
        if short_description_as_text:
            warn("The Short_Description property in %s is not supported in STIX 2.x.", 310, so["id"])
            if not check_for_missing_policy("ignore"):
                warn("The text was appended to the description property of %s", 301, so["id"])
                if parent_info and so["description"]:
                    so["description"] += "\nPARENT_SHORT_DESCRIPTION: \n" + short_description_as_text
                else:
                    so["description"] += short_description_as_text
            else:
                warn("Missing property 'short_description' of %s is ignored", 307, so["id"])


def create_basic_object(stix2x_type, stix1x_obj, env, parent_id=None, id_used=False):
    instance = {"type": stix2x_type}
    if get_option_value("spec_version") == "2.1":
        instance["spec_version"] = "2.1"
    instance["id"] = generate_stix2x_id(stix2x_type, stix1x_obj.id_ if (stix1x_obj and
                                                                        hasattr(stix1x_obj, "id_") and
                                                                        stix1x_obj.id_) else parent_id, id_used)
    if stix1x_obj:
        timestamp = convert_timestamp_of_stix_object(stix1x_obj, env.timestamp, True)
    else:
        timestamp = strftime_with_appropriate_fractional_seconds(env.timestamp, True)
    instance["created"] = timestamp
    # may need to revisit if we handle 1.x versioning.
    instance["modified"] = timestamp
    instance["description"] = ""
    instance["external_references"] = []
    return instance


def convert_marking_specification(marking_specification, env):
    return_obj = []

    if marking_specification.marking_structures is not None:
        marking_structures = marking_specification.marking_structures
        for marking_structure in marking_structures:
            if marking_structure.idref or marking_structure.__class__.__name__ == "MarkingStructure":
                if not check_map_1x_markings_to_2x(marking_structure):
                    # Don't print message multiple times if idref has been resolved.
                    warn("Could not resolve Marking Structure. Skipped object %s", 425, identifying_info(marking_structure))
                # Skip empty markings or ones that use the idref approach.
                continue

            marking_definition_instance = create_basic_object("marking-definition", marking_structure, env)

            if isinstance(marking_structure, TLPMarkingStructure):
                if marking_structure.color is not None:
<<<<<<< HEAD
                    color = text_type(marking_structure.color).lower()
                    set_tlp_reference(marking_definition_instance, color, "id")
=======
                    color = str(marking_structure.color).lower()
                    if color == "white":
                        marking_definition_instance["id"] = "marking-definition--613f2e26-407d-48c7-9eca-b8e91df99dc9"
                    elif color == "green":
                        marking_definition_instance["id"] = "marking-definition--34098fce-860f-48ae-8e50-ebd3cc5e41da"
                    elif color == "amber":
                        marking_definition_instance["id"] = "marking-definition--f88d31f6-486f-44da-b317-01333bde0b82"
                    elif color == "red":
                        marking_definition_instance["id"] = "marking-definition--5e57c739-391a-4eb3-b6be-7d15ca92d5ed"

            process_information_source(marking_specification.information_source,
                                       marking_definition_instance,
                                       env,
                                       temp_marking_id=marking_definition_instance["id"])
>>>>>>> 5f0b91e6

            if "modified" in marking_definition_instance:
                del marking_definition_instance["modified"]

            if isinstance(marking_structure, TLPMarkingStructure):
                marking_definition_instance["definition_type"] = "tlp"
                marking_definition_instance["created"] = "2017-01-20T00:00:00.000Z"
                definition = {}
                if marking_structure.color is not None:
                    definition["tlp"] = str(marking_structure.color).lower()
                marking_definition_instance["definition"] = definition
            elif isinstance(marking_structure, TermsOfUseMarkingStructure):
                marking_definition_instance["definition_type"] = "statement"
                definition = {}
                if marking_structure.terms_of_use is not None:
                    definition["statement"] = str(marking_structure.terms_of_use)
                marking_definition_instance["definition"] = definition
            elif isinstance(marking_structure, SimpleMarkingStructure):
                marking_definition_instance["definition_type"] = "statement"
                definition = {}
                if marking_structure.statement is not None:
                    definition["statement"] = str(marking_structure.statement)
                marking_definition_instance["definition"] = definition
            elif isinstance(marking_structure, AISMarkingStructure):
                marking_definition_instance["definition_type"] = "ais"
                definition = {}
                if marking_structure.is_proprietary is not None:
                    definition["is_proprietary"] = "true"
                    if (marking_structure.is_proprietary.ais_consent is not None and
                            marking_structure.is_proprietary.ais_consent.consent is not None):
<<<<<<< HEAD
                        definition["consent"] = text_type(marking_structure.is_proprietary.ais_consent.consent).lower()
                        consent_label = "ais-consent-" + definition["consent"]
                        add_label(marking_definition_instance, consent_label)
                    if (marking_structure.is_proprietary.tlp_marking is not None and
                            marking_structure.is_proprietary.tlp_marking.color is not None):
                        definition["tlp"] = text_type(marking_structure.is_proprietary.tlp_marking.color).lower()
                        set_tlp_reference(marking_definition_instance, definition["tlp"], "marking_ref")
                    if marking_structure.is_proprietary.cisa_proprietary is not None:
                        definition["is_cisa_proprietary"] = text_type(marking_structure.is_proprietary.cisa_proprietary).lower()
                        proprietary_label = "cisa-proprietary-" + definition["is_cisa_proprietary"]
                        add_label(marking_definition_instance, proprietary_label)
=======
                        definition["consent"] = str(marking_structure.is_proprietary.ais_consent.consent).lower()
                    if (marking_structure.is_proprietary.tlp_marking is not None and
                            marking_structure.is_proprietary.tlp_marking.color is not None):
                        definition["tlp"] = str(marking_structure.is_proprietary.tlp_marking.color).lower()
                    if marking_structure.is_proprietary.cisa_proprietary is not None:
                        definition["is_cisa_proprietary"] = str(marking_structure.is_proprietary.cisa_proprietary).lower()
>>>>>>> 5f0b91e6
                elif marking_structure.not_proprietary is not None:
                    definition["is_proprietary"] = "false"
                    if (marking_structure.not_proprietary.ais_consent is not None and
                            marking_structure.not_proprietary.ais_consent.consent is not None):
<<<<<<< HEAD
                        definition["consent"] = text_type(marking_structure.not_proprietary.ais_consent.consent).lower()
                        consent_label = "ais-consent-" + definition["consent"]
                        add_label(marking_definition_instance, consent_label)
                    if (marking_structure.not_proprietary.tlp_marking is not None and
                            marking_structure.not_proprietary.tlp_marking.color is not None):
                        definition["tlp"] = text_type(marking_structure.not_proprietary.tlp_marking.color).lower()
                        set_tlp_reference(marking_definition_instance, definition["tlp"], "marking_ref")
                    if marking_structure.not_proprietary.cisa_proprietary is not None:
                        definition["is_cisa_proprietary"] = text_type(marking_structure.not_proprietary.cisa_proprietary).lower()
                        proprietary_label = "cisa-proprietary-" + definition["is_cisa_proprietary"]
                        add_label(marking_definition_instance, proprietary_label)
=======
                        definition["consent"] = str(marking_structure.not_proprietary.ais_consent.consent).lower()
                    if (marking_structure.not_proprietary.tlp_marking is not None and
                            marking_structure.not_proprietary.tlp_marking.color is not None):
                        definition["tlp"] = str(marking_structure.not_proprietary.tlp_marking.color).lower()
                    if marking_structure.not_proprietary.cisa_proprietary is not None:
                        definition["is_cisa_proprietary"] = str(marking_structure.not_proprietary.cisa_proprietary).lower()
>>>>>>> 5f0b91e6
                marking_definition_instance["definition"] = definition
            else:
                if marking_structure.__class__.__name__ in get_option_value("markings_allowed"):
                    warn("Could not resolve Marking Structure %s", 425, identifying_info(marking_structure))
                else:
                    error("Could not resolve Marking Structure %s", 425, identifying_info(marking_structure))
                    raise NameError("Could not resolve Marking Structure %s" % identifying_info(marking_structure))

            if marking_definition_instance["definition_type"] == "ais":
                temp_marking_id = marking_definition_instance["marking_ref"]
            else:
                temp_marking_id = marking_definition_instance["id"]

            if "definition_type" in marking_definition_instance:
                val = add_marking_map_entry(marking_structure, marking_definition_instance)
                info("Created Marking Structure for %s", 212, identifying_info(marking_structure))
                if val is not None and not isinstance(val, MarkingStructure):
                    info("Found same marking structure %s, using %s", 625, identifying_info(marking_specification), val)
                else:
                    finish_basic_object(marking_specification.id_, marking_definition_instance, env, marking_structure)
                    return_obj.append(marking_definition_instance)

            process_information_source(marking_specification.information_source,
                                       marking_definition_instance,
                                       env,
                                       temp_marking_id=temp_marking_id)

    return return_obj


def finish_basic_object(old_id, instance, env, stix1x_obj, temp_marking_id=None):
    if old_id is not None:
        record_ids(old_id, instance["id"])
    if hasattr(stix1x_obj, "related_packages") and stix1x_obj.related_packages is not None:
        for p in stix1x_obj.related_packages:
            warn("Related_Packages type in %s not supported in STIX 2.x", 402, stix1x_obj.id_)

    # Attach markings to SDO if present.
    container = get_option_value("marking_container")
    marking_specifications = container.get_markings(stix1x_obj)
    object_marking_refs = []
    for marking_specification in marking_specifications:
        for marking_structure in marking_specification.marking_structures:
            stix2x_marking = map_1x_markings_to_2x(marking_structure)
            if (not isinstance(stix2x_marking, MarkingStructure) and
                    instance["id"] != stix2x_marking["id"] and
                    stix2x_marking["id"] not in object_marking_refs):
                if stix2x_marking["definition_type"] == "ais":
                    apply_ais_markings(instance, stix2x_marking)
                    object_marking_refs.append(stix2x_marking["marking_ref"])
                else:
                    object_marking_refs.append(stix2x_marking["id"])
            elif temp_marking_id:
                object_marking_refs.append(temp_marking_id)
            elif not check_map_1x_markings_to_2x(marking_structure):
                stix2x_markings = convert_marking_specification(marking_specification, env)
                for m in stix2x_markings:
                    if m["definition_type"] == "ais":
                        apply_ais_markings(instance, m)
                        object_marking_refs.append(m["marking_ref"])
                    elif instance["id"] != m["id"] and m["id"] not in object_marking_refs:
                        object_marking_refs.append(m["id"])
                        env.bundle_instance["objects"].append(m)
                    else:
                        env.bundle_instance["objects"].append(m)

    if env.created_by_ref and instance["id"] != env.created_by_ref:
        instance["created_by_ref"] = env.created_by_ref

    if object_marking_refs:
        instance["object_marking_refs"] = object_marking_refs


#
# handle gaps
#


def handle_free_text_lines(sdo_instance, free_text_lines):
    if check_for_missing_policy("ignore"):
        warn("Missing property 'free_text_lines' of %s is ignored", 307, sdo_instance["id"])
    else:
        lines = ""
        for line in free_text_lines:
            lines += line.value
        if check_for_missing_policy("add-to-description"):
            sdo_instance["description"] = lines
            warn("Appended free text lines to description of %s", 302, sdo_instance["id"])
        else:
            warn("Used custom property for free_text_lines of %s", 308, sdo_instance["id"])
            sdo_instance[convert_to_custom_name("free_text_lines")] = lines


# Sightings


def handle_sightings_observables(related_observables, env):
    refs = []
    for ref in related_observables:
        if ref.item.idref is None:
            # embedded
            new20s = handle_embedded_object(ref.item, env)
            for new20 in new20s:
                refs.append(new20["id"])
        else:
            refs.append(ref.item.idref)
    return refs


def process_information_source_for_sighting(sighting, sighting_instance, env):
    if sighting.source:
        information_source = sighting.source
        if information_source.identity is not None:
            sighting_instance["where_sighted_refs"] = [get_identity_ref(information_source.identity, env)]
            if information_source.description:
                process_description_and_short_description(sighting_instance, sighting)
            if information_source.references:
                for ref in information_source.references:
                    sighting_instance["external_references"].append({"url": ref})
            if information_source.roles:
                handle_missing_string_property(sighting_instance, "information_source_roles", information_source.roles, True)
            if information_source.tools:
                for tool in information_source.tools:
                    handle_missing_tool_property(sighting_instance, tool)


def handle_sighting(sighting, sighted_object_id, env):
    sighting_instance = create_basic_object("sighting", sighting, env)
    sighting_instance["count"] = 1
    sighting_instance["sighting_of_ref"] = sighted_object_id
    process_description_and_short_description(sighting_instance, sighting)
    if sighting.related_observables:
        sighting_instance["observed_data_refs"] = handle_sightings_observables(sighting.related_observables, env)
    if sighting.source:
        process_information_source_for_sighting(sighting, sighting_instance, env)
    # assumption is that the observation is a singular, not a summary of observations
    sighting_instance["summary"] = False
    finish_basic_object(None, sighting_instance, env, sighting)
    return sighting_instance


# Relationships


def create_relationship(source_ref, target_ref, env, verb, rel_obj=None):
    relationship_instance = create_basic_object("relationship", rel_obj, env)
    relationship_instance["source_ref"] = source_ref
    relationship_instance["target_ref"] = target_ref
    relationship_instance["relationship_type"] = verb
    if env.created_by_ref:
        relationship_instance["created_by_ref"] = env.created_by_ref
    if rel_obj is not None and hasattr(rel_obj, "relationship") and rel_obj.relationship is not None:
        relationship_instance["description"] = rel_obj.relationship.value
    return relationship_instance


# Creating and Linking up relationships  (three cases)
# 1.  The object is embedded - create the object, add it to the bundle, return to id so the relationship is complete
# 2.  an idref is given, and it has a corresponding 2.0 id, use it
# 3.  an idref is given, but it has NO corresponding 2.0 id, add 1.x id, and fix at the end in fix_relationships


def handle_relationship_to_objs(items, source_id, env, verb):
    for item in items:
        new20s = handle_embedded_object(item, env)
        for new20 in new20s:
            env.bundle_instance["relationships"].append(create_relationship(source_id,
                                                                            new20["id"] if new20 else None,
                                                                            env,
                                                                            verb,
                                                                            item))


def handle_embedded_ref(ref, item, id, env, default_verb, to_direction):
    new20s = handle_embedded_object(item, env)
    for new20 in new20s:
        if to_direction:
            source_id = id
            target_id = new20["id"] if new20 else None
        else:
            source_id = new20["id"] if new20 else None
            target_id = id
        env.bundle_instance["relationships"].append(create_relationship(source_id,
                                                                        target_id,
                                                                        env,
                                                                        determine_appropriate_verb(default_verb, target_id),
                                                                        ref))


def handle_existing_ref(ref, ref_id, id, env, default_verb, to_direction):
    source_id = id if to_direction else ref_id
    target_id = ref_id if to_direction else id
    env.bundle_instance["relationships"].append(create_relationship(source_id,
                                                                    target_id,
                                                                    env,
                                                                    default_verb,
                                                                    ref))


def handle_existing_refs(ref, id, env, verb, to_direction):
    for ref_id in get_id_value(ref.item.idref):
        handle_existing_ref(ref, ref_id, id, env, verb, to_direction)


def handle_relationship_ref(ref, item, id, env, default_verb, to_direction=True):
    if item.idref is None:
        handle_embedded_ref(ref, item, id, env, default_verb, to_direction)
    elif exists_id_key(item.idref):
        handle_existing_refs(ref, id, env, default_verb, to_direction)
    else:
        # a forward reference, fix later
        source_id = id if to_direction else item.idref
        target_id = str(item.idref) if to_direction else id
        rel_obj = create_relationship(source_id, target_id, env, default_verb, item)
        if hasattr(ref, "relationship") and ref.relationship is not None:
            rel_obj["description"] = ref.relationship.value
        env.bundle_instance["relationships"].append(rel_obj)


def handle_relationship_to_refs(refs, source_id, env, default_verb):
    for ref in refs:
        if hasattr(ref, "item"):
            item = ref.item
        elif hasattr(ref, "course_of_action"):
            item = ref.course_of_action
        handle_relationship_ref(ref, item, source_id, env, default_verb, to_direction=True)


def handle_relationship_from_refs(refs, target_id, env, default_verb):
    for ref in refs:
        if hasattr(ref, "item"):
            item = ref.item
        elif hasattr(ref, "course_of_action"):
            item = ref.course_of_action
        handle_relationship_ref(ref, item, target_id, env, default_verb, to_direction=False)


def handle_observable_information_list_as_pattern(obs_list):
    return convert_observable_list_to_pattern(obs_list)


def handle_observable_information_list(obs_list, source_id, env, verb):
    for o in obs_list:
        if o.idref is None and o.object_ and not o.object_.idref:
            # embedded, so generate scos too
            new_od = convert_observed_data(o, env)
            add_id_of_obs_in_characterizations(new_od["id"])
            for obj_ref in new_od["object_refs"]:
                env.bundle_instance["relationships"].append(create_relationship(source_id,
                                                                                obj_ref,
                                                                                env,
                                                                                verb))
        else:
            if o.idref:
                idref = o.idref
            elif o.idref is None and o.object_ and o.object_.idref:
                idref = generate_stix2x_id("observed-data", o.object_.idref)

            if id_in_observed_data_mappings(idref):
                obs2x = get_observed_data_from_mapping(idref)
                add_id_of_obs_in_characterizations(obs2x["id"])
                for ref in obs2x["object_refs"]:
                    env.bundle_instance["relationships"].append(create_relationship(source_id,
                                                                                    ref,
                                                                                    env,
                                                                                    verb))
            else:
                if id_in_observable_mappings(idref):
                    # handling a reference, scos generated later
                    new_od = convert_observed_data(get_obs_from_mapping(idref), env, keep_scos=False)
                    add_id_of_obs_in_characterizations(new_od["id"])
                    env.bundle_instance["objects"].append(new_od)
                    for ref in new_od["object_refs"]:
                        env.bundle_instance["relationships"].append(create_relationship(source_id,
                                                                                        ref,
                                                                                        env,
                                                                                        verb))
                else:
                    # a forward reference, fix later
                    env.bundle_instance["relationships"].append(create_relationship(source_id,
                                                                                    idref,
                                                                                    env,
                                                                                    verb))


def reference_needs_fixing(ref):
    return ref and ref.find("--") == -1


# this is very simplistic - because STIX 1.x verbs are not consistent.
def determine_appropriate_verb(current_verb, m_id):
    if m_id is not None and current_verb == "uses":
        type_and_uuid = m_id.split("--")
        if type_and_uuid[0] == "identity":
            return u"targets"
    return current_verb


# for ids in source and target refs that are still 1.x ids,
def fix_relationships(env):
    extra_relationships = []
    bundle_instance = env.bundle_instance
    for ref in bundle_instance["relationships"]:
        if is_stix1x_id(ref["source_ref"]):
            if not exists_id_key(ref["source_ref"]):
                new_id = generate_stix2x_id(None, str.lower(ref["source_ref"]))
                if new_id is None:
                    error("Dangling source reference %s in %s", 601, ref["source_ref"], ref["id"])
                add_id_value(ref["source_ref"], new_id)
            mapped_ids = get_id_value(ref["source_ref"])
            if mapped_ids[0] is None:
                error("Dangling source reference %s in %s", 601, ref["source_ref"], ref["id"])
            first_one = True
            for m_id in mapped_ids:
                if first_one:
                    ref["source_ref"] = m_id
                    first_one = False
                else:
                    extra_relationships.append(create_relationship(m_id, ref["target_ref"], env, ref["verb"]))
        if is_stix1x_id(ref["target_ref"]):
            if not exists_id_key(ref["target_ref"]):
                # create one, and add it
                new_id = generate_stix2x_id(None, ref["target_ref"].lower())
                if new_id is None:
                    error("Dangling target reference %s in %s", 602, ref["target_ref"], ref["id"])
                add_id_value(ref["target_ref"], new_id)
            mapped_ids = get_id_value(ref["target_ref"])
            if mapped_ids[0] is None:
                error("Dangling target reference %s in %s", 602, ref["target_ref"], ref["id"])
            first_one = True
            for m_id in mapped_ids:
                verb = determine_appropriate_verb(ref["relationship_type"], m_id)
                if first_one:
                    ref["target_ref"] = m_id
                    ref["relationship_type"] = verb
                    first_one = False
                else:
                    extra_relationships.append(create_relationship(ref["source_ref"], m_id, env, verb))
    bundle_instance["relationships"].extend(extra_relationships)


# Relationships are not in 1.x, so they must be added explicitly to reports.
# This is done after the package has been processed, and the relationships are "fixed", so all relationships are known
#
# For each report:
#   For each relationship
#       if the source and target are part of the report, add the relationship
#       if the source is part of the report, add the relationship AND then the target,
#          UNLESS the target ref is "dangling"
#       if the target is part of the report, add the relationship AND then the source,
#          UNLESS the source ref is "dangling"


def add_relationships_to_reports(bundle_instance):
    rels_to_include = []
    new_ids = get_id_values()
    for rep in bundle_instance["reports"]:
        refs_in_this_report = rep["object_refs"]
        for rel in bundle_instance["relationships"]:
            if (("source_ref" in rel and rel["source_ref"] in refs_in_this_report) and
                    ("target_ref" in rel and rel["target_ref"] in refs_in_this_report)):
                rels_to_include.append(rel["id"])
            elif "source_ref" in rel and rel["source_ref"] in refs_in_this_report:
                # and target_ref is not in refs_in_this_report
                if "target_ref" in rel and rel["target_ref"] and (
                        rel["target_ref"] in new_ids or exists_ids_with_no_1x_object(rel["target_ref"])):
                    rels_to_include.append(rel["id"])
                    rels_to_include.append(rel["target_ref"])
                    warn("Including %s in %s and added the target_ref %s to the report", 704, rel["id"], rep["id"], rel["target_ref"])
                elif not ("target_ref" in rel and rel["target_ref"]):
                    rels_to_include.append(rel["id"])
                    warn("Including %s in %s although the target_ref is unknown", 706, rel["id"], rep["id"])
                elif not (rel["target_ref"] in new_ids or exists_ids_with_no_1x_object(rel["target_ref"])):
                    warn("Not including %s in %s because there is no corresponding SDO for %s", 708, rel["id"], rep["id"], rel["target_ref"])
            elif "target_ref" in rel and rel["target_ref"] in refs_in_this_report:
                if "source_ref" in rel and rel["source_ref"] and (
                        rel["source_ref"] in new_ids or exists_ids_with_no_1x_object(rel["source_ref"])):
                    rels_to_include.append(rel["id"])
                    rels_to_include.append(rel["source_ref"])
                    warn("Including %s in %s and added the source_ref %s to the report", 705, rel["id"], rep["id"], rel["source_ref"])
                elif not ("source_ref" in rel and rel["source_ref"]):
                    rels_to_include.append(rel["id"])
                    warn("Including %s in %s although the source_ref is unknown", 707, rel["id"], rep["id"])
                elif not (rel["source_ref"] in new_ids or exists_ids_with_no_1x_object(rel["source_ref"])):
                    warn("Not including %s in %s because there is no corresponding SDO for %s", 709, rel["id"], rep["id"], rel["source_ref"])
        if "object_refs" in rep:
            rep["object_refs"].extend(rels_to_include)
        else:
            rep["object_refs"] = rels_to_include


# confidence

def add_confidence_to_object(instance, confidence):
    if confidence is not None and confidence.value is not None:
        instance["confidence"] = convert_confidence(confidence, instance["id"])


# campaign
def handle_missing_properties_of_campaign(campaign_instance, camp):
    # handle missing properties
    container, extension_definition_id = determine_container_for_missing_properties("campaign", campaign_instance)

    if container is not None:
        handle_multiple_missing_statement_properties(container, camp.intended_effects, "intended_effect",
                                                     campaign_instance["id"])
        handle_missing_string_property(container, "status", camp.status, campaign_instance["id"])

        if get_option_value("spec_version") == "2.0":
            handle_missing_confidence_property(container, camp.confidence, campaign_instance["id"])
        else:  # 2.1
            add_confidence_to_object(campaign_instance, camp.confidence)

        fill_in_extension_properties(campaign_instance, container, extension_definition_id)


def convert_campaign(camp, env):
    campaign_instance = create_basic_object("campaign", camp, env)
    process_description_and_short_description(campaign_instance, camp)
    campaign_instance["name"] = camp.title
    if camp.names is not None:
        campaign_instance["aliases"] = []
        for name in camp.names:
            if isinstance(name, str):
                campaign_instance["aliases"].append(name)
            else:
                campaign_instance["aliases"].append(name.value)
    handle_missing_properties_of_campaign(campaign_instance, camp)
    if "created_by_ref" in campaign_instance:
        new_env = env.newEnv(timestamp=campaign_instance["created"], created_by_ref=campaign_instance["created_by_ref"])
    else:
        new_env = env.newEnv(timestamp=campaign_instance["created"])
    # process information source before any relationships
    new_env.add_to_env(created_by_ref=process_information_source(camp.information_source, campaign_instance, new_env))

    if camp.activity is not None:
        for a in camp.activity:
            warn("Campaign/Activity type in %s not supported in STIX 2.x", 403, campaign_instance["id"])
    if camp.related_ttps is not None:
        # TODO: victims (identity) use targets, not uses
        # TODO: maybe use _TTP_RELATIONSHIP_MAPPING
        handle_relationship_to_refs(camp.related_ttps,
                                    campaign_instance["id"],
                                    new_env,
                                    "uses")
    if camp.related_incidents is not None and get_option_value("incidents"):
        handle_relationship_from_refs(camp.related_incidents,
                                      campaign_instance["id"],
                                      new_env,
                                      "attributed-to")
    if camp.related_indicators is not None:
        handle_relationship_from_refs(camp.related_indicators,
                                      campaign_instance["id"],
                                      new_env,
                                      "indicates")
    if camp.attribution is not None:
        for att in camp.attribution:
            handle_relationship_to_refs(att,
                                        campaign_instance["id"],
                                        new_env,
                                        "attributed-to")
    if camp.associated_campaigns:
        info("All 'associated campaigns' relationships of %s are assumed to not represent STIX 1.2 versioning", 710, camp.id_)
        handle_relationship_to_refs(camp.related_coas,
                                    campaign_instance["id"],
                                    new_env,
                                    "related-to")
    finish_basic_object(camp.id_, campaign_instance, env, camp)
    return campaign_instance


# course of action


def handle_missing_objective_property(container, objective, id):
    if objective is not None:
        if check_for_missing_policy("ignore"):
            warn("Missing property 'objective' of %s is ignored", 307, id)
        else:
            all_text = []

            if objective.descriptions:
                for d in objective.descriptions:
                    all_text.append(str(d.value))

            if objective.short_descriptions:
                for sd in objective.short_descriptions:
                    all_text.append(str(sd.value))

            if check_for_missing_policy("add-to-description"):
                container["description"] += "\n\n" + "OBJECTIVE: "
                container["description"] += "\n\n\t".join(all_text)
            elif check_for_missing_policy("use-custom-properties"):
                container[convert_to_custom_name("objective")] = " ".join(all_text)
                warn("Used custom property for objective of %s", 308, id)
            elif check_for_missing_policy("use-extensions"):
                container["objective"] = " ".join(all_text)
                warn("Used an extension for objective of %s", 311, id)
            if objective.applicability_confidence:
                handle_missing_confidence_property(container, objective.applicability_confidence, id, "objective")


def handle_missing_properties_of_course_of_action(coa_instance, coa):
    container, extension_definition_id = determine_container_for_missing_properties("course-of-action", coa_instance)

    if container is not None:
        handle_missing_string_property(container, "stage", coa.stage, coa_instance["id"])
        handle_missing_objective_property(container, coa.objective, coa_instance["id"])
        if coa.parameter_observables is not None:
            parameter_expression = handle_observable_information_list_as_pattern(coa.parameter_observables)
            handle_missing_string_property(container, "parameter_expression", parameter_expression, coa_instance["id"])
        handle_missing_statement_properties(container, coa.impact, "impact", coa_instance["id"])
        handle_missing_statement_properties(container, coa.cost, "cost", coa_instance["id"])
        handle_missing_statement_properties(container, coa.efficacy, "efficacy", coa_instance["id"])

    fill_in_extension_properties(coa_instance, container, extension_definition_id)


def convert_course_of_action(coa, env):
    coa_instance = create_basic_object("course-of-action", coa, env)
    new_env = env.newEnv(timestamp=coa_instance["created"])
    process_description_and_short_description(coa_instance, coa)
    coa_instance["name"] = coa.title

    if coa.type_:
        convert_controlled_vocabs_to_open_vocabs(coa_instance, "labels", [coa.type_], COA_LABEL_MAP, False)
    if coa.structured_coa:
        warn("Structured COAs type in %s are not supported in STIX 2.x", 404, coa_instance["id"])

    handle_missing_properties_of_course_of_action(coa_instance, coa)

    new_env.add_to_env(created_by_ref=process_information_source(coa.information_source,
                                                                 coa_instance,
                                                                 new_env))
    # process information source before any relationships
    if coa.related_coas:
        info("All 'associated coas' relationships of %s are assumed to not represent STIX 1.2 versioning", 710, coa.id_)
        handle_relationship_to_refs(coa.related_coas, coa_instance["id"], new_env,
                                    "related-to")
    finish_basic_object(coa.id_, coa_instance, env, coa)
    return coa_instance


# exploit target


def process_et_properties(sdo_instance, et, env):
    process_description_and_short_description(sdo_instance, et, True)
    if "name" in sdo_instance:
        info("Title %s used for name, appending exploit_target %s title in description property",
             303, sdo_instance["type"], sdo_instance["id"])
        handle_missing_string_property(sdo_instance, "title", et.title, False)
    elif et.title is not None:
        sdo_instance["name"] = et.title
    new_env = env.newEnv(timestamp=sdo_instance["created"])
    new_env.add_to_env(created_by_ref=process_information_source(et.information_source, sdo_instance, new_env))
    if et.potential_coas is not None:
        handle_relationship_from_refs(et.potential_coas, sdo_instance["id"],
                                      new_env,
                                      "mitigates")


def handle_missing_properties_of_vulnerability(vulnerability_instance, v):
    container, extension_definition_id = determine_container_for_missing_properties("vulnerability",
                                                                                    vulnerability_instance)

    if container is not None:
        if v.source is not None:
            handle_missing_string_property(container, "source", v.source, vulnerability_instance["id"], False)

        if v.cvss_score is not None:
            # FIXME: add CVSS score into description
            info("CVSS Score in %s is not handled, yet.", 815, vulnerability_instance["id"])

        if v.discovered_datetime is not None:
            handle_missing_string_property(container,
                                           "discovered_datetime",
                                           v.discovered_datetime.value.strftime("%Y-%m-%dT%H:%M:%S.%fZ"),
                                           vulnerability_instance["id"],
                                           False)

        if v.published_datetime is not None:
            handle_missing_string_property(container,
                                           "published_datetime",
                                           v.published_datetime.value.strftime("%Y-%m-%dT%H:%M:%S.%fZ"),
                                           vulnerability_instance["id"],
                                           False)

        if v.affected_software is not None:
            info("Affected Software in %s is not handled, yet.", 815, vulnerability_instance["id"])

        fill_in_extension_properties(vulnerability_instance, container, extension_definition_id)


def convert_vulnerability(v, et, env):
    vulnerability_instance = create_basic_object("vulnerability", v, env, et.id_)
    if v.title is not None:
        vulnerability_instance["name"] = v.title
    process_description_and_short_description(vulnerability_instance, v)
    if v.cve_id is not None:
        vulnerability_instance["external_references"].append({"source_name": "cve", "external_id": v.cve_id})
    if v.osvdb_id is not None:
        vulnerability_instance["external_references"].append({"source_name": "osvdb", "external_id": v.osvdb_id})

    handle_missing_properties_of_vulnerability(vulnerability_instance, v)

    if v.references is not None:
        for ref in v.references:
            vulnerability_instance["external_references"].append({"source_name": "internet_resource", "url": ref})
    process_et_properties(vulnerability_instance, et, env)
    finish_basic_object(et.id_, vulnerability_instance, env, v)
    return vulnerability_instance


def convert_exploit_target(et, env):
    ets = []
    if hasattr(et, "timestamp") and et.timestamp:
        new_env = env.newEnv(timestamp=et.timestamp)
    else:
        new_env = env
    if et.vulnerabilities is not None:
        for v in et.vulnerabilities:
            ets.append(convert_vulnerability(v, et, new_env))
    if et.weaknesses is not None:
        for w in et.weaknesses:
            warn("ExploitTarget/Weaknesses type in %s not supported in STIX 2.x", 405, et.id_)
    if et.configuration is not None:
        for c in et.configuration:
            warn("ExploitTarget/Configurations type in %s not supported in STIX 2.x", 406, et.id_)
    env.bundle_instance["objects"].extend(ets)
    return ets


# identities

def get_name(name):
    return name.name_elements[0].value


def convert_party_name(party_name, obj, is_identity_obj):
    aliases = []
    if party_name.organisation_names and party_name.person_names:
        error("Identity %s has organization and person names", 606, obj["id"])
    if party_name.person_names:
        if is_identity_obj:
            obj["identity_class"] = "individual"
        first_one = True
        for name in party_name.person_names:
            if first_one:
                obj["name"] = get_name(name)
                first_one = False
            else:
                alias_name = get_name(name)
                aliases.append(alias_name)
                warn("Only one person name allowed for %s in STIX 2.x, used %s, %s becomes an alias",
                     502,
                     obj["id"],
                     obj["name"],
                     alias_name)
    elif party_name.organisation_names:
        if is_identity_obj:
            obj["identity_class"] = "organization"
        first_one = True
        for name in party_name.organisation_names:
            if first_one:
                obj["name"] = get_name(name)
                first_one = False
            else:
                alias_name = get_name(name)
                aliases.append(alias_name)
                warn("Only one organization name allowed for %s in STIX 2.x, used %s, %s becomes an alias",
                     503,
                     obj["id"],
                     obj["name"],
                     alias_name)
    return aliases


def determine_country_code(geo):
    if geo.name_code:
        return geo.name_code
    else:
        iso = pycountry.countries.get(name=geo.value)
        if iso:
            return iso.alpha_2
        else:
            if geo.value:
                warn("No ISO code for %s, therefore using full name", 618, geo.value)
                return geo.value
            else:
                return None


# spec doesn't indicate that code is preferred
def determine_administrative_area(geo):
    if geo.name_code:
        return geo.name_code
    elif geo.value:
        return geo.value
    else:
        return None


def convert_ciq_addresses2_1(ciq_info_addresses, identity_instance, env, parent_id=None):
    location_keys = []
    for ciq_info_address in ciq_info_addresses:
        if not ciq_info_address.free_text_address:
            # only reuse if administrative area and country match, and no free text address
<<<<<<< HEAD
            if (hasattr(ciq_info_address, "administrative_area") and
                    ciq_info_address.administrative_area and
                    hasattr(ciq_info_address, "country") and
                    ciq_info_address.country):
                if len(ciq_info_address.country.name_elements) == 1:
                    country_code = determine_country_code(ciq_info_address.country.name_elements[0])
                    for administrative_area in ciq_info_address.administrative_area.name_elements:
                        location_keys.append("c:" + text_type(country_code) +
                                             "," +
                                             "aa:" + text_type(determine_administrative_area(administrative_area)))
                else:
                    warn("Multiple administrative areas with multiple countries in %s is not handled", 631, None)
            elif hasattr(ciq_info_address, "administrative_area") and ciq_info_address.administrative_area:
                for administrative_area in ciq_info_address.adminstrative_area.name_elements:
                    location_keys.append("aa:" + text_type(determine_administrative_area(administrative_area)))
            elif hasattr(ciq_info_address, "country") and ciq_info_address.country:
                for country_code in ciq_info_address.country.name_elements:
                    location_keys.append("c:" + text_type(determine_country_code(country_code)))
=======
            if hasattr(add, "administrative_area") and add.administrative_area and hasattr(add,
                                                                                           "country") and add.country:
                if len(add.country.name_elements) == 1:
                    cc = determine_country_code(add.country.name_elements[0])
                    for aa in add.administrative_area.name_elements:
                        location_keys.append("c:" + str(cc) +
                                             "," +
                                             "aa:" + str(determine_aa(aa)))
                else:
                    warn("Multiple administrative areas with multiple countries in %s is not handled", 631, None)
            elif hasattr(add, "administrative_area") and add.administrative_area:
                for aa in add.adminstrative_area.name_elements:
                    location_keys.append("aa:" + str(determine_aa(aa)))
            elif hasattr(add, "country") and add.country:
                for c in add.country.name_elements:
                    location_keys.append("c:" + str(determine_country_code(c)))
>>>>>>> 5f0b91e6
        else:
            # only remember locations with no free text address
            warn("Location with free text address in %s not handled yet", 433, identity_instance["id"])
        for key in location_keys:
            if exists_location_object(key):
                location = get_location_object(key)
            else:
                administrative_area = None
                country_code = None
                location = create_basic_object("location", ciq_info_address, env)
                location["spec_version"] = "2.1"
                if key.find(",") != -1:
                    both_parts = key.split(",")
                    country_code = both_parts[0].split(":")[1]
                    administrative_area = both_parts[1].split(":")[1]
                else:
                    part = key.split(":")
                    if part[0] == "c":
                        country_code = part[1]
                    elif part[0] == "aa":
                        administrative_area = part[1]
                if administrative_area:
                    location["administrative_area"] = administrative_area
                if country_code:
                    location["country"] = country_code
                add_location_object(key, location)
                warn("Location %s may not contain all aspects of the STIX 1.x CIQAddress object (or data markings) ", 803, location["id"])
                env.bundle_instance["objects"].append(location)
            env.bundle_instance["objects"].append(
                create_relationship(identity_instance["id"], location["id"], env, "located-at")
            )


def handle_missing_properties_of_ciq_instance(identity_instance, ciq):
    container, extension_definition_id = determine_container_for_missing_properties("identity-ciq", identity_instance)

    if container is not None:
        if ciq.roles:
            handle_missing_string_property(container,
                                           "information_source_roles",
                                           ciq.roles,
                                           identity_instance["id"],
                                           True)
            warn("Roles is not a property of an identity (%s).  Perhaps the roles are associated with a related Threat Actor",
                 428,
                 identity_instance["id"])

        fill_in_extension_properties(identity_instance, container, extension_definition_id)


def convert_identity(identity, env, parent_id=None, temp_marking_id=None, from_package=False):
    identity_instance = create_basic_object("identity", identity, env, parent_id)
    identity_instance["sectors"] = []
    spec_version = get_option_value("spec_version")
    if spec_version == "2.0":
        identity_instance["identity_class"] = "unknown"
    if identity.name is not None:
        identity_instance["name"] = identity.name
    if isinstance(identity, CIQIdentity3_0Instance):
        handle_missing_properties_of_ciq_instance(identity_instance, identity)
        # convert_controlled_vocabs_to_open_vocabs(identity_instance, "roles", identity.roles, ROLES_MAP, False)
        ciq_info = identity._specification
        if ciq_info.party_name:
            if "name" in identity_instance:
                warn("CIQ name found in %s, overriding other name", 711, identity_instance["id"])
            convert_party_name(ciq_info.party_name, identity_instance, True)
        if ciq_info.organisation_info:
            identity_instance["identity_class"] = "organization"
            warn("Based on CIQ information, %s is assumed to be an organization", 716, identity_instance["id"])
            if ciq_info.organisation_info.industry_type:
                industry = ciq_info.organisation_info.industry_type.replace(" ,", ",")
                industry = industry.replace(", ", ",")
                industry = industry.split(",")
                convert_controlled_vocabs_to_open_vocabs(identity_instance, "sectors", industry, SECTORS_MAP, False)
        if ciq_info.addresses:
            if spec_version == "2.1":
                convert_ciq_addresses2_1(ciq_info.addresses, identity_instance, env, parent_id)
        if ciq_info.free_text_lines:
            handle_free_text_lines(identity_instance, ciq_info.free_text_lines)
    if identity.related_identities:
        msg = "All 'associated identities' relationships of %s are assumed to not represent STIX 1.2 versioning"
        info(msg, 710, identity_instance["id"])
        handle_relationship_to_refs(identity.related_identities, identity_instance["id"], env, "related-to")
    finish_basic_object(identity.id_,
                        identity_instance,
                        env.newEnv(created_by_ref=identity_instance["id"] if from_package else parent_id),
                        identity,
                        temp_marking_id=temp_marking_id)
    return identity_instance

def handle_missing_identity_ref_properties(container, instance2x, sources, env, property_name):
    identities = list()
    for s in sources:
        if s.identity:
            if check_for_missing_policy("add-to-description"):
                id_info = s.identity.name
            else:
                id2x = convert_identity(s.identity, env)
                env.bundle_instance["objects"].append(id2x)
                id_info = id2x["id"]
            identities.append(id_info)
    if not identities == list():
        handle_missing_string_property(container, property_name, identities, instance2x["id"], True)
# incident

def handle_missing_properties_of_incident(incident_instance, incident, env):
    # handle missing properties
    container, extension_definition_id = determine_container_for_missing_properties("incident", incident_instance)

    if container is not None:

        if get_option_value("spec_version") == "2.0":
            handle_missing_confidence_property(container, incident.confidence, incident_instance["id"])
        else:  # 2.1
            add_confidence_to_object(incident_instance, incident.confidence)

        if incident.contacts is not None:
            handle_missing_identity_ref_properties(container, incident_instance, incident.contacts, env, "contacts")

        if incident.reporter is not None:
            reporter = incident.reporter
            if reporter.identity:
                id2x = convert_identity(reporter.identity, env)
                env.bundle_instance["objects"].append(id2x)
                handle_missing_string_property(container, "reporter", id2x["id"], incident_instance["id"])

        if incident.responders is not None:
            handle_missing_identity_ref_properties(container, incident_instance, incident.responders, env, "responders")

        if incident.coordinators is not None:
            handle_missing_identity_ref_properties(container, incident_instance, incident.coordinators, env, "coordinators")


        if incident.victims is not None:
            handle_missing_identity_ref_properties(container, incident_instance, incident.victims, env, "victims")

        if incident.affected_assets is not None:
            # FIXME: add affected_assets to description
            info("Incident Affected Assets in %s is not handled, yet.", 815, incident_instance["id"])

        if incident.impact_assessment is not None:
            # FIXME: add impact_assessment to description
            info("Incident Impact Assessment in %s is not handled, yet", 815, incident_instance["id"])

        handle_missing_string_property(container, "status", incident.status, incident_instance["id"])

        fill_in_extension_properties(incident_instance, container, extension_definition_id)


def convert_incident(incident, env):
    if get_option_value("spec_version") == "2.0":
        incident_type_name = convert_to_custom_name("incident", separator="-")
    else:
        incident_type_name = "incident"
    incident_instance = create_basic_object(incident_type_name, incident, env)
    new_env = env.newEnv(timestamp=incident_instance["created"])
    process_description_and_short_description(incident_instance, incident)
    if incident.title is not None:
        incident_instance["name"] = incident.title
    if incident.external_ids is not None:
        for ex_id in incident.external_ids:
            incident_instance["external_references"].append(
                {"source_name": ex_id.external_id.source, "external_id": ex_id.external_id.value})
    # time
    if incident.categories is not None:
        convert_controlled_vocabs_to_open_vocabs(incident_instance, "labels", incident.categories, INCIDENT_LABEL_MAP,
                                                 False)
    # process information source before any relationships
    new_env.add_to_env(created_by_ref=process_information_source(incident.information_source, incident_instance, new_env))

    # process related observables first
    if incident.related_observables is not None:
        handle_relationship_from_refs(incident.related_observables, incident_instance["id"], new_env, "part-of")
    if incident.related_indicators is not None:
        handle_relationship_from_refs(incident.related_indicators, incident_instance["id"], new_env, "indicates")
    if incident.leveraged_ttps is not None:
        warn("Using %s for the %s of %s", 718, "related-to", "leveraged TTPs", incident.id_)
        handle_relationship_to_refs(incident.leveraged_ttps, incident_instance["id"], new_env, "related-to")
    if incident.coa_taken is not None:
        handle_relationship_to_refs(incident.coa_taken, incident_instance["id"], new_env, "used")

    handle_missing_properties_of_incident(incident_instance, incident, new_env)

    if incident.related_incidents:
        info("All 'associated incidents' relationships of %s are assumed to not represent STIX 1.2 versioning",
             710, incident_instance["id"])
        handle_relationship_to_refs(incident.related_incidents, incident_instance["id"], new_env, "related-to")
    finish_basic_object(incident.id_, incident_instance, env, incident)
    return incident_instance


# indicator

def convert_kill_chain_missing_names(phase, kill_chain_phases_20):
    kill_chain_name = phase.kill_chain_name
    phase_name = phase.name
    if not phase.kill_chain_name and phase.kill_chain_id:
        kill_chain_name = phase.kill_chain_id
    if not phase.name and phase.phase_id:
        phase_name = phase.phase_id
    kill_chain_phases_20.append({"kill_chain_name": kill_chain_name, "phase_name": phase_name})


def convert_kill_chains(kill_chain_phases, sdo_instance):
    if kill_chain_phases is not None:
        kill_chain_phases_20 = []
        for phase in kill_chain_phases:
            if isinstance(phase, KillChainPhaseReference):
                try:
                    if phase.phase_id:
                        kill_chain_info = _KILL_CHAINS_PHASES[phase.phase_id]
                    else:
                        kill_chain_info = _KILL_CHAINS_PHASES[phase]
                    kill_chain_phases_20.append({"kill_chain_name": kill_chain_info["kill_chain_name"],
                                                 "phase_name": kill_chain_info["phase_name"]})
                except KeyError:
                    warn("Unknown phase_id %s in %s", 632, phase.phase_id, sdo_instance["id"])
                    convert_kill_chain_missing_names(phase, kill_chain_phases_20)
            elif isinstance(phase, KillChainPhase):
                convert_kill_chain_missing_names(phase, kill_chain_phases_20)
        if kill_chain_phases_20:
            sdo_instance["kill_chain_phases"] = kill_chain_phases_20


_ALLOW_YARA_AND_SNORT_PATTENS = False


def determine_pattern_type(tm):
    if isinstance(tm, YaraTestMechanism):
        return "yara"
    elif isinstance(tm, SnortTestMechanism):
        return "snort"
    elif isinstance(tm, OpenIOCTestMechanism):
        return "openioc"
    else:
        return "unknown"


def convert_test_mechanism(indicator, indicator_instance):
    if indicator.test_mechanisms is not None:
        if not _ALLOW_YARA_AND_SNORT_PATTENS and get_option_value("spec_version") == "2.0":
            warn("YARA/SNORT/IOC or other patterns are not supported in STIX 2.0. See %s", 504, indicator_instance["id"])
            return
        if hasattr(indicator_instance, "pattern"):
            # TODO: maybe put in description
            warn("Only one type pattern can be specified in %s - using 'stix'", 712, indicator_instance["id"])
        else:
            for tm in indicator.test_mechanisms:
                if hasattr(indicator_instance, "pattern"):
                    msg = "Only one alternative test mechanism allowed for %s in STIX 2.1 - used %s, dropped %s"
                    warn(msg, 506, indicator_instance["id"], indicator_instance["pattern_type"], determine_pattern_type(tm))
                else:
                    if isinstance(tm, YaraTestMechanism):
                        indicator_instance["pattern"] = str(tm.rule.value)
                        indicator_instance["pattern_type"] = "yara"
                    elif isinstance(tm, SnortTestMechanism):
                        list_of_strings = []
                        for rule in tm.rules:
                            list_of_strings.append(str(rule.value))
                        indicator_instance["pattern"] = ", ".join(list_of_strings)
                        indicator_instance["pattern_type"] = "snort"
                    elif isinstance(tm, OpenIOCTestMechanism):
                        warn("IOC indicator in %s cannot be converted to a STIX pattern", 410, indicator_instance["id"])
                        indicator_instance["pattern"] = bytes.decode(etree.tostring(tm.ioc))
                        indicator_instance["pattern_type"] = "openioc"


def negate_indicator(indicator):
    return hasattr(indicator, "negate") and indicator.negate


def handle_missing_properties_of_indicator(indicator_instance, indicator):
    container, extension_definition_id = determine_container_for_missing_properties("indicator",
                                                                                    indicator_instance)
    if container is not None:
        if indicator.likely_impact:
            handle_missing_statement_properties(container, indicator.likely_impact, "likely_impact", indicator_instance["id"])

        if get_option_value("spec_version") == "2.0":
            handle_missing_confidence_property(container, indicator.confidence, indicator_instance["id"])
        else:  # 2.1
            add_confidence_to_object(indicator_instance, indicator.confidence)

        fill_in_extension_properties(indicator_instance, container, extension_definition_id)


def convert_indicator(indicator, env):
    spec_version = get_option_value("spec_version")
    indicator_instance = create_basic_object("indicator", indicator, env)

    process_description_and_short_description(indicator_instance, indicator)
    convert_controlled_vocabs_to_open_vocabs(indicator_instance,
                                             "labels" if spec_version == "2.0" else "indicator_types",
                                             indicator.indicator_types,
                                             INDICATOR_LABEL_MAP, False, required=spec_version == "2.0")
    if indicator.title is not None:
        indicator_instance["name"] = indicator.title
    if indicator.alternative_id is not None:
        for alt_id in indicator.alternative_id:
            indicator_instance["external_references"].append({"source_name": "alternative_id", "external_id": alt_id})
    if indicator.valid_time_positions is not None:
        for window in indicator.valid_time_positions:
            if "valid_from" not in indicator_instance:
                if not window.start_time.value:
                    warn("No start time for the first valid time interval is available in %s, other time intervals might be more appropriate",
                         619, indicator_instance["id"])
                indicator_instance["valid_from"] = \
                    convert_timestamp_to_string(window.start_time.value, indicator_instance["created"])
                indicator_instance["valid_until"] = \
                    convert_timestamp_to_string(window.end_time.value, indicator_instance["created"])
            else:
                warn("Only one valid time window allowed for %s in STIX 2.x - used first one",
                     507, indicator_instance["id"])
        if "valid_from" not in indicator_instance:
            warn("No valid time position information available in %s, using parent timestamp",
                 903, indicator_instance["id"])
            indicator_instance["valid_from"] = convert_timestamp_of_stix_object(indicator, env.timestamp)
    convert_kill_chains(indicator.kill_chain_phases, indicator_instance)
    handle_missing_properties_of_indicator(indicator_instance, indicator)
    if indicator.observable is not None:
        # remember observable in case it is used outside of the indicator
        add_to_observable_mappings(indicator.observable)
        indicator_instance["pattern"] = convert_observable_to_pattern(indicator.observable)
        if get_option_value("spec_version") == "2.1":
            indicator_instance["pattern_type"] = "stix"
        add_to_pattern_cache(indicator.id_, indicator_instance["pattern"])
    if indicator.composite_indicator_expression is not None:
        expressions = []
        if stix.__version__ >= "1.2.0.0":
            sub_indicators = indicator.composite_indicator_expression.indicator
        else:
            sub_indicators = indicator.composite_indicator_expression
        for ind in sub_indicators:
            term = convert_indicator_to_pattern(ind)
            if term:
                expressions.append(term)
        indicator_instance["pattern"] = create_boolean_expression(indicator.composite_indicator_expression.operator,
                                                                  expressions)
        add_to_pattern_cache(indicator.id_, indicator_instance["pattern"])
        if get_option_value("spec_version") == "2.1":
            indicator_instance["pattern_type"] = "stix"
    if indicator.observable and indicator.composite_indicator_expression or indicator.composite_indicator_expression:
        warn("Indicator %s has an observable or indicator composite expression which may not supported \
correctly in STIX 2.x - please check this pattern",
             407, indicator_instance["id"])
        # add_to_pattern_cache(indicator.id_, indicator_instance["pattern"])
    if "pattern" not in indicator_instance:
        # STIX doesn't handle multiple patterns for indicators
        convert_test_mechanism(indicator, indicator_instance)
    env = env.newEnv(timestamp=indicator_instance["created"])
    indicator_created_by_ref = process_information_source(indicator.producer, indicator_instance,
                                                          env)
    env.add_to_env(created_by_ref=indicator_created_by_ref)
    # process information source before any relationships
    if indicator.sightings:
        for s in indicator.sightings:
            env.bundle_instance["objects"].append(handle_sighting(s, indicator_instance["id"], env))
    if indicator.suggested_coas is not None:
        warn("Using %s for the %s of %s", 718, "investigates", "suggested COAs", indicator.id_)
        handle_relationship_from_refs(indicator.suggested_coas, indicator_instance["id"], env,
                                      "investigates")
    if indicator.related_campaigns is not None:
        handle_relationship_to_refs(indicator.related_campaigns, indicator_instance["id"], env,
                                    "attributed-to")
    if indicator.indicated_ttps is not None:
        handle_relationship_to_refs(indicator.indicated_ttps, indicator_instance["id"], env,
                                    "indicates")
    if indicator.related_indicators:
        info("All 'associated indicators' relationships of %s are assumed to not represent STIX 1.2 versioning", 710, indicator.id_)
        handle_relationship_to_refs(indicator.related_indicators, indicator_instance["id"], env,
                                    "related-to")
    finish_basic_object(indicator.id_, indicator_instance, env, indicator)
    return indicator_instance


# observables

def convert_cybox_object(o, env=None):
    if get_option_value("spec_version") == "2.0":
        return convert_cybox_object20(o)
    else:
        return convert_cybox_object21(o, env)


def set_embedded_ref_property_2_1(sco, ro, stix2x_rel_name):
    if stix2x_rel_name.endswith("refs"):
        if stix2x_rel_name not in sco:
            sco[stix2x_rel_name] = list()
        sco[stix2x_rel_name].append(ro["id"])
    else:
        sco[stix2x_rel_name] = ro.id


def set_embedded_ref_property_2_0(sco, co_id, stix2x_rel_name):
    if stix2x_rel_name.endswith("refs"):
        if stix2x_rel_name not in sco:
            sco[stix2x_rel_name] = list()
        sco[stix2x_rel_name].append(co_id)
    else:
        sco[stix2x_rel_name] = co_id


def create_scos(obs, observed_data_instance, env, keep_scos):
    if not obs.object_ and obs.observable_composition:
        warn("%s contains a observable composition, which implies it not an observation, but a pattern and needs " +
             "to be contained within an indicator.",
             635, obs.id_)
    else:
        observed_data_instance["object_refs"] = []
        scos = convert_cybox_object(obs.object_, env)
        if obs.object_.related_objects:
            for o in obs.object_.related_objects:
                if not o.idref:
                    # it is embedded - for idrefs see convert_cybox.py
                    related = convert_cybox_object(o, env)
                    if related:
                        scos.extend(related)
                        property_name = embedded_property_ref_name(obs.object_.properties, o.relationship)
                        if not property_name:
                            env.bundle_instance["objects"].append(
                                create_relationship(scos[0]["id"],
                                                    related[0]["id"],
                                                    env,
                                                    o.relationship.value.lower() if o.relationship and o.relationship.value else "resolves_to"))
                        else:
                            if o.relationship and o.relationship.value:
                                set_embedded_ref_property_2_1(scos[0], related[0], property_name)
        if scos:
            for obj in scos:
                observed_data_instance["object_refs"].append(obj["id"])
                if keep_scos:
                    env.bundle_instance["objects"].append(obj)


def create_cyber_observables(obs, observed_data_instance):
    if not obs.object_ and obs.observable_composition:
        warn("%s contains a observable composition, which implies it not an observation, but a pattern and needs " +
             "to be contained within an indicator",
             635, obs.id_)
    else:
        observed_data_instance["objects"] = convert_cybox_object(obs.object_)
        if not observed_data_instance["objects"]:
            warn("%s did not yield any STIX 2.x object", 417, obs.object_.id_ if obs.object_.id_ else obs.id_)
        else:
            if obs.object_.related_objects:
                for o in obs.object_.related_objects:
                    # create index for stix 2.0 cyber observable
                    current_largest_id = max(observed_data_instance["objects"].keys())
                    related = convert_cybox_object(o)
                    if related:
                        for index, obj in related.items():
                            observed_data_instance["objects"][str(int(index) + int(current_largest_id) + 1)] = obj
                        property_name = embedded_property_ref_name(obs.object_.properties, o.relationship)
                        if property_name and o.relationship and o.relationship.value:
                            set_embedded_ref_property_2_0(observed_data_instance["objects"]['0'],
                                                          str(int(current_largest_id) + 1),
                                                          property_name)


_OBSERVABLE_TO_OBSERVED_DATA_MAPPINGS = {}


def add_to_observed_data_mappings(obs1x_id, od2x):
    global _OBSERVABLE_TO_OBSERVED_DATA_MAPPINGS

    _OBSERVABLE_TO_OBSERVED_DATA_MAPPINGS[obs1x_id] = od2x


def id_in_observed_data_mappings(id_):
    return id_ in _OBSERVABLE_TO_OBSERVED_DATA_MAPPINGS


def get_observed_data_from_mapping(id_):
    return _OBSERVABLE_TO_OBSERVED_DATA_MAPPINGS[id_]


def clear_observed_data_mappings():
    global _OBSERVABLE_TO_OBSERVED_DATA_MAPPINGS
    _OBSERVABLE_TO_OBSERVED_DATA_MAPPINGS = {}


def convert_observed_data(obs, env, keep_scos=True):
    observed_data_instance = create_basic_object("observed-data", obs, env)
    if get_option_value("spec_version") == "2.0":
        create_cyber_observables(obs, observed_data_instance)
    else:
        create_scos(obs, observed_data_instance, env, keep_scos)
    # remember the original 1.x observable, in case it has to be turned into a pattern later
    add_to_observable_mappings(obs)
    add_to_observed_data_mappings(obs.id_, observed_data_instance)
    if "objects" not in observed_data_instance and "object_refs" not in observed_data_instance:
        return None
    info("'first_observed' and 'last_observed' data not available directly on %s - using timestamp", 901, obs.id_)
    observed_data_instance["first_observed"] = observed_data_instance["created"]
    observed_data_instance["last_observed"] = observed_data_instance["created"]
    observed_data_instance["number_observed"] = 1 if obs.sighting_count is None else obs.sighting_count
    # TODO: created_by
    finish_basic_object(obs.id_, observed_data_instance, env, obs)
    return observed_data_instance


# report


def process_report_contents(report, env, report_instance):
    report_instance["object_refs"] = []
    # campaigns
    if report.campaigns:
        for camp in report.campaigns:
            if camp.id_ is not None:
                camp20 = convert_campaign(camp, env)
                env.bundle_instance["objects"].append(camp20)
                report_instance["object_refs"].append(camp20["id"])
            else:
                report_instance["object_refs"].append(camp.idref)

    # coas
    if report.courses_of_action:
        for coa in report.courses_of_action:
            if coa.id_ is not None:
                coa20 = convert_course_of_action(coa, env)
                env.bundle_instance["objects"].append(coa20)
                report_instance["object_refs"].append(coa20["id"])
            else:
                report_instance["object_refs"].append(coa.idref)

    # exploit-targets
    if report.exploit_targets:
        for et in report.exploit_targets:
            convert_exploit_target(et, env)

    # incidents
    if get_option_value("incidents"):
        if report.incidents:
            for i in report.incidents:
                if i.id_ is not None:
                    i20 = convert_incident(i, env)
                    env.bundle_instance["incidents"].append(i20)
                    report_instance["object_refs"].append(i20["id"])
                else:
                    report_instance["object_refs"].append(i.idref)

    # indicators
    if report.indicators:
        for i in report.indicators:
            if i.id_ is not None:
                i20 = convert_indicator(i, env)
                env.bundle_instance["indicators"].append(i20)
                report_instance["object_refs"].append(i20["id"])
            else:
                report_instance["object_refs"].append(i.idref)

    # locations
    # if report.locations:
    #     for l in report.locations:
    #             if i.id_ is not None:
    #                 i20 = convert_indicator(i, env)
    #                 env.bundle_instance["indicators"].append(i20)
    #                 report_instance["object_refs"].append(i20["id"])
    #             else:
    #                 report_instance["object_refs"].append(i.idref)

    # observables
    if report.observables:
        for o_d in report.observables:
            if o_d.id_ is not None:
                o_d20 = convert_observed_data(o_d, env)
                env.bundle_instance["observed_data"].append(o_d20)
                report_instance["object_refs"].append(o_d20["id"])
            else:
                report_instance["object_refs"].append(o_d.idref)

    # threat actors
    if report.threat_actors:
        for ta in report.threat_actors:
            if ta.id_ is not None:
                ta20 = convert_threat_actor(ta, env)
                env.bundle_instance["objects"].append(ta20)
                report_instance["object_refs"].append(ta20["id"])
            else:
                report_instance["object_refs"].append(ta.idref)

    # ttps
    if report.ttps:
        for ttp in report.ttps:
            if ttp.id_:
                ttps20 = convert_ttp(ttp, env)
                for ttp20 in ttps20:
                    if ttp20["type"] == "malware":
                        env.bundle_instance["objects"].append(ttp)
                    elif ttp20["type"] == "tool":
                        env.bundle_instance["objects"].append(ttp)
                    elif ttp20["type"] == "attack_pattern":
                        env.bundle_instance["objects"].append(ttp)
                    report_instance["object_refs"].append(ttp20["id"])
            else:
                report_instance["object_refs"].append(ttp.idref)


def convert_report(report, env):
    report_instance = create_basic_object("report", report, env)
    info("Report %s contains only the objects explicitly specified in the STIX 1.x report", 726, report_instance["id"])
    process_description_and_short_description(report_instance, report.header)
    new_env = env.newEnv(timestamp=report_instance["created"])
    if report.header:
        header_created_by_ref = process_information_source(report.header.information_source, report_instance, new_env)
        new_env.add_to_env(created_by_ref=header_created_by_ref)
        # process information source before any relationships
        if report.header.title is not None:
            report_instance["name"] = report.header.title
        spec_version = get_option_value("spec_version")
        convert_controlled_vocabs_to_open_vocabs(report_instance,
                                                 "labels" if spec_version == "2.0" else "report_types",
                                                 report.header.intents,
                                                 REPORT_LABELS_MAP,
                                                 False,
                                                 required=spec_version == "2.0")
    else:
        report_instance["labels" if get_option_value("spec_version") == "2.0" else "report_types"] = ["unknown"]
    process_report_contents(report, new_env, report_instance)
    report_instance["published"] = report_instance["created"]
    info("The published property is required for STIX 2.x Report %s, using the created property", 720, report_instance["id"])
    if report.related_reports is not None:
        # FIXME: related reports?
        info("Report Related_Reports in %s is not handled, yet.", 815, report_instance["id"])
    finish_basic_object(report.id_, report_instance, env, report.header)
    return report_instance


# threat actor

def add_motivations_to_threat_actor(sdo_instance, motivations):
    info("Using first Threat Actor motivation as primary_motivation. If more, as secondary_motivation", 719)

    if motivations[0].value is not None:
        sdo_instance["primary_motivation"] = map_vocabs_to_label(str(motivations[0].value), ATTACK_MOTIVATION_MAP)

    values = []

    if len(motivations) > 1:
        for m in motivations[1:]:
            if m.value is not None:
                values.append(m.value)

        if values:
            convert_controlled_vocabs_to_open_vocabs(sdo_instance, "secondary_motivations", values, ATTACK_MOTIVATION_MAP, False)


def handle_missing_properties_of_threat_actor(threat_actor_instance, threat_actor):
    container, extension_definition_id = determine_container_for_missing_properties("threat-actor",
                                                                                    threat_actor_instance)
    if container is not None:
        handle_multiple_missing_statement_properties(container, threat_actor.planning_and_operational_supports,
                                                     "planning_and_operational_support", threat_actor_instance["id"])
        if get_option_value("spec_version") == "2.0":
            handle_missing_confidence_property(container, threat_actor.confidence, threat_actor_instance["id"])
        else:  # 2.1
            add_confidence_to_object(threat_actor_instance, threat_actor.confidence)

        fill_in_extension_properties(threat_actor_instance, container, extension_definition_id)


def convert_threat_actor(threat_actor, env):
    threat_actor_instance = create_basic_object("threat-actor", threat_actor, env)
    process_description_and_short_description(threat_actor_instance, threat_actor)
    new_env = env.newEnv(timestamp=threat_actor_instance["created"])
    new_env.add_to_env(created_by_ref=process_information_source(threat_actor.information_source, threat_actor_instance, new_env))
    # process information source before any relationships
    if threat_actor.identity is not None:
        if threat_actor.identity.id_:
            info("Threat Actor identity %s being used as basis of attributed-to relationship", 701, threat_actor.identity.id_)
        handle_relationship_to_objs([threat_actor.identity], threat_actor_instance["id"], new_env, "attributed-to")
    if threat_actor.title is not None:
        info("Threat Actor %s title is used for name property", 717, threat_actor.id_)
        threat_actor_instance["name"] = threat_actor.title
    elif threat_actor.identity.name:
        threat_actor_instance["name"] = threat_actor.identity.name
    elif isinstance(threat_actor.identity, CIQIdentity3_0Instance):
        aliases = convert_party_name(threat_actor.identity._specification.party_name, threat_actor_instance, False)
        if aliases and get_option_value("spec_version") == "2.1":
            threat_actor_instance["aliases"] = aliases
    if threat_actor.intended_effects is not None:
        threat_actor_instance["goals"] = list()
        for g in threat_actor.intended_effects:
            threat_actor_instance["goals"].append(str(g.value))
    handle_missing_properties_of_threat_actor(threat_actor_instance, threat_actor)
    spec_version = get_option_value("spec_version")
    convert_controlled_vocabs_to_open_vocabs(threat_actor_instance,
                                             "labels" if spec_version == "2.0" else "threat_actor_types",
                                             threat_actor.types,
                                             THREAT_ACTOR_LABEL_MAP,
                                             False,
                                             required=spec_version == "2.0")

    if threat_actor.motivations:
        add_motivations_to_threat_actor(threat_actor_instance, threat_actor.motivations)

    convert_controlled_vocabs_to_open_vocabs(threat_actor_instance, "sophistication", threat_actor.sophistications,
                                             THREAT_ACTOR_SOPHISTICATION_MAP, True)
    # handle relationships
    if threat_actor.observed_ttps is not None:
        handle_relationship_to_refs(threat_actor.observed_ttps, threat_actor_instance["id"], new_env, "uses")
    if threat_actor.associated_campaigns is not None:
        handle_relationship_from_refs(threat_actor.associated_campaigns, threat_actor_instance["id"], new_env, "attributed-to")
    if threat_actor.associated_actors:
        info("All 'associated actors' relationships of %s are assumed to not represent STIX 1.2 versioning", 710, threat_actor.id_)
        handle_relationship_to_refs(threat_actor.associated_actors, threat_actor_instance["id"], new_env, "related-to")

    finish_basic_object(threat_actor.id_, threat_actor_instance, env, threat_actor)
    return threat_actor_instance


# TTPs

_TTP_RELATIONSHIP_MAPPING = {
    ("malware", "malware", "Variant Of"): ("variant-of", True),
    ("malware", "identity", "Targets"): ("targets", True),
    ("attack-pattern", "identity", "Targets"): ("targets", True)
}


def determine_ttp_relationship_type_and_direction(source_type, target_type, relationship_name):
    if (source_type, target_type, relationship_name) in _TTP_RELATIONSHIP_MAPPING:
        return _TTP_RELATIONSHIP_MAPPING[(source_type, target_type, relationship_name)]
    else:
        return "related-to", True


def handle_missing_properties_of_ttp(sdo_instance, ttp):
    container, extension_definition_id = determine_container_for_missing_properties(sdo_instance["type"],
                                                                                    sdo_instance)
    if container is not None:
        handle_multiple_missing_statement_properties(container, ttp.intended_effects, "intended_effect",
                                                     sdo_instance["id"])
        if hasattr(ttp, "title"):
            if ("name" not in sdo_instance or sdo_instance["name"] is None):
                sdo_instance["name"] = ttp.title
            else:
                handle_missing_string_property(container, "title", ttp.title, sdo_instance["id"], False)

        fill_in_extension_properties(sdo_instance, container, extension_definition_id)


def process_ttp_properties(sdo_instance, ttp, env, kill_chains_in_sdo=True):
    process_description_and_short_description(sdo_instance, ttp, True)

    # only populate kill chain phases if that is a property of the sdo_instance type, as indicated by kill_chains_in_sdo
    if kill_chains_in_sdo and hasattr(ttp, "kill_chain_phases"):
        convert_kill_chains(ttp.kill_chain_phases, sdo_instance)
    env = env.newEnv(timestamp=sdo_instance["created"])
    ttp_created_by_ref = process_information_source(ttp.information_source, sdo_instance, env)
    env.add_to_env(created_by_ref=ttp_created_by_ref)
    if ttp.exploit_targets is not None:
        handle_relationship_to_refs(ttp.exploit_targets, sdo_instance["id"], env,
                                    "targets")
    if ttp.related_ttps:
        info("All 'related ttps' relationships of %s are assumed to not represent STIX 1.2 versioning", 710, ttp.id_)
        for rel in ttp.related_ttps:
            source_type = get_type_from_id(sdo_instance["id"])
            if rel.item.idref is None:
                target_type = get_type_from_id(rel.item.id_)
                verb, to_direction = determine_ttp_relationship_type_and_direction(source_type, target_type,
                                                                                   str(rel.relationship))
                handle_embedded_ref(rel, rel.item, rel.item.id_, env, verb, to_direction)
            else:
                target_id = rel.item.idref
                stix2x_target_ids = get_id_value(target_id)
                if stix2x_target_ids != []:
                    for id20 in stix2x_target_ids:
                        target_type = get_type_from_id(id20)
                        verb, to_direction = determine_ttp_relationship_type_and_direction(source_type, target_type, str(rel.relationship))
                        handle_existing_ref(rel, id20, sdo_instance["id"], env, verb, to_direction)
                else:
                    handle_relationship_ref(rel, rel.item, sdo_instance["id"], env, "related-to", to_direction=True)
    if hasattr(ttp, "related_packages") and ttp.related_packages is not None:
        for p in ttp.related_packages:
            warn("Related_Packages type in %s not supported in STIX 2.x", 402, ttp.id_)
    handle_missing_properties_of_ttp(sdo_instance, ttp)


def convert_attack_pattern(ap, ttp, env, ttp_id_used):
    attack_Pattern_instance = create_basic_object("attack-pattern", ap, env, ttp.id_, not ttp_id_used)
    if ap.title is not None:
        attack_Pattern_instance["name"] = ap.title
    process_description_and_short_description(attack_Pattern_instance, ap)
    if ap.capec_id is not None:
        attack_Pattern_instance["external_references"] = [{"source_name": "capec", "external_id": ap.capec_id}]
    process_ttp_properties(attack_Pattern_instance, ttp, env)
    finish_basic_object(ttp.id_, attack_Pattern_instance, env, ap)
    return attack_Pattern_instance


def handle_missing_properties_of_malware_instance(sdo_instance, malware1x_instance):
    container, extension_definition_id = determine_container_for_missing_properties("malware",
                                                                                    sdo_instance)
    if container is not None and not check_for_missing_policy("ignore"):
        # first name populated in convert_malware_instance
        if malware1x_instance.names is not None and len(malware1x_instance.names) > 1:
            handle_missing_string_property(container, "other_names", malware1x_instance.names[1:], sdo_instance["id"],
                                           is_list=True)
        if hasattr(malware1x_instance, "title"):
            if ("name" not in container or container["name"] is None):
                # this case is handled in convert_malware_instance
                pass
            else:
                handle_missing_string_property(container, "title", malware1x_instance.title, sdo_instance["id"], False)

        fill_in_extension_properties(sdo_instance, container, extension_definition_id)


def convert_malware_instance(mal, ttp, env, ttp_id_used):
    malware_instance_instance = create_basic_object("malware", mal, env, ttp.id_, not ttp_id_used)
    if get_option_value("spec_version") == "2.1":
        malware_instance_instance["is_family"] = False
        info("The is_family property of malware instance %s is assumed to be false", 728, malware_instance_instance["id"])
    if mal.names is not None:
        for n in mal.names:
            if "name" not in malware_instance_instance:
                malware_instance_instance["name"] = str(n)
            elif check_for_missing_policy("ignore"):
                warn("Only one name for malware is allowed for %s in STIX 2.x - used %s, dropped %s",
                     508,
                     malware_instance_instance["id"],
                     malware_instance_instance["name"],
                     str(n))
    if mal.title is not None:
        if "name" not in malware_instance_instance:
            malware_instance_instance["name"] = mal.title
    process_description_and_short_description(malware_instance_instance, mal)
    spec_version = get_option_value("spec_version")
    convert_controlled_vocabs_to_open_vocabs(malware_instance_instance,
                                             "labels" if spec_version == "2.0" else "malware_types",
                                             mal.types,
                                             MALWARE_LABELS_MAP,
                                             False,
                                             required=spec_version == "2.0")

    if isinstance(mal, MAECInstance):
        warn("MAEC content in %s cannot be represented in STIX 2.x", 426, ttp.id_)
    process_ttp_properties(malware_instance_instance, ttp, env)
    handle_missing_properties_of_malware_instance(malware_instance_instance, mal)
    finish_basic_object(ttp.id_, malware_instance_instance, env, mal)
    return malware_instance_instance


def convert_behavior(behavior, ttp, env):
    resources_generated = []
    first_one = True
    if behavior.attack_patterns is not None:
        for ap in behavior.attack_patterns:
            new_obj = convert_attack_pattern(ap, ttp, env, first_one)
            env.bundle_instance["objects"].append(new_obj)
            resources_generated.append(new_obj)
            first_one = False
    if behavior.malware_instances is not None:
        for mal in behavior.malware_instances:
            new_obj = convert_malware_instance(mal, ttp, env, first_one)
            env.bundle_instance["objects"].append(new_obj)
            resources_generated.append(new_obj)
            first_one = False
    if behavior.exploits is not None:
        for e in behavior.exploits:
            warn("TTP/Behavior/Exploits/Exploit in %s not supported in STIX 2.x", 408, ttp.id_)
    return resources_generated


def handle_missing_properties_of_tool(tool_instance, tool):
    container, extension_definition_id = determine_container_for_missing_properties("tool",
                                                                                    tool_instance)
    if container is not None:
        handle_missing_string_property(container, "vendor", tool.vendor, tool_instance["id"])
        handle_missing_string_property(container, "service_pack", tool.service_pack, tool_instance["id"])
        # TODO: add tool_specific_data to descriptor <-- Not Implemented!

        if tool.tool_hashes is not None:
            # FIXME: add tool_hashes to descriptor
            info("Tool Tool_Hashes in %s is not handled, yet.", 815, tool_instance["id"])

        # TODO: add tool_configuration to descriptor <-- Not Implemented!
        # TODO: add execution_environment to descriptor <-- Not Implemented!
        # TODO: add errors to descriptor <-- Not Implemented!
        # TODO: add compensation_model to descriptor <-- Not Implemented!

        fill_in_extension_properties(tool_instance, container, extension_definition_id)


def convert_tool(tool, ttp, env, first_one):
    tool_instance = create_basic_object("tool", tool, env, ttp.id_, not first_one)
    if tool.name is not None:
        tool_instance["name"] = tool.name
        if tool.title is not None:
            handle_missing_string_property(tool_instance, "title", tool.title)
    elif tool.title is not None:
        tool_instance["name"] = tool.title
    process_description_and_short_description(tool_instance, tool)
    handle_missing_properties_of_tool(tool_instance, tool)
    spec_version = get_option_value("spec_version")
    convert_controlled_vocabs_to_open_vocabs(tool_instance,
                                             "labels" if spec_version == "2.0" else "tool_types",
                                             tool.type_,
                                             TOOL_LABELS_MAP,
                                             False,
                                             required=spec_version == "2.0")
    tool_instance["tool_version"] = tool.version
    process_ttp_properties(tool_instance, ttp, env)
    finish_basic_object(ttp.id_, tool_instance, env, tool)
    return tool_instance


def convert_infrastructure(infra, ttp, env, first_one):
    infrastructure_instance = create_basic_object("infrastructure", infra, env, parent_id=ttp.id_, id_used=not first_one)
    if infra.title is not None:
        infrastructure_instance["name"] = infra.title
    process_description_and_short_description(infrastructure_instance, infra)
    convert_controlled_vocabs_to_open_vocabs(infrastructure_instance,
                                             "labels" if get_option_value("spec_version") == "2.0" else "infrastructure_types",
                                             infra.types,
                                             INFRASTRUCTURE_LABELS_MAP,
                                             False,
                                             required=False)
    info("No 'first_seen' data on %s - using timestamp", 904, infra.id_ if infra.id_ else ttp.id_)
    infrastructure_instance["first_seen"] = convert_timestamp_of_stix_object(infra, infrastructure_instance["created"])
    if infra.observable_characterization is not None:
        handle_observable_information_list(infra.observable_characterization, infrastructure_instance["id"], env, "consists-of")
    process_ttp_properties(infrastructure_instance, ttp, env)
    finish_basic_object(ttp.id_, infrastructure_instance, env, infra)
    return infrastructure_instance


def convert_resources(resources, ttp, env, generated_ttps):
    resources_generated = []
    first_one = (generated_ttps == [])
    if resources.tools is not None:
        for t in resources.tools:
            new_obj = convert_tool(t, ttp, env, first_one)
            env.bundle_instance["objects"].append(new_obj)
            resources_generated.append(new_obj)
            first_one = False
    if resources.infrastructure is not None:
        if get_option_value("infrastructure") or get_option_value("spec_version") == "2.1":
            new_obj = convert_infrastructure(resources.infrastructure, ttp, env, first_one)
            env.bundle_instance["objects"].append(new_obj)
            resources_generated.append(new_obj)
            first_one = False
        else:
            warn("Infrastructure in %s not part of STIX 2.0", 409, ttp.id_ or "")
    return resources_generated


def convert_identity_for_victim_target(identity, ttp, env, ttp_generated):
    if identity:
        identity_instance = convert_identity(identity, env, parent_id=ttp.id_ if not ttp_generated else None)
    else:
        identity_instance = create_basic_object("identity", None, env, ttp.id_)
        identity_instance["identity_class"] = "unknown"
    env.bundle_instance["objects"].append(identity_instance)
    process_ttp_properties(identity_instance, ttp, env, False)
    finish_basic_object(ttp.id_, identity_instance, env, identity)
    return identity_instance


def handle_missing_properties_of_victim_target(identity_instance, victim_targeting):
    container, extension_definition_id = determine_container_for_missing_properties("identity",
                                                                                    identity_instance)

    if container is not None:
        if victim_targeting.targeted_systems:
            handle_missing_string_property(container, "targeted_systems", victim_targeting.targeted_systems, identity_instance["id"],
                                           True)
        if victim_targeting.targeted_information:
            handle_missing_string_property(container, "targeted_information",
                                           victim_targeting.targeted_information, identity_instance["id"], True)
        if hasattr(victim_targeting, "technical_details") and victim_targeting.targeted_technical_details is not None:
            handle_missing_string_property(container, "technical_details",
                                           victim_targeting.targeted_technical_details, identity_instance["id"], True)

        fill_in_extension_properties(identity_instance, container, extension_definition_id)


def convert_victim_targeting(victim_targeting, ttp, env, ttps_generated):
    identity_instance = convert_identity_for_victim_target(victim_targeting.identity, ttp, env, ttps_generated)
    info("%s generated an identity associated with a victim", 713, ttp.id_)
    handle_missing_properties_of_victim_target(identity_instance, victim_targeting)

    if ttps_generated:
        for generated_ttp in ttps_generated:
            env.bundle_instance["relationships"].append(
                create_relationship(generated_ttp["id"], identity_instance["id"], env, "targets"))
        # the relationships has been created, so its not necessary to propagate it up
    return identity_instance
    # nothing generated
    # return None


def convert_ttp(ttp, env):
    if hasattr(ttp, "timestamp") and ttp.timestamp:
        new_env = env.newEnv(timestamp=convert_timestamp_of_stix_object(ttp, env.timestamp, True))
    else:
        new_env = env
    generated_objs = []
    if ttp.behavior is not None:
        generated_objs.extend(convert_behavior(ttp.behavior, ttp, new_env))
    if ttp.resources is not None:
        generated_objs.extend(convert_resources(ttp.resources, ttp, new_env, generated_objs))
    if hasattr(ttp, "kill_chain_phases") and ttp.kill_chain_phases is not None:
        for phase in ttp.kill_chain_phases:
            warn("Kill Chains type in %s not supported in STIX 2.x", 413, ttp.id_)
    if ttp.victim_targeting is not None:
        victim_target = convert_victim_targeting(ttp.victim_targeting, ttp, new_env, generated_objs)
        if not victim_target:
            warn("Victim Target in %s did not generate any STIX 2.x object", 414, ttp.id_)
        else:
            generated_objs.append(victim_target)
    # victims weren't involved, check existing list
    if not generated_objs and ttp.id_ is not None:
        error("TTP %s did not generate any STIX 2.x object", 415, ttp.id_)
    return generated_objs


# package


def handle_embedded_object(obj, env):
    new20 = None
    new20s = None
    if exists_id_key(obj.id_):
        # nested embedding
        return []
    # campaigns
    if isinstance(obj, Campaign):
        new20 = convert_campaign(obj, env)
        env.bundle_instance["objects"].append(new20)
    # coas
    elif isinstance(obj, CourseOfAction):
        new20 = convert_course_of_action(obj, env)
        env.bundle_instance["objects"].append(new20)
    # exploit-targets
    elif isinstance(obj, ExploitTarget):
        new20s = convert_exploit_target(obj, env)
    # identities
    elif isinstance(obj, Identity) or isinstance(obj, CIQIdentity3_0Instance):
        new20 = convert_identity(obj, env)
        env.bundle_instance["objects"].append(new20)
    # incidents
    elif get_option_value("incidents") and isinstance(obj, Incident):
        new20 = convert_incident(obj, env)
        env.bundle_instance["objects"].append(new20)
    # indicators
    elif isinstance(obj, Indicator):
        new20 = convert_indicator(obj, env)
        env.bundle_instance["indicators"].append(new20)
    # observables
    elif isinstance(obj, Observable):
        new20 = convert_observed_data(obj, env)
        env.bundle_instance["observed_data"].append(new20)
    # reports
    elif stix.__version__ >= "1.2.0.0" and isinstance(obj, Report):
        new20 = convert_report(obj, env)
        env.bundle_instance["reports"].append(new20)
    # threat actors
    elif isinstance(obj, ThreatActor):
        new20 = convert_threat_actor(obj, env)
        env.bundle_instance["objects"].append(new20)
    # ttps
    elif isinstance(obj, TTP):
        new20s = convert_ttp(obj, env)
    if new20:
        return [new20]
    elif new20s:
        return new20s
    else:
        warn("No STIX 2.x object generated from embedded object %s", 416, identifying_info(obj))
        return []


def initialize_bundle_lists(bundle_instance):
    bundle_instance["relationships"] = []
    bundle_instance["indicators"] = []
    bundle_instance["reports"] = []
    bundle_instance["observed_data"] = []
    bundle_instance["objects"] = []


def finalize_bundle(env):
    bundle_instance = env.bundle_instance
    if _KILL_CHAINS_PHASES != {}:
        for ind20 in bundle_instance["indicators"]:
            if "kill_chain_phases" in ind20:
                fixed_kill_chain_phases = []
                for kcp in ind20["kill_chain_phases"]:
                    if isinstance(kcp, str):
                        # noinspection PyBroadException
                        try:
                            kill_chain_phase_in_20 = _KILL_CHAINS_PHASES[kcp]
                            fixed_kill_chain_phases.append(kill_chain_phase_in_20)
                        except KeyError:
                            error("Dangling kill chain phase id in indicator %s", 607, ind20["id"])
                    else:
                        fixed_kill_chain_phases.append(kcp)
                ind20["kill_chain_phases"] = fixed_kill_chain_phases
    # ttps

    fix_relationships(env)

    if get_option_value("spec_version") == "2.0":
        fix_cybox_relationships(bundle_instance["observed_data"])
        resolve_object_references20(bundle_instance["observed_data"])
    else:
        fix_sco_embedded_refs(bundle_instance["objects"])
        resolve_object_references21(bundle_instance["objects"])

    if stix.__version__ >= "1.2.0.0":
        add_relationships_to_reports(bundle_instance)

    # source and target_ref are taken care of in fix_relationships(...)
    _TO_MAP = ("id", "idref", "created_by_ref", "external_references",
               "marking_ref", "object_marking_refs", "object_refs",
               "sighting_of_ref", "observed_data_refs", "where_sighted_refs",
               convert_to_custom_name("link_refs"))

    _LOOK_UP = ("", u"", [], None, dict())

    to_remove = []

    if "indicators" in bundle_instance:
        interatively_resolve_placeholder_refs()
        for ind in bundle_instance["indicators"]:
            if "pattern" in ind:
                pattern = ind["pattern"]
                if isinstance(pattern, str):
                    continue
                final_pattern = fix_pattern(pattern)
                if final_pattern:
                    if final_pattern.contains_placeholder():
                        error("At least one PLACEHOLDER idref was not resolved in %s", 205, ind["id"])
                    if final_pattern.contains_unconverted_term():
                        error("At least one observable could not be converted in %s", 206, ind["id"])
                    if (isinstance(final_pattern, ComparisonExpressionForElevator) or
                            isinstance(final_pattern, UnconvertedTerm)):
                        ind["pattern"] = "[%s]" % final_pattern
                    elif isinstance(final_pattern, ParentheticalExpressionForElevator):
                        result = final_pattern.expression.partition_according_to_object_path()
                        if isinstance(result, CompoundObservationExpressionForElevator):
                            ind["pattern"] = "%s" % result
                        else:
                            ind["pattern"] = "[%s]" % result
                    else:
                        ind["pattern"] = str(final_pattern.partition_according_to_object_path())

    bundle_instance["objects"].extend(bundle_instance["indicators"])
    bundle_instance["indicators"] = []
    bundle_instance["objects"].extend(bundle_instance["relationships"])
    bundle_instance["relationships"] = []
    bundle_instance["objects"].extend(bundle_instance["observed_data"])
    bundle_instance["observed_data"] = []
    bundle_instance["objects"].extend(bundle_instance["reports"])
    bundle_instance["reports"] = []

    for entry in iterpath(bundle_instance):
        path, value = entry
        last_field = path[-1]
        iter_field = path[-2] if len(path) >= 2 else ""

        if value in _LOOK_UP:
            to_remove.append(list(path))

        if isinstance(value, (list, dict)):
            # Used to remove TLP markings from final bundle.
            if "definition_type" in value and value["definition_type"] == "tlp":
                to_remove.append(list(path))
            continue

        if last_field in _TO_MAP or iter_field in _TO_MAP:
            if is_stix1x_id(value) and exists_id_key(value):
                stix2x_id = get_id_value(value)

                if stix2x_id[0] is None:
                    warn("STIX 1.X ID: %s was not mapped to STIX 2.x ID", 603, value)
                    continue

                operation_on_path(bundle_instance, path, stix2x_id[0])
                info("Found STIX 1.X ID: %s replaced by %s", 702, value, stix2x_id[0])
            elif is_stix1x_id(value) and not exists_id_key(value):
                warn("1.X ID: %s was not mapped to STIX 2.x ID", 603, value)

    for item in reversed(to_remove):
        operation_on_path(bundle_instance, item, "", op=2)

    if "objects" in bundle_instance:
        remove_pattern_objects(bundle_instance)
    else:
        error("EMPTY BUNDLE -- No objects created from 1.x input document!", 208)


def get_identity_from_package(information_source, env):
    if information_source:
        if information_source.identity is not None:
            return get_identity_ref(information_source.identity, env, from_package=True)
        if information_source.contributing_sources is not None:
            if information_source.contributing_sources.source is not None:
                sources = information_source.contributing_sources.source

                if len(sources) > 1:
                    warn("Only one identity allowed - using first one.", 510)

                for source in sources:
                    if source.identity is not None:
                        return get_identity_ref(source.identity, env, from_package=True)
    return None


def convert_package(stix_package, env):
    bundle_instance = {"type": "bundle"}
    bundle_instance["id"] = generate_stix2x_id("bundle", stix_package.id_)
    env.bundle_instance = bundle_instance
    initialize_bundle_lists(bundle_instance)

    if get_option_value("spec_version") == "2.0":
        bundle_instance["spec_version"] = "2.0"

    if hasattr(stix_package, "timestamp") and stix_package.timestamp:
        env.timestamp = stix_package.timestamp
    elif get_option_value("default_timestamp"):
        env.timestamp = datetime.strptime(get_option_value("default_timestamp"), "%Y-%m-%dT%H:%M:%S.%fZ")
    else:
        # timestamp not given on the command line
        env.timestamp = strftime_with_appropriate_fractional_seconds(datetime.now(), True)
        warn("Timestamp not available for stix 1x package, using current time", 905)

    # created_by_idref from the command line is used instead of the one from the package, if given
    if not env.created_by_ref and hasattr(stix_package.stix_header, "information_source"):
        env.created_by_ref = get_identity_from_package(stix_package.stix_header.information_source, env)

    # Markings are processed in the beginning for handling later for each SDO.
    for marking_specification in navigator.iterwalk(stix_package):
        if isinstance(marking_specification, MarkingSpecification):
            stix2x_markings = convert_marking_specification(marking_specification, env)
            for marking in stix2x_markings:
                if marking["definition_type"] != "ais":
                    bundle_instance["objects"].append(marking)

    # do observables first, especially before indicators!

    # kill chains
    if stix_package.ttps and stix_package.ttps.kill_chains:
        for kc in stix_package.ttps.kill_chains:
            process_kill_chain(kc)

    # observables
    if stix_package.observables is not None:
        for o_d in stix_package.observables:
            o_d2x = convert_observed_data(o_d, env)
            if o_d2x:
                bundle_instance["observed_data"].append(o_d2x)

    # campaigns
    if stix_package.campaigns:
        for camp in stix_package.campaigns:
            camp2x = convert_campaign(camp, env)
            bundle_instance["objects"].append(camp2x)

    # coas
    if stix_package.courses_of_action:
        for coa in stix_package.courses_of_action:
            coa2x = convert_course_of_action(coa, env)
            bundle_instance["objects"].append(coa2x)

    # exploit-targets
    if stix_package.exploit_targets:
        for et in stix_package.exploit_targets:
            convert_exploit_target(et, env)

    # incidents
    # TODO: error message for ignored incidents?
    if get_option_value("incidents"):
        if stix_package.incidents:
            for i in stix_package.incidents:
                i2x = convert_incident(i, env)
                bundle_instance["objects"].append(i2x)

    # indicators
    if stix_package.indicators:
        for i in stix_package.indicators:
            i2x = convert_indicator(i, env)
            bundle_instance["indicators"].append(i2x)

    # reports
    if stix.__version__ >= "1.2.0.0" and stix_package.reports:
        for report in stix_package.reports:
            report2x = convert_report(report, env)
            bundle_instance["reports"].append(report2x)

    # threat actors
    if stix_package.threat_actors:
        for ta in stix_package.threat_actors:
            ta2x = convert_threat_actor(ta, env)
            bundle_instance["objects"].append(ta2x)

    # ttps
    if stix_package.ttps:
        for ttp in stix_package.ttps.ttp:
            convert_ttp(ttp, env)

    finalize_bundle(env)
    return bundle_instance<|MERGE_RESOLUTION|>--- conflicted
+++ resolved
@@ -262,25 +262,8 @@
 
             if isinstance(marking_structure, TLPMarkingStructure):
                 if marking_structure.color is not None:
-<<<<<<< HEAD
-                    color = text_type(marking_structure.color).lower()
+                    color = str(marking_structure.color).lower()
                     set_tlp_reference(marking_definition_instance, color, "id")
-=======
-                    color = str(marking_structure.color).lower()
-                    if color == "white":
-                        marking_definition_instance["id"] = "marking-definition--613f2e26-407d-48c7-9eca-b8e91df99dc9"
-                    elif color == "green":
-                        marking_definition_instance["id"] = "marking-definition--34098fce-860f-48ae-8e50-ebd3cc5e41da"
-                    elif color == "amber":
-                        marking_definition_instance["id"] = "marking-definition--f88d31f6-486f-44da-b317-01333bde0b82"
-                    elif color == "red":
-                        marking_definition_instance["id"] = "marking-definition--5e57c739-391a-4eb3-b6be-7d15ca92d5ed"
-
-            process_information_source(marking_specification.information_source,
-                                       marking_definition_instance,
-                                       env,
-                                       temp_marking_id=marking_definition_instance["id"])
->>>>>>> 5f0b91e6
 
             if "modified" in marking_definition_instance:
                 del marking_definition_instance["modified"]
@@ -311,50 +294,32 @@
                     definition["is_proprietary"] = "true"
                     if (marking_structure.is_proprietary.ais_consent is not None and
                             marking_structure.is_proprietary.ais_consent.consent is not None):
-<<<<<<< HEAD
-                        definition["consent"] = text_type(marking_structure.is_proprietary.ais_consent.consent).lower()
+                        definition["consent"] = str(marking_structure.is_proprietary.ais_consent.consent).lower()
                         consent_label = "ais-consent-" + definition["consent"]
                         add_label(marking_definition_instance, consent_label)
                     if (marking_structure.is_proprietary.tlp_marking is not None and
                             marking_structure.is_proprietary.tlp_marking.color is not None):
-                        definition["tlp"] = text_type(marking_structure.is_proprietary.tlp_marking.color).lower()
+                        definition["tlp"] = str(marking_structure.is_proprietary.tlp_marking.color).lower()
                         set_tlp_reference(marking_definition_instance, definition["tlp"], "marking_ref")
                     if marking_structure.is_proprietary.cisa_proprietary is not None:
-                        definition["is_cisa_proprietary"] = text_type(marking_structure.is_proprietary.cisa_proprietary).lower()
+                        definition["is_cisa_proprietary"] = str(marking_structure.is_proprietary.cisa_proprietary).lower()
                         proprietary_label = "cisa-proprietary-" + definition["is_cisa_proprietary"]
                         add_label(marking_definition_instance, proprietary_label)
-=======
-                        definition["consent"] = str(marking_structure.is_proprietary.ais_consent.consent).lower()
-                    if (marking_structure.is_proprietary.tlp_marking is not None and
-                            marking_structure.is_proprietary.tlp_marking.color is not None):
-                        definition["tlp"] = str(marking_structure.is_proprietary.tlp_marking.color).lower()
-                    if marking_structure.is_proprietary.cisa_proprietary is not None:
-                        definition["is_cisa_proprietary"] = str(marking_structure.is_proprietary.cisa_proprietary).lower()
->>>>>>> 5f0b91e6
                 elif marking_structure.not_proprietary is not None:
                     definition["is_proprietary"] = "false"
                     if (marking_structure.not_proprietary.ais_consent is not None and
                             marking_structure.not_proprietary.ais_consent.consent is not None):
-<<<<<<< HEAD
-                        definition["consent"] = text_type(marking_structure.not_proprietary.ais_consent.consent).lower()
+                        definition["consent"] = str(marking_structure.not_proprietary.ais_consent.consent).lower()
                         consent_label = "ais-consent-" + definition["consent"]
                         add_label(marking_definition_instance, consent_label)
                     if (marking_structure.not_proprietary.tlp_marking is not None and
                             marking_structure.not_proprietary.tlp_marking.color is not None):
-                        definition["tlp"] = text_type(marking_structure.not_proprietary.tlp_marking.color).lower()
+                        definition["tlp"] = str(marking_structure.not_proprietary.tlp_marking.color).lower()
                         set_tlp_reference(marking_definition_instance, definition["tlp"], "marking_ref")
                     if marking_structure.not_proprietary.cisa_proprietary is not None:
-                        definition["is_cisa_proprietary"] = text_type(marking_structure.not_proprietary.cisa_proprietary).lower()
+                        definition["is_cisa_proprietary"] = str(marking_structure.not_proprietary.cisa_proprietary).lower()
                         proprietary_label = "cisa-proprietary-" + definition["is_cisa_proprietary"]
                         add_label(marking_definition_instance, proprietary_label)
-=======
-                        definition["consent"] = str(marking_structure.not_proprietary.ais_consent.consent).lower()
-                    if (marking_structure.not_proprietary.tlp_marking is not None and
-                            marking_structure.not_proprietary.tlp_marking.color is not None):
-                        definition["tlp"] = str(marking_structure.not_proprietary.tlp_marking.color).lower()
-                    if marking_structure.not_proprietary.cisa_proprietary is not None:
-                        definition["is_cisa_proprietary"] = str(marking_structure.not_proprietary.cisa_proprietary).lower()
->>>>>>> 5f0b91e6
                 marking_definition_instance["definition"] = definition
             else:
                 if marking_structure.__class__.__name__ in get_option_value("markings_allowed"):
@@ -1063,7 +1028,6 @@
     for ciq_info_address in ciq_info_addresses:
         if not ciq_info_address.free_text_address:
             # only reuse if administrative area and country match, and no free text address
-<<<<<<< HEAD
             if (hasattr(ciq_info_address, "administrative_area") and
                     ciq_info_address.administrative_area and
                     hasattr(ciq_info_address, "country") and
@@ -1071,35 +1035,17 @@
                 if len(ciq_info_address.country.name_elements) == 1:
                     country_code = determine_country_code(ciq_info_address.country.name_elements[0])
                     for administrative_area in ciq_info_address.administrative_area.name_elements:
-                        location_keys.append("c:" + text_type(country_code) +
+                        location_keys.append("c:" + str(country_code) +
                                              "," +
-                                             "aa:" + text_type(determine_administrative_area(administrative_area)))
+                                             "aa:" + str(determine_administrative_area(administrative_area)))
                 else:
                     warn("Multiple administrative areas with multiple countries in %s is not handled", 631, None)
             elif hasattr(ciq_info_address, "administrative_area") and ciq_info_address.administrative_area:
                 for administrative_area in ciq_info_address.adminstrative_area.name_elements:
-                    location_keys.append("aa:" + text_type(determine_administrative_area(administrative_area)))
+                    location_keys.append("aa:" + str(determine_administrative_area(administrative_area)))
             elif hasattr(ciq_info_address, "country") and ciq_info_address.country:
                 for country_code in ciq_info_address.country.name_elements:
-                    location_keys.append("c:" + text_type(determine_country_code(country_code)))
-=======
-            if hasattr(add, "administrative_area") and add.administrative_area and hasattr(add,
-                                                                                           "country") and add.country:
-                if len(add.country.name_elements) == 1:
-                    cc = determine_country_code(add.country.name_elements[0])
-                    for aa in add.administrative_area.name_elements:
-                        location_keys.append("c:" + str(cc) +
-                                             "," +
-                                             "aa:" + str(determine_aa(aa)))
-                else:
-                    warn("Multiple administrative areas with multiple countries in %s is not handled", 631, None)
-            elif hasattr(add, "administrative_area") and add.administrative_area:
-                for aa in add.adminstrative_area.name_elements:
-                    location_keys.append("aa:" + str(determine_aa(aa)))
-            elif hasattr(add, "country") and add.country:
-                for c in add.country.name_elements:
-                    location_keys.append("c:" + str(determine_country_code(c)))
->>>>>>> 5f0b91e6
+                    location_keys.append("c:" + str(determine_country_code(country_code)))
         else:
             # only remember locations with no free text address
             warn("Location with free text address in %s not handled yet", 433, identity_instance["id"])
@@ -1190,6 +1136,7 @@
                         temp_marking_id=temp_marking_id)
     return identity_instance
 
+
 def handle_missing_identity_ref_properties(container, instance2x, sources, env, property_name):
     identities = list()
     for s in sources:
@@ -1205,6 +1152,7 @@
         handle_missing_string_property(container, property_name, identities, instance2x["id"], True)
 # incident
 
+
 def handle_missing_properties_of_incident(incident_instance, incident, env):
     # handle missing properties
     container, extension_definition_id = determine_container_for_missing_properties("incident", incident_instance)
@@ -1231,7 +1179,6 @@
 
         if incident.coordinators is not None:
             handle_missing_identity_ref_properties(container, incident_instance, incident.coordinators, env, "coordinators")
-
 
         if incident.victims is not None:
             handle_missing_identity_ref_properties(container, incident_instance, incident.victims, env, "victims")
