--- conflicted
+++ resolved
@@ -1073,24 +1073,20 @@
                 if country_code:
                     location["country"] = country_code
                 add_location_object(key, location)
-<<<<<<< HEAD
-                warn("Location %s may not contain all aspects of the STIX 1.x CIQAddress object (or data markings) ", 803, location["id"])
-                env.bundle_instance["objects"].append(location)
-            env.bundle_instance["objects"].append(
-                create_relationship(identity_instance["id"], location["id"], env, "located-at")
-            )
-=======
                 if use_created_by_ref:
                     location["created_by_ref"] = identity_instance["id"]
                 else:
                     location["created_by_ref"] = env.created_by_ref
-                warn("Location %s may not contain all aspects of the STIX 1.x address object", 803, location["id"])
+                warn("Location %s may not contain all aspects of the STIX 1.x CIQAddress object (or data markings) ", 803, location["id"])
                 env.bundle_instance["objects"].append(location)
-            env.bundle_instance["objects"].append(create_relationship(identity_instance["id"],
-                                                                      location["id"],
-                                                                      env.newEnv(created_by_ref=identity_instance["id"]) if use_created_by_ref else env,
-                                                                      "located-at"))
->>>>>>> a93691b1
+            env.bundle_instance["objects"].append(
+                create_relationship(
+                    identity_instance["id"],
+                    location["id"],
+                    env.newEnv(created_by_ref=identity_instance["id"]) if use_created_by_ref else env,
+                    "located-at"
+                )
+            )
 
 
 def handle_missing_properties_of_ciq_instance(identity_instance, ciq):
