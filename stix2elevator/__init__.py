--- conflicted
+++ resolved
@@ -52,12 +52,7 @@
                                  separators=(',', ': '),
                                  sort_keys=True)
 
-<<<<<<< HEAD
-        output.print_results(validation_results)
-        if get_option_value("policy") == "no_policy" or (not MESSAGES_GENERATED and validation_results._is_valid):
-=======
         if get_option_value("policy") == "no_policy":
->>>>>>> b3aa1a0d
             return json_string
         else:
             validation_results = validate_string(json_string, validator_options)
