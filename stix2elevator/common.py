--- conflicted
+++ resolved
@@ -36,8 +36,17 @@
     "AF_BTH",
 ]
 
-<<<<<<< HEAD
-PDF_DOC_INFO_DICT_KEYS = ["author", "subject", "keywords", "creator", "producer", "creationdate", "moddate", "trapped"]
+PDF_DOC_INFO_DICT_KEYS = {
+    "author": "Author",
+    "subject": "Subject",
+    "keywords": "Keywords",
+    "creator": "Creator",
+    "producer": "Producer",
+    "creationdate": "CreationDate",
+    "moddate": "ModDate",
+    "trapped": "Trapped"
+}
+
 
 
 def determine_socket_address_direction(sock_add_1x, obj1x_id):
@@ -53,16 +62,4 @@
             return "src"
     else:
         warn("Address direction in %s is not provided, using 'src'", 636, obj1x_id)
-        return "src"
-=======
-PDF_DOC_INFO_DICT_KEYS = {
-    "author": "Author",
-    "subject": "Subject",
-    "keywords": "Keywords",
-    "creator": "Creator",
-    "producer": "Producer",
-    "creationdate": "CreationDate",
-    "moddate": "ModDate",
-    "trapped": "Trapped"
-}
->>>>>>> dca47710
+        return "src"