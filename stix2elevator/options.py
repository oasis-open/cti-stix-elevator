--- conflicted
+++ resolved
@@ -261,15 +261,9 @@
         if ALL_OPTIONS.silent and ALL_OPTIONS.policy != "no_policy":
             warn("silent option is not compatible with a policy", 211)
 
-<<<<<<< HEAD
         if not ALL_OPTIONS.custom_property_prefix == "elevator" and not ALL_OPTIONS.missing_policy == "use-custom-properties":
             warn("custom_property_prefix option is provided, but the missing policy option is not 'use-custom-properies'.  It will be ignored.", 213)
-=======
-        if ALL_OPTIONS.custom_property_prefix and not ALL_OPTIONS.missing_policy == "use-custom-properties":
-            warn("custom_property_prefix option is provided, but the missing policy option is not 'use-custom-properies'." +
-                 " It will be ignored.", 213)
->>>>>>> b3b77857
-
+            
 
 def get_validator_options():
     if ALL_OPTIONS:
