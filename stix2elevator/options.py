--- conflicted
+++ resolved
@@ -243,7 +243,6 @@
             self._enabled = copy.deepcopy(CHECK_CODES)
 
 
-<<<<<<< HEAD
 def initialize_options(options=None):
     global ALL_OPTIONS
     if not ALL_OPTIONS:
@@ -253,12 +252,6 @@
             ALL_OPTIONS = ElevatorOptions(**options)
         else:
             ALL_OPTIONS = ElevatorOptions(options)
-=======
-def initialize_options(**kwargs):
-    global ALL_OPTIONS
-    if not ALL_OPTIONS:
-        ALL_OPTIONS = ElevatorOptions(**kwargs)
->>>>>>> 077cda7d
 
         if ALL_OPTIONS.silent and ALL_OPTIONS.message_log_directory:
             warn("Both console and output log have disabled messages.", 209)
