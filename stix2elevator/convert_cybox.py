--- conflicted
+++ resolved
@@ -1,7 +1,4 @@
-<<<<<<< HEAD
 from cybox.objects.account_object import Account
-=======
->>>>>>> dd29b4f3
 from cybox.objects.address_object import Address
 from cybox.objects.domain_name_object import DomainName
 from cybox.objects.email_message_object import EmailMessage
@@ -558,9 +555,6 @@
     return cybox_dict
 
 
-<<<<<<< HEAD
-def convert_cybox_object(obj1x):
-=======
 def split_into_requests_and_responses(req_resp_list):
     requests = []
     responses = []
@@ -651,8 +645,7 @@
     return cybox_traffic
 
 
-def convert_cybox_object(obj):
->>>>>>> dd29b4f3
+def convert_cybox_object(obj1x):
     # TODO:  should related objects be handled on a case-by-case basis or just ignored
     prop = obj1x.properties
     objs = {}
@@ -679,17 +672,14 @@
     elif isinstance(prop, NetworkConnection):
         # potentially returns multiple objects
         objs = convert_network_connection(prop)
-<<<<<<< HEAD
     elif isinstance(prop, Account):
         objs["0"] = convert_account(prop)
-=======
     elif isinstance(prop, HTTPSession):
-        objs[0] = convert_http_session(prop)
+        objs["0"] = convert_http_session(prop)
     elif isinstance(prop, NetworkPacket):
-        objs[0] = convert_network_packet(prop)
+        objs["0"] = convert_network_packet(prop)
     elif isinstance(prop, NetworkSocket):
-        objs[0] = convert_network_socket(prop)
->>>>>>> dd29b4f3
+        objs["0"] = convert_network_socket(prop)
     else:
         warn("CybOX object %s not handled yet", 805, text_type(type(prop)))
         return None
@@ -732,6 +722,7 @@
 
 
 def renumber_objs(objs, number_mapping):
+
     new_objects = {}
     for k, v in objs.items():
         new_objects[number_mapping[k]] = renumber_co(v, number_mapping)
@@ -770,7 +761,7 @@
                             root_obj_index = find_index_of_type(objs, "file")
                             if root_obj_index is not None:  # 0 is a good value
                                 mp["content_type"] = "text/plain"
-                                info("content_type for body_multipart of %s is assumed to be 'text/plain'", 721,
+                                info("content_type for body_multipart of %s is assumed to be 'text/plain'", 722,
                                      o["id"])
                                 root_data = objs[root_obj_index]
                                 if root_data:
