# Standard Library
import copy
from datetime import datetime
import re

# external
from cybox.common import ObjectProperties
from cybox.objects.account_object import Account
from cybox.objects.address_object import Address
from cybox.objects.archive_file_object import ArchiveFile
from cybox.objects.artifact_object import Artifact
from cybox.objects.as_object import AutonomousSystem
from cybox.objects.domain_name_object import DomainName
from cybox.objects.email_message_object import EmailMessage
from cybox.objects.file_object import File
from cybox.objects.http_session_object import HTTPSession
from cybox.objects.image_file_object import ImageFile
from cybox.objects.mutex_object import Mutex
from cybox.objects.network_connection_object import NetworkConnection
from cybox.objects.network_packet_object import NetworkPacket
from cybox.objects.network_socket_object import NetworkSocket
from cybox.objects.pdf_file_object import PDFFile
from cybox.objects.port_object import Port
from cybox.objects.process_object import Process
from cybox.objects.product_object import Product
from cybox.objects.socket_address_object import SocketAddress
from cybox.objects.unix_user_account_object import UnixUserAccount
from cybox.objects.uri_object import URI
from cybox.objects.user_account_object import UserAccount
from cybox.objects.win_computer_account_object import WinComputerAccount
from cybox.objects.win_executable_file_object import WinExecutableFile
from cybox.objects.win_process_object import WinProcess
from cybox.objects.win_registry_key_object import WinRegistryKey
from cybox.objects.win_service_object import WinService
from cybox.objects.x509_certificate_object import X509Certificate
import netaddr
from six import text_type

# internal
from stix2elevator.common import (
    ADDRESS_FAMILY_ENUMERATION, PDF_DOC_INFO_DICT_KEYS, SOCKET_OPTIONS,
    determine_socket_address_direction
)
from stix2elevator.ids import (
    add_id_value, add_object_id_value, generate_sco_id, get_id_value,
    get_object_id_value, is_stix1x_id, property_contains_stix1x_id
)
from stix2elevator.missing_policy import (
    convert_to_custom_name, handle_missing_string_property
)
from stix2elevator.options import error, get_option_value, info, warn
from stix2elevator.utils import (
    convert_timestamp_to_string, encode_in_base64, map_vocabs_to_label
)
from stix2elevator.vocab_mappings import (
    SERVICE_START_TYPE, SERVICE_STATUS, SERVICE_TYPE, WINDOWS_PEBINARY
)


def create_base_sco(type, prop1x=None, other_properties=None, env=None, generate_shell=False):
    if prop1x and isinstance(prop1x, ObjectProperties):
        obj1x = prop1x.parent
        id_1x = obj1x.id_
        if prop1x.object_reference and not generate_shell:
            warn("Object reference %s may not handled correctly", 804, prop1x.object_reference)
        elif id_1x and id_1x in _OBJECT_REFERENCES_SHELLS:
            shell = _OBJECT_REFERENCES_SHELLS[id_1x]
            if other_properties:
                shell.update(other_properties)
            if env:
                # remove shell, it will be added back when more complete
                env.bundle_instance["objects"].remove(shell)
            return shell
    if other_properties:
        new_dict = other_properties
        new_dict["type"] = type
    else:
        new_dict = {"type": type}
    return new_dict


def finish_sco(instance, stix1x_id):
    if get_option_value("spec_version") == "2.1":
        instance["id"] = generate_sco_id(instance["type"], instance)
        if stix1x_id:
            add_id_value(stix1x_id, instance["id"])


def convert_account(acc):
    account_dict = create_base_sco("user-account", acc)
    if acc.creation_date:
        account_dict["account_created"] = acc.creation_date.value
    if acc.last_accessed_time:
        account_dict["account_last_login"] = acc.last_accessed_time
    if acc.disabled:
        account_dict["is_disabled"] = acc.disabled
    if acc.authentication and get_option_value("spec_version") == "2.1":
        if acc.authentication.authentication_data:
            account_dict["credential"] = acc.authentication.authentication_data
    if isinstance(acc, UserAccount):
        if acc.username:
            account_dict["account_login"] = acc.username.value
        if acc.full_name:
            account_dict["display_name"] = acc.full_name.value
        if acc.last_login:
            account_dict["account_last_login"] = convert_timestamp_to_string(acc.last_login.value)
        if isinstance(acc, UnixUserAccount):
            account_dict["account_type"] = "unix"
            ext_dict = {}
            if acc.group_id:
                ext_dict["gid"] = acc.group_id.value
            if acc.user_id:
                account_dict["user_id"] = text_type(acc.user_id.value)
            if acc.login_shell:
                ext_dict["shell"] = acc.login_shell.value
            if acc.home_directory:
                ext_dict["home_dir"] = acc.home_directory.value
            if acc.group_list:
                ext_dict["groups"] = []
                for g in acc.group_list:
                    ext_dict["groups"].append(text_type(g.group_id.value))
            if ext_dict != {}:
                account_dict["extensions"] = {"unix-account-ext": ext_dict}
        elif isinstance(acc, WinComputerAccount):
            if acc.domain:
                account_dict["account_type"] = "windows-domain"
            else:
                account_dict["account_type"] = "windows-local"
    finish_sco(account_dict, acc.parent.id_)
    return account_dict


def handle_inclusive_ip_addresses(add_value, obj1x_id):
    if add_value.condition == 'InclusiveBetween' and isinstance(add_value.value, list):
        x = text_type(netaddr.iprange_to_cidrs(text_type(add_value.value[0]), text_type(add_value.value[1])))
        m = re.match(r".*'(\d+.\d+.\d+.\d+/\d+).*", x)
        if m:
            return m.group(1)
        else:
            warn("Cannot convert range of %s to %s in %s to a CIDR", 501, add_value.value[0], add_value.value[1], obj1x_id)
            return None
    else:
        return text_type(add_value.value)


def handle_related_objects_as_embedded_relationships(sco, related_objects, stix1x_rel_name, stix2x_rel_name, more_than_one=True):
    if related_objects:
        for ro in related_objects:
            if ro.relationship == stix1x_rel_name and ro.idref:
                # inline objects handled in convert_stix.py
                if more_than_one:
                    if stix2x_rel_name not in sco:
                        sco[stix2x_rel_name] = list()
                    sco[stix2x_rel_name].append(text_type(ro.idref))
                else:
                    sco[stix2x_rel_name] = text_type(ro.idref)


<<<<<<< HEAD
def convert_address(add, related_objects=None, obj1x_id=None):
    if add.address_value is None:
        return None
=======
_OBJECT_REFERENCES_SHELLS = {}


def handle_object_reference(obj1x, type_, env, property="id"):
    objs2x = get_object_id_value(obj1x.object_reference)
    if objs2x:
        # more than one - warning?
        obj2x = objs2x[0]
        return obj2x
    else:
        shell_sco = create_base_sco(type_, obj1x, other_properties={property: obj1x.object_reference}, env=env, generate_shell=True)
        _OBJECT_REFERENCES_SHELLS[obj1x.object_reference] = shell_sco
        return shell_sco


def get_address_type(add):
>>>>>>> 9df2b466
    if add.category == add.CAT_IPV4:
        return "ipv4-addr"
    elif add.category == add.CAT_IPV6:
        return "ipv6-addr"
    elif add.category == add.CAT_MAC:
        return "mac-addr"
    elif add.category == add.CAT_EMAIL:
        return "email-addr"


def convert_address(add, related_objects=None, env=None):
    obj1x_id = add.parent.id_
    if add.address_value is None:
        if add.object_reference is None:
            return None
        else:
            return handle_object_reference(add, get_address_type(add), env)
    if add.category == add.CAT_IPV4:
        instance = create_base_sco("ipv4-addr", add, other_properties={"value": handle_inclusive_ip_addresses(add.address_value, obj1x_id)}, env=env)
        handle_related_objects_as_embedded_relationships(instance, related_objects, "Resolved_To", "resolves_to_refs")
    elif add.category == add.CAT_IPV6:
        # TODO: handle ipv6 CIDRs
        instance = create_base_sco("ipv6-addr", add, other_properties={"value": text_type(add.address_value)}, env=env)
        handle_related_objects_as_embedded_relationships(instance, related_objects, "Resolved_To", "resolves_to_refs")
    elif add.category == add.CAT_MAC:
        instance = create_base_sco("mac-addr", add, other_properties={"value": text_type(add.address_value)}, env=env)
    elif add.category == add.CAT_EMAIL:
        instance = create_base_sco("email-addr", add, other_properties={"value": text_type(add.address_value)}, env=env)
        handle_related_objects_as_embedded_relationships(instance, related_objects, "Related_To", "belongs_to_ref", more_than_one=False)
    else:
        warn("The address type %s is not part of STIX 2.x", 421, add.category)
        return None
    if instance:
        finish_sco(instance, obj1x_id)
        return instance


def convert_artifact_compression(c):
    compression_dict = dict()
    if c.compression_mechanism:
        compression_dict[convert_to_custom_name("compression_mechanism")] = c.compression_mechanism
    if c.compression_mechanism_ref:
        compression_dict[convert_to_custom_name("compression_mechanism_ref")] = c.compression_mechanism_ref
    return compression_dict


def convert_artifact_encoding(e):
    encoding_dict = dict()
    if e.algorithm:
        encoding_dict[convert_to_custom_name("algorithmm")] = e.algorithm
    if e.character_set:
        encoding_dict[convert_to_custom_name("character_set")] = e.character_set
    if e.custom_character_set_ref:
        encoding_dict[convert_to_custom_name("custom_character_set_ref")] = e.custom_character_set_ref
    return encoding_dict


def convert_artifact_packaging(packaging, instance, obj1x_id):
    if packaging.compression:
        if get_option_value("missing_policy") == "use-custom-properties":
            result = []
            for c in packaging.compression:
                result.append(convert_artifact_compression(c))
            instance[convert_to_custom_name("compression")] = result
        else:
            warn("Any artifact compression info on %s is not recoverable", 634, obj1x_id)
    if packaging.encoding:
        if get_option_value("missing_policy") == "use-custom-properties":
            result = []
            for e in packaging.encoding:
                result.append(convert_artifact_encoding(e))
            instance[convert_to_custom_name("encoding")] = result
        else:
            warn("Any artifact encoding info on %s is not recoverable", 634, obj1x_id)
    if packaging.encryption:
        first = True
        for e in packaging.encryption:
            if first:
                if e.encryption_key:
                    if get_option_value("spec_version") == "2.0":
                        property_name = convert_to_custom_name("encryption_key")
                    else:
                        property_name = "decryption_key"
                    instance[property_name] = e.encryption_key
                if e.encryption_mechanism:
                    if get_option_value("spec_version") == "2.0":
                        property_name = convert_to_custom_name("encryption_mechanism")
                    else:
                        property_name = "encryption_algorithm"
                    instance[property_name] = e.encryption_mechanism
                if e.encryption_key_ref:
                    handle_missing_string_property(instance, "encryption_key_ref", e.encryption_key_ref, is_sco=True)
                if e.encryption_mechanism_ref:
                    if get_option_value("missing_policy") == "use-custom-properties":
                        handle_missing_string_property(instance, "encryption_mechanism_ref", e.encryption_mechanism_ref, is_sco=True)
                first = False
            else:
                warn("Only one encryption algorithm or key allowed in STIX 2.1 - used %s in %s",
                     510,
                     instance[property_name],
                     obj1x_id)


def convert_artifact(art):
    obj1x_id = art.parent.id_
    if art.object_reference:
        warn("Object references of artifact %s is not handled, yet", 0, obj1x_id)
        return None
    instance = create_base_sco("artifact", art)
    if art.content_type:
        instance["mime_type"] = art.content_type
    if art.raw_artifact:
        instance["payload_bin"] = art.raw_artifact.value
    if art.raw_artifact_reference:
        instance["url"] = art.raw_artifact_reference
    if art.hashes:
        instance["hashes"] = convert_hashes(art.hashes)
    if art.packaging:
        convert_artifact_packaging(art.packaging, instance, obj1x_id)

    finish_sco(instance, obj1x_id)
    return instance


def convert_as(a_s):
    instance = create_base_sco("autonomous-system", a_s)
    if a_s.number:
        instance["number"] = int(a_s.number.value)
    if a_s.name:
        instance["name"] = a_s.name.value
    if a_s.regional_internet_registry:
        instance["rir"] = a_s.regional_internet_registry.value
    finish_sco(instance, a_s.parent.id_)
    return instance


def convert_uri(uri):
    instance = create_base_sco("url", uri, other_properties={"value": uri.value.value})
    finish_sco(instance, uri.parent.id_)
    return instance


def convert_hashes(hashes):
    hash_dict = {}
    for h in hashes:
        if getattr(h, "simple_hash_value"):
            hash_value = h.simple_hash_value
        else:
            hash_value = h.fuzzy_hash_value
        if text_type(h.type_).startswith("SHA"):
            hash_type = "'" + "SHA" + "-" + text_type(h.type_)[3:] + "'"
        elif text_type(h.type_) == "SSDEEP":
            hash_type = text_type(h.type_).lower()
        else:
            hash_type = text_type(h.type_)
        hash_dict[hash_type] = hash_value.value
    return hash_dict


_IMAGE_FILE_PROPERTY_MAP = \
    [
        ["image_height", "image_height"],
        ["image_width", "image_width"],
        ["bits_per_pixel", "bits_per_pixel"],
    ]


def convert_image_file(f):
    image_file_dict = dict()
    for prop_tuple in _IMAGE_FILE_PROPERTY_MAP:
        prop_name1x = prop_tuple[0]
        prop_name2x = prop_tuple[1]
        if getattr(f, prop_name1x, None):
            image_file_dict[prop_name2x] = getattr(f, prop_name1x).value
    return image_file_dict


def convert_pdf_file(f):
    pdf_file_dict = dict()
    file_ids = list()
    if f.version:
        pdf_file_dict["version"] = text_type(f.version)
    if f.metadata:
        if f.metadata.optimized:
            pdf_file_dict["is_optimized"] = f.metadata.optimized
        if f.metadata.document_information_dictionary:
            dict2x = dict()
            dict1x = f.metadata.document_information_dictionary
            for key in PDF_DOC_INFO_DICT_KEYS:
                value = getattr(dict1x, key, None)
                if value:
                    if isinstance(value.value, datetime):
                        dict2x[key] = convert_timestamp_to_string(value.value)
                    else:
                        dict2x[key] = value.value
            pdf_file_dict["document_info_dict "] = dict2x
    if f.trailers:
        count = 0
        for t in f.trailers:
            if t.id_:
                for file_id in t.id_.id_string:
                    if count == 2:
                        warn("Only two pdfids are allowed for %s, dropping %s", 505, f.id_, file_id)
                    file_ids.append(file_id.value)
                    count += 1
        if len(file_ids) == 2:
            pdf_file_dict["pdfid0"] = file_ids[0]
            pdf_file_dict["pdfid1"] = file_ids[1]
        elif len(file_ids) == 1:
            pdf_file_dict["pdfid0"] = file_ids[0]
    return pdf_file_dict


_PE_FILE_HEADER_PROPERTY_MAP = \
    [["machine", "machine_hex"],
     ["time_date_stamp", "time_date_stamp"],
     ["number_of_sections", "number_of_sections"],
     ["pointer_to_symbol_table", "pointer_to_symbol_table"],
     ["number_of_symbols", "number_of_symbols"],
     ["size_of_optional_header", "size_of_optional_header"],
     ["characteristics", "characteristics_hex"]]

_PE_SECTION_HEADER_PROPERTY_MAP = \
    [["name", "name"],
     ["virtual_size", "size"]]


def convert_windows_executable_file(f):
    w_ex_dict = {}
    if f.headers:
        file_header = f.headers.file_header
        if file_header:
            for prop_tuple in _PE_FILE_HEADER_PROPERTY_MAP:
                prop_name1x = prop_tuple[0]
                prop_name2x = prop_tuple[1]
                if getattr(file_header, prop_name1x, None):
                    w_ex_dict[prop_name2x] = getattr(file_header, prop_name1x).value
            if file_header.hashes is not None:
                w_ex_dict["file_header_hashes"] = convert_hashes(file_header.hashes)
        if f.headers.optional_header:
            warn("file:extensions:'windows-pebinary-ext':optional_header is not implemented yet", 807)

    if f.type_:
        w_ex_dict["pe_type"] = map_vocabs_to_label(f.type_.value, WINDOWS_PEBINARY)
    sections = f.sections
    if sections:
        section_objs = []
        # should order matter in patterns???
        for s in sections:
            section_dict = {}
            if s.section_header:
                for prop_tuple in _PE_SECTION_HEADER_PROPERTY_MAP:
                    prop_name1x = prop_tuple[0]
                    prop_name2x = prop_tuple[1]
                    if getattr(s.section_header, prop_name1x, None):
                        section_dict[prop_name2x] = getattr(s.section_header, prop_name1x).value
            if s.entropy:
                if s.entropy.min:
                    handle_missing_string_property(section_dict, "entropy_min", s.entropy.min, is_sco=True)
                if s.entropy.max:
                    handle_missing_string_property(section_dict, "entropy_max", s.entropy.max, is_sco=True)
                if s.entropy.value:
                    section_dict["entropy"] = s.entropy.value.value
            # need to merge hash lists - worry about duplicate keys
            if s.data_hashes:
                section_dict["hashes"] = convert_hashes(s.data_hashes)
            if s.header_hashes:
                section_dict["hashes"] = convert_hashes(s.header_hashes)
            if section_dict:
                section_objs.append(section_dict)
        if section_objs:
            w_ex_dict["sections"] = section_objs
    if f.exports:
        warn("The exports property of WinExecutableFileObj is not part of STIX 2.x", 418)
    if f.imports:
        warn("The imports property of WinExecutableFileObj is not part of STIX 2.x", 418)
    return w_ex_dict


def convert_archive_file20(f):
    index = 0
    archive_dict = dict()
    file_objs = dict()
    if f.comment:
        archive_dict["comment"] = f.comment
    if f.version:
        archive_dict["version"] = f.version
    if f.archived_file:
        archive_dict["contains_refs"] = list()
        for ar_file in f.archived_file:
            archive_dict["contains_refs"].append(text_type(index))
            ar_file2x, index = convert_file(ar_file, None, index)
            file_objs.update(ar_file2x)
    return archive_dict, file_objs


def convert_archive_file21(f):
    archive_dict = {}
    file_objs = []
    if f.comment:
        archive_dict["comment"] = f.comment
    if f.version:
        if get_option_value("missing_policy") == "use-custom-properties":
            property_name = convert_to_custom_name("version")
            archive_dict[property_name] = f.version
    if f.archived_file:
        for ar_file in f.archived_file:
            ar_file2x = convert_file(ar_file, None)
            file_objs.extend(ar_file2x)
        archive_dict["contains_refs"] = [x["id"] for x in file_objs]
    return archive_dict, file_objs


_DIRECTORY_SCOS = {}


def add_to_directory_mapping(id, sco):
    global _DIRECTORY_SCOS
    _DIRECTORY_SCOS[id] = sco


def id_in_directory_mapping(id):
    return id in _DIRECTORY_SCOS


def get_sco_from_directory_mapping(id):
    return _DIRECTORY_SCOS[id]


def clear_directory_mappings():
    global _DIRECTORY_SCOS
    _DIRECTORY_SCOS = {}


_DIRECTORY_PATHS = {}


def add_to_directory_path_mapping(path, index):
    global _DIRECTORY_PATHS
    _DIRECTORY_PATHS[path] = index


def index_in_directory_path_mapping(path):
    return path in _DIRECTORY_PATHS


def get_index_from_directory_path_mapping(path):
    return _DIRECTORY_PATHS[path]


def clear_directory_path_mappings():
    global _DIRECTORY_PATHS
    _DIRECTORY_PATHS = {}


def convert_file_properties(f):
    file_dict = create_base_sco("file", f)
    obj1x_id = f.parent.id_
    extended_properties = {}
    dir_dict = None
    if f.size is not None:
        if isinstance(f.size.value, list):
            warn("File size 'window' not allowed in top level observable, using first value", 511)
            file_dict["size"] = int(f.size.value[0])
        else:
            file_dict["size"] = int(f.size)
    if f.created_time:
        if get_option_value("spec_version") == "2.0":
            file_dict["created"] = f.created_time
        else:
            file_dict["ctime"] = f.created_time
    if f.modified_time:
        if get_option_value("spec_version") == "2.0":
            file_dict["modified"] = f.modified_time
        else:
            file_dict["mtime"] = f.modified_time
    if f.accessed_time:
        if get_option_value("spec_version") == "2.0":
            file_dict["accessed"] = f.accessed_time
        else:
            file_dict["atime"] = f.accessed_time
    if f.hashes is not None:
        hashes = {}
        for h in f.hashes:
            if text_type(h.type_).startswith("SHA"):
                hash_type = "SHA" + "-" + text_type(h.type_)[3:]
            elif text_type(h.type_) == "SSDEEP":
                hash_type = text_type(h.type_).lower()
            else:
                hash_type = text_type(h.type_)
            hashes[hash_type] = h.simple_hash_value.value
        file_dict["hashes"] = hashes
    if f.file_name:
        file_dict["name"] = text_type(f.file_name)
        if f.file_extension:
            file_dict["name"] += "." + text_type(f.file_extension)
    elif f.file_path and f.file_path.value:
        # this index is an array index, not for the objects dict
        index = f.file_path.value.rfind("/")
        if index == -1:
            index = f.file_path.value.rfind("\\")
        if not (f.file_path.value.endswith("/") or f.file_path.value.endswith("\\")):
            file_dict["name"] = f.file_path.value[index + 1:]
        dir_path = f.file_path.value[0: index]
        if dir_path:
            full_path = f.device_path.value if f.device_path else ""
            dir_dict = create_base_sco("directory", other_properties={"path": full_path + dir_path})
            finish_sco(dir_dict, None)
    if f.full_path:
        warn("1.x full file paths are not processed, yet", 802)
    if isinstance(f, WinExecutableFile):
        windows_executable_file_dict = convert_windows_executable_file(f)
        if windows_executable_file_dict:
            extended_properties["windows-pebinary-ext"] = windows_executable_file_dict
        else:
            warn("No WinExecutableFile properties found in %s", 613, text_type(f))
    if isinstance(f, ArchiveFile):
        if get_option_value("spec_version") == "2.0":
            archive_file_dict, file_objs = convert_archive_file20(f)
        else:
            archive_file_dict, file_objs = convert_archive_file21(f)
        if archive_file_dict:
            extended_properties["archive-ext"] = archive_file_dict
        else:
            warn("No ArchiveFile properties found in %s", 613, text_type(f))
    else:
        file_objs = None
    if isinstance(f, ImageFile):
        image_file_dict = convert_image_file(f)
        if image_file_dict:
            extended_properties["raster-image-ext"] = image_file_dict
        else:
            warn("No ImageFile properties found in %s", 613, text_type(f))
    if isinstance(f, PDFFile):
        pdf_file_dict = convert_pdf_file(f)
        if pdf_file_dict:
            extended_properties["pdf-ext"] = pdf_file_dict
        else:
            warn("No ImageFile properties found in %s", 613, text_type(f))
    if extended_properties:
        file_dict["extensions"] = extended_properties
    finish_sco(file_dict, obj1x_id)
    return file_dict, dir_dict, file_objs


def convert_file20(f, related_objects, index=0):
    objs = {}
    file_obj_index = index
    objs[text_type(index)], dir_dict, file_objs = convert_file_properties(f)
    if dir_dict:
        if index_in_directory_path_mapping(dir_dict["path"]):
            objs[text_type(index)]["parent_directory_ref"] = text_type(get_index_from_directory_path_mapping(dir_dict["path"]))
            index += 1
        else:
            objs[text_type(index + 1)] = dir_dict
            add_to_directory_path_mapping(dir_dict["path"], index + 1)
            objs[text_type(index)]["parent_directory_ref"] = text_type(index + 1)
            index += 2
    if file_objs:
        number_mapping = {}
        for k in sorted(file_objs.keys()):
            number_mapping[text_type(k)] = text_type(index)
            index += 1
        new_objs = renumber_objs(file_objs, number_mapping)
        objs.update(new_objs)
        renumber_co(objs[text_type(file_obj_index)], number_mapping)
    return objs, index


def convert_file21(f, related_objects):
    file_dict, dir_dict, file_objs = convert_file_properties(f)
    objs = [file_dict]
    if dir_dict:
        objs.append(dir_dict)
        file_dict["parent_directory_ref"] = dir_dict["id"]
    if file_objs:
        for obj in file_objs:
            if not id_in_directory_mapping(obj["id"]):
                objs.append(obj)
                add_to_directory_mapping(dir_dict["id"], dir_dict)
    handle_related_objects_as_embedded_relationships(file_dict, related_objects, "Contains", "contains_refs")
    handle_related_objects_as_embedded_relationships(file_dict, related_objects, "Contains", "content_ref")
    return objs


def convert_file(f, related_objects, index=0):
    if get_option_value("spec_version") == "2.0":
        return convert_file20(f, related_objects, index)
    else:
        return convert_file21(f, related_objects)


def convert_attachment(attachment):
    info("content_type for body_multipart of attachment %s is assumed to be 'text/plain'", 722, attachment.object_reference)
    return {"body_raw_ref": attachment.object_reference, "content_type": "text/plain"}


def convert_email_message(email_message):
    index = 0
    spec_version = get_option_value("spec_version")
    email_dict = create_base_sco("email-message", email_message, {"is_multipart": False})  # the default
    if spec_version == "2.0":
        objs = dict()
        objs[text_type(index)] = email_dict
    else:
        objs = [email_dict]
    index += 1
    if email_message.header:
        header = email_message.header
        if header.date:
            email_dict["date"] = convert_timestamp_to_string(header.date.value)
        if header.content_type:
            email_dict["content_type"] = text_type(header.content_type)
        if header.subject:
            email_dict["subject"] = text_type(header.subject)
        if header.from_:
            # should there ever be more than one?
            from_ref = convert_address(header.from_)
            if spec_version == "2.0":
                objs[text_type(index)] = from_ref
            else:
                objs.append(from_ref)
            email_dict["from_ref"] = text_type(index) if spec_version == "2.0" else from_ref["id"]
            index += 1
        if header.to:
            for t in header.to:
                to_ref = convert_address(t)
                if spec_version == "2.0":
                    objs[text_type(index)] = to_ref

                else:
                    objs.append(to_ref)
                if "to_refs" not in email_dict:
                    email_dict["to_refs"] = []
                email_dict["to_refs"].append(text_type(index) if spec_version == "2.0" else to_ref["id"])
                index += 1
        if header.cc:
            for t in header.cc:
                cc_ref = convert_address(t)
                if spec_version == "2.0":
                    objs[text_type(index)] = cc_ref

                else:
                    objs.append(cc_ref)
                if "cc_refs" not in email_dict:
                    email_dict["cc_refs"] = []
                email_dict["cc_refs"].append(text_type(index) if spec_version == "2.0" else cc_ref["id"])
                index += 1
        if header.bcc:
            for t in header.bcc:
                bcc_ref = convert_address(t)
                if spec_version == "2.0":
                    objs[text_type(index)] = bcc_ref
                    index += 1
                else:
                    objs.append(bcc_ref)
                if "bcc_refs" not in email_dict:
                    email_dict["bcc_refs"] = []
                email_dict["bcc_refs"].append(text_type(index) if spec_version == "2.0" else bcc_ref["id"])
        # TODO: handle additional headers
    if email_message.attachments:
        email_dict["is_multipart"] = True
        multiparts = []
        for a in email_message.attachments:
            multiparts.append(convert_attachment(a))
        email_dict["body_multipart"] = multiparts
    if email_message.links:
        if get_option_value("missing_policy") == "use-custom-properties":
            # this would be to another observable - which is not allowed in 2.0
            if get_option_value("spec_version") == "2.1":
                property_name = convert_to_custom_name("link_refs")
                email_dict[property_name] = list()
                for link in email_message.links:
                    sco_id = get_id_value(link.object_reference)
                    email_dict[property_name].extend(sco_id)
                warn("Used custom property for %s", 308, "links")
            else:
                warn("Observed Data objects cannot refer to other external objects (in STIX 2.0): %s in %s",
                     434, "links", "email-message")
        else:
            warn("Missing property '%s' is ignored", 307, "links")
    if email_message.raw_body:
        raw_body_obj = create_base_sco("artifact", other_properties={"payload_bin": encode_in_base64(text_type(email_message.raw_body))})
        finish_sco(raw_body_obj, None)
        if get_option_value("spec_version") == "2.0":
            if raw_body_obj:
                email_dict["raw_email_ref"] = text_type(index)
                objs[text_type(index)] = raw_body_obj
                index += 1
        else:
            if raw_body_obj:
                email_dict["raw_email_ref"] = raw_body_obj["id"]
                objs.append(raw_body_obj)
    finish_sco(email_dict, email_message.parent.id_)
    return objs


def convert_registry_key(reg_key):
    cybox_reg = create_base_sco("windows-registry-key", reg_key)
    user_obj = None
    if reg_key.key or reg_key.hive:
        full_key = ""
        if reg_key.hive:
            full_key += reg_key.hive.value + "\\"
        if reg_key.key:
            full_key += reg_key.key.value
        cybox_reg["key"] = full_key
    else:
        error("windows-registry-key is required to have a key property", 608)
    if reg_key.values:
        cybox_reg["values"] = []
        for v in reg_key.values:
            reg_value = {}
            if hasattr(v, "data") and v.data:
                reg_value["data"] = text_type(v.data)
            if hasattr(v, "name") and v.name:
                reg_value["name"] = text_type(v.name)
            if hasattr(v, "datatype") and v.datatype:
                reg_value["data_type"] = text_type(v.datatype)
            cybox_reg["values"].append(reg_value)
    if reg_key.modified_time:
        if get_option_value("spec_version") == "2.0":
            cybox_reg["modified"] = convert_timestamp_to_string(reg_key.modified_time.value)
        else:
            cybox_reg["modified_time"] = convert_timestamp_to_string(reg_key.modified_time.value)
    finish_sco(cybox_reg, reg_key.parent.id_)
    if reg_key.creator_username:
        user_obj = create_base_sco("user-account", other_properties={"user_id": text_type(reg_key.creator_username)})
        finish_sco(user_obj, None)
    if get_option_value("spec_version") == "2.0":
        result = dict()
        result["0"] = cybox_reg
        if user_obj:
            cybox_reg["creator_user_ref"] = "1"
            result["1"] = user_obj
    else:
        result = [cybox_reg]
        if user_obj:
            cybox_reg["creator_user_ref"] = user_obj["id"]
            result.append(user_obj)
    return result


def create_process_ref(cp, process_dict, objs, index, prop):
    spec_version = get_option_value("spec_version")
    cp_ref = create_base_sco("process", other_properties={"pid": cp.value})
    if get_option_value("spec_version") == "2.0":
        objs[text_type(index)] = cp_ref
    else:
        finish_sco(cp_ref, None)
        objs.append(cp_ref)
    if prop == "child_refs":
        if prop not in process_dict:
            process_dict["child_refs"] = []
        if spec_version == "2.0":
            process_dict[prop].append(text_type(index))
        else:
            process_dict[prop].append(cp_ref["id"])
    else:  # parent_ref
        if spec_version == "2.0":
            process_dict[prop] = text_type(index)
        else:
            process_dict[prop] = cp_ref["id"]


def convert_port(prop):
    traffic_2x = create_base_sco("network-traffic", prop)
    if prop.port_value:
        warn("port number is assumed to be a destination port", 725)
        traffic_2x["dst_port"] = prop.port_value.value
    if prop.layer4_protocol:
        traffic_2x["protocols"] = [prop.layer4_protocol.value.lower()]
    finish_sco(traffic_2x, prop.parent.id_)
    return traffic_2x


def convert_opened_connection_refs20(process, process_dict, objs, index):
    renumbered_nc_dicts = {}
    process_dict["opened_connection_refs"] = []
    for nc in process.network_connection_list:
        nc_dicts = convert_network_connection(nc, None)
        root_obj_index = find_index_of_type(nc_dicts, "network-traffic")
        current_largest_id, number_mapping = do_renumbering(nc_dicts,
                                                            index,
                                                            root_obj_index,
                                                            renumbered_nc_dicts)
        objs.update(renumbered_nc_dicts)
        process_dict["opened_connection_refs"].append(text_type(number_mapping[root_obj_index]))
        index = current_largest_id
    return index


def convert_opened_connection_refs21(process, process_dict, objs):
    process_dict["opened_connection_refs"] = []
    for nc in process.network_connection_list:
        nc_dicts = convert_network_connection(nc, None)
        for obj in nc_dicts:
            objs.append(obj)
        # network-traffic is always the first obj
        process_dict["opened_connection_refs"].append(nc_dicts[0]["id"])


def convert_process(process):
    index = 0
    process_dict = create_base_sco("process", process)
    if get_option_value("spec_version") == "2.0":
        objs = {}
        objs[text_type(index)] = process_dict
        index += 1
    else:
        objs = [process_dict]

    if process.name and get_option_value("spec_version") == "2.0":
        process_dict["name"] = text_type(process.name)
    if process.pid:
        process_dict["pid"] = process.pid.value
    if process.creation_time:
        process_dict["created" if get_option_value("spec_version") == "2.0" else "created_time"] = \
            convert_timestamp_to_string(process.creation_time.value)
    if process.argument_list and get_option_value("spec_version") == "2.0":
        process_dict["arguments"] = []
        for a in process.argument_list:
            process_dict["arguments"].append(a.value)
        # TODO: if its 2.1 and there are arguments, but no Image_Info.command_line, we could maybe create one
    if process.network_connection_list:
        if get_option_value("spec_version") == "2.0":
            index = convert_opened_connection_refs20(process, process_dict, objs, index)
        else:
            convert_opened_connection_refs21(process, process_dict, objs)
    if process.image_info:
        ii = process.image_info
        if ii.file_name:
            # TODO: check ii.current_directory and ii.path for more info
            image_obj = create_base_sco("file", other_properties={"name": text_type(ii.file_name)})
            finish_sco(image_obj, None)
            if get_option_value("spec_version") == "2.0":
                process_dict["image_ref"] = text_type(index)
                objs[text_type(index)] = image_obj
                index += 1
            else:
                process_dict["image_ref"] = image_obj["id"]
                objs.append(image_obj)
        if ii.command_line and get_option_value("spec_version") == "2.1":
            process_dict["command_line"] = text_type(ii.command_line)
    if process.username:
        user_obj = create_base_sco("user-account", other_properties={"user_id": text_type(process.username)})
        finish_sco(user_obj, None)
        if get_option_value("spec_version") == "2.0":
            process_dict["creator_user_ref"] = text_type(index)
            objs[text_type(index)] = user_obj
            index += 1
        else:
            process_dict["creator_user_ref"] = user_obj["id"]
            objs.append(user_obj)
    if isinstance(process, WinProcess):
        extended_properties = dict()
        process_properties = convert_windows_process(process)
        if process_properties:
            extended_properties["windows-process-ext"] = process_properties

        if isinstance(process, WinService):
            service_properties, dll_file_obj = convert_windows_service(process)
            if service_properties:
                extended_properties["windows-service-ext"] = service_properties
            if dll_file_obj:
                if get_option_value("spec_version") == "2.0":
                    objs[text_type(index)] = dll_file_obj
                    index += 1
                else:
                    objs.append(dll_file_obj)

        if extended_properties:
            process_dict["extensions"] = extended_properties
    finish_sco(process_dict, process.parent.id_)
    if process.child_pid_list:
        for cp in process.child_pid_list:
            create_process_ref(cp, process_dict, objs, index, "child_refs")
            index += 1
    if process.parent_pid:
        create_process_ref(process.parent_pid, process_dict, objs, index, "parent_ref")
        index += 1
    return objs


def convert_windows_process(process):
    ext = {}
    if process.handle_list:
        for h in process.handle_list:
            warn("Windows handles are not a part of STIX 2.x", 420)
    if process.aslr_enabled:
        ext["asl_enabled"] = bool(process.aslr_enabled)
    if process.dep_enabled:
        ext["dep_enabled"] = bool(process.dep_enabled)
    if process.priority:
        ext["priority"] = text_type(process.priority)
    if process.security_id:
        ext["owner_sid"] = text_type(process.security_id)
    if process.window_title:
        ext["window_title"] = text_type(process.window_title)
    if process.startup_info:
        warn("CybOX object %s not handled yet not handled yet", 805, "process:startup_info")
    return ext


def convert_windows_service(service):
    cybox_ws = {}
    ddl_file2x = None
    if hasattr(service, "service_name") and service.service_name:
        cybox_ws["service_name"] = service.service_name.value
    if hasattr(service, "description_list") and service.description_list:
        descriptions = []
        for d in service.description_list:
            descriptions.append(d.value)
        cybox_ws["descriptions"] = descriptions
    if hasattr(service, "display_name") and service.display_name:
        cybox_ws["display_name"] = service.display_name.value
    if hasattr(service, "startup_command_line") and service.startup_command_line:
        cybox_ws["startup_command_line"] = service.startup_command_line.value
    if hasattr(service, "startup_type") and service.startup_type:
        cybox_ws["start_type"] = map_vocabs_to_label(service.startup_type, SERVICE_START_TYPE)
    if hasattr(service, "service_type") and service.service_type:
        cybox_ws["service_type"] = map_vocabs_to_label(service.service_type, SERVICE_TYPE)
    if hasattr(service, "service_status") and service.service_status:
        cybox_ws["service_status"] = map_vocabs_to_label(service.service_status, SERVICE_STATUS)
    if hasattr(service, "service_dll") and service.service_dll:
        # There is only one in STIX 1.x
        ddl_file2x = create_base_sco("file", other_properties={"name": text_type(service.service_dll)})
        finish_sco(ddl_file2x, None)
        if get_option_value("spec_version") == "2.1":
            cybox_ws["service_dll_refs"] = [ddl_file2x["id"]]
        return cybox_ws, ddl_file2x
    return cybox_ws, None


def convert_domain_name(domain_name, related_objects):
    cybox_dm = create_base_sco("domain-name", domain_name)
    if domain_name.value:
        cybox_dm["value"] = text_type(domain_name.value.value)
    handle_related_objects_as_embedded_relationships(cybox_dm, related_objects, "Resolved_To", "resolves_to_refs")
    finish_sco(cybox_dm, domain_name.parent.id_)
    return cybox_dm


def convert_mutex(mutex):
    cybox_mutex = create_base_sco("mutex", mutex)
    if mutex.name:
        cybox_mutex["name"] = text_type(mutex.name.value)
    finish_sco(cybox_mutex, mutex.parent.id_)
    return cybox_mutex


def convert_http_client_request(request):
    http_extension = {}
    body_obj = None
    if request.http_request_line is not None:
        if request.http_request_line.http_method is not None:
            http_extension["request_method"] = text_type(request.http_request_line.http_method.value.lower())
        if request.http_request_line.value is not None:
            http_extension["request_value"] = text_type(request.http_request_line.value.value.lower())
        if request.http_request_line.version is not None:
            http_extension["request_version"] = text_type(request.http_request_line.version.value.lower())

    if request.http_request_header is not None:
        if request.http_request_header.parsed_header is not None:
            header = {}
            if request.http_request_header.parsed_header.accept is not None:
                header["Accept"] = text_type(request.http_request_header.parsed_header.accept.value)
            if request.http_request_header.parsed_header.accept_charset is not None:
                header["Accept-Charset"] = text_type(request.http_request_header.parsed_header.accept_charset.value)
            if request.http_request_header.parsed_header.accept_language is not None:
                header["Accept-Language"] = text_type(request.http_request_header.parsed_header.accept_language.value)
            if request.http_request_header.parsed_header.accept_datetime is not None:
                header["Accept-Datetime"] = text_type(request.http_request_header.parsed_header.accept_datetime.value)
            if request.http_request_header.parsed_header.accept_encoding is not None:
                header["Accept-Encoding"] = text_type(request.http_request_header.parsed_header.accept_encoding.value)
            if request.http_request_header.parsed_header.authorization is not None:
                header["Authorization"] = text_type(request.http_request_header.parsed_header.authorization.value)
            if request.http_request_header.parsed_header.cache_control is not None:
                header["Cache-Control"] = text_type(request.http_request_header.parsed_header.cache_control.value)
            if request.http_request_header.parsed_header.connection is not None:
                header["Connection"] = text_type(request.http_request_header.parsed_header.connection.value)
            if request.http_request_header.parsed_header.cookie is not None:
                header["Cookie"] = text_type(request.http_request_header.parsed_header.cookie.value)
            if request.http_request_header.parsed_header.content_length is not None:
                header["Content-Length"] = text_type(request.http_request_header.parsed_header.content_length.value)
            if request.http_request_header.parsed_header.content_md5 is not None:
                header["Content-MD5"] = text_type(request.http_request_header.parsed_header.content_md5.value)
            if request.http_request_header.parsed_header.content_type is not None:
                header["Content-Type"] = text_type(request.http_request_header.parsed_header.content_type.value)
            if request.http_request_header.parsed_header.date is not None:
                header["Date"] = text_type(request.http_request_header.parsed_header.date)
            if request.http_request_header.parsed_header.expect is not None:
                header["Expect"] = text_type(request.http_request_header.parsed_header.expect.value)
            if request.http_request_header.parsed_header.from_ is not None:
                from_ = request.http_request_header.parsed_header.from_
                if from_.address_value is not None:
                    header["From"] = text_type(from_.address_value.value)
            if request.http_request_header.parsed_header.host is not None:
                host = request.http_request_header.parsed_header.host
                value = ""
                has_domain = False
                if host.domain_name is not None:
                    has_domain = True
                    value += text_type(host.domain_name.value)
                if host.port is not None:
                    if has_domain:
                        value += ":" + text_type(host.port.port_value)
                    else:
                        value += text_type(host.port.port_value)
                if value:
                    header["Host"] = value
            if request.http_request_header.parsed_header.if_match is not None:
                header["If-Match"] = text_type(request.http_request_header.parsed_header.if_match.value)
            if request.http_request_header.parsed_header.if_modified_since is not None:
                header["If-Modified-Since"] = text_type(
                    request.http_request_header.parsed_header.if_modified_since.value)
            if request.http_request_header.parsed_header.if_none_match is not None:
                header["If-None-Match"] = text_type(request.http_request_header.parsed_header.if_none_match.value)
            if request.http_request_header.parsed_header.if_range is not None:
                header["If-Range"] = text_type(request.http_request_header.parsed_header.if_range.value)
            if request.http_request_header.parsed_header.if_unmodified_since is not None:
                header["If-Unmodified-Since"] = text_type(
                    request.http_request_header.parsed_header.if_unmodified_since.value)
            if request.http_request_header.parsed_header.max_forwards is not None:
                header["Max-Forwards"] = text_type(request.http_request_header.parsed_header.max_forwards.value)
            if request.http_request_header.parsed_header.pragma is not None:
                header["Pragma"] = text_type(request.http_request_header.parsed_header.pragma.value)
            if request.http_request_header.parsed_header.proxy_authorization is not None:
                header["Proxy-Authorization"] = text_type(
                    request.http_request_header.parsed_header.proxy_authorization.value)
            if request.http_request_header.parsed_header.range_ is not None:
                header["Range"] = text_type(request.http_request_header.parsed_header.range_.value)
            if request.http_request_header.parsed_header.referer is not None:
                header["Referer"] = text_type(request.http_request_header.parsed_header.referer.value)
            if request.http_request_header.parsed_header.te is not None:
                header["TE"] = text_type(request.http_request_header.parsed_header.te.value)
            if request.http_request_header.parsed_header.user_agent is not None:
                header["User-Agent"] = text_type(request.http_request_header.parsed_header.user_agent.value)
            if request.http_request_header.parsed_header.via is not None:
                header["Via"] = text_type(request.http_request_header.parsed_header.via.value)
            if request.http_request_header.parsed_header.warning is not None:
                header["Warning"] = text_type(request.http_request_header.parsed_header.warning.value)
            if request.http_request_header.parsed_header.dnt is not None:
                header["DNT"] = text_type(request.http_request_header.parsed_header.dnt.value)
            if request.http_request_header.parsed_header.x_requested_with is not None:
                header["X-Requested-With"] = text_type(request.http_request_header.parsed_header.x_requested_with.value)
            if request.http_request_header.parsed_header.x_forwarded_for is not None:
                header["X-Forwarded-For"] = text_type(request.http_request_header.parsed_header.x_forwarded_for.value)
            if request.http_request_header.parsed_header.x_att_deviceid is not None:
                header["X-ATT-DeviceId"] = text_type(request.http_request_header.parsed_header.x_att_deviceid.value)
            if request.http_request_header.parsed_header.x_wap_profile is not None:
                header["X-Wap-Profile"] = text_type(request.http_request_header.parsed_header.x_wap_profile.value)

            http_extension["request_header"] = header
    if request.http_message_body is not None:
        mb = request.http_message_body
        if mb.length:
            http_extension["message_body_length"] = mb.length.value
        if mb.message_body:
            body_obj = create_base_sco("artifact", other_properties={"payload_bin": encode_in_base64(text_type(mb.message_body))})
            finish_sco(body_obj, None)
            if get_option_value("spec_version") == "2.1":
                http_extension["message_body_data_ref"] = body_obj["id"]
            else:
                http_extension["message_body_data_ref"] = "1"
    return http_extension, body_obj


def convert_http_network_connection_extension(http):
    if http is not None:
        return convert_http_client_request(http.http_client_request)


def create_domain_name_object(dn):
    instance = create_base_sco("domain-name", dn, other_properties={"value": text_type(dn.value)})
    finish_sco(instance, None)
    return instance


def convert_socket_address_1(sock_add_1x, cybox_traffic, objs, spec_version, index, src_or_dst, env):
    if sock_add_1x.port is not None:
        if sock_add_1x.port.port_value is not None:
            cybox_traffic[src_or_dst + "_port"] = int(sock_add_1x.port.port_value)
        if sock_add_1x.port.layer4_protocol is not None:
            cybox_traffic["protocols"].append(text_type(sock_add_1x.port.layer4_protocol.value.lower()))
    if sock_add_1x.ip_address is not None:
        add = convert_address(sock_add_1x.ip_address, env=env)
        if spec_version == "2.0":
            cybox_traffic[src_or_dst + "_ref"] = text_type(index)
            objs[text_type(index)] = add
            index += 1
        else:
            if add:
                cybox_traffic[src_or_dst + "_ref"] = add["id"]
                objs.append(add)

    elif sock_add_1x.hostname is not None:
        if sock_add_1x.hostname.is_domain_name and sock_add_1x.hostname.hostname_value is not None:
            domain = create_domain_name_object(sock_add_1x.hostname.hostname_value)
            cybox_traffic[src_or_dst + "_ref"] = text_type(index) if spec_version == "2.0" else domain["id"]
            if spec_version == "2.0":
                objs[text_type(index)] = domain
                index += 1
            else:
                objs.append(domain)

        elif (sock_add_1x.hostname.naming_system is not None and
              any(x.value == "DNS" for x in sock_add_1x.hostname.naming_system)):
            domain = create_domain_name_object(sock_add_1x.hostname.hostname_value)
            cybox_traffic[src_or_dst + "_ref"] = text_type(index) if spec_version == "2.0" else domain["id"]
            if spec_version == "2.0":
                objs[text_type(index)] = domain
                index += 1
            else:
                objs.append(domain)
    return index


def convert_network_connection(conn, env=None):
    index = 1
    spec_version = get_option_value("spec_version")
    cybox_traffic = create_base_sco("network-traffic", conn)
    if spec_version == "2.0":
        objs = {}
    else:
        objs = []

    if conn.creation_time is not None:
        cybox_traffic["start"] = convert_timestamp_to_string(conn.creation_time.value, None, None)

    if conn.layer3_protocol is not None:
        if "protocols" not in cybox_traffic:
            cybox_traffic["protocols"] = []
        cybox_traffic["protocols"].append(text_type(conn.layer3_protocol.value).lower())

    if conn.source_socket_address is not None:
        # The source, if present will have index "0".
<<<<<<< HEAD
        if conn.source_socket_address.port is not None:
            if conn.source_socket_address.port.port_value is not None:
                cybox_traffic["src_port"] = int(conn.source_socket_address.port.port_value)
            if conn.source_socket_address.port.layer4_protocol is not None:
                cybox_traffic["protocols"].append(text_type(conn.source_socket_address.port.layer4_protocol.value.lower()))
        if conn.source_socket_address.ip_address is not None:
            source = convert_address(conn.source_socket_address.ip_address)
            if spec_version == "2.0":
                cybox_traffic["src_ref"] = text_type(index)
                objs[text_type(index)] = source
                index += 1
            else:
                if source:
                    cybox_traffic["src_ref"] = source["id"]
                    objs.append(source)

        elif conn.source_socket_address.hostname is not None:
            if conn.source_socket_address.hostname.is_domain_name and conn.source_socket_address.hostname.hostname_value is not None:
                source_domain = create_domain_name_object(conn.source_socket_address.hostname.hostname_value, None)
                cybox_traffic["src_ref"] = text_type(index) if spec_version == "2.0" else source_domain["id"]
                if spec_version == "2.0":
                    objs[text_type(index)] = source_domain
                    index += 1
                else:
                    objs.append(source_domain)

            elif (conn.source_socket_address.hostname.naming_system is not None and
                    any(x.value == "DNS" for x in conn.source_socket_address.hostname.naming_system)):
                source_domain = create_domain_name_object(conn.source_socket_address.hostname.hostname_value, None)
                cybox_traffic["src_ref"] = text_type(index) if spec_version == "2.0" else source_domain["id"]
                if spec_version == "2.0":
                    objs[text_type(index)] = source_domain
                    index += 1
                else:
                    objs.append(source_domain)
=======
        index = convert_socket_address_1(conn.source_socket_address, cybox_traffic, objs, spec_version, index, "src", env)
>>>>>>> 9df2b466

    if conn.destination_socket_address is not None:
        # The destination will have index "1" if there is a source.
        index = convert_socket_address_1(conn.destination_socket_address, cybox_traffic, objs, spec_version, index, "dst", env)

    if conn.layer4_protocol is not None:
        if "protocols" not in cybox_traffic:
            cybox_traffic["protocols"] = []
        cybox_traffic["protocols"].append(text_type(conn.layer4_protocol.value).lower())

    if conn.layer7_protocol is not None:
        if "protocols" not in cybox_traffic:
            cybox_traffic["protocols"] = []
        cybox_traffic["protocols"].append(text_type(conn.layer7_protocol.value).lower())

    if conn.layer7_connections is not None:
        if conn.layer7_connections.http_session is not None:
            if conn.layer7_connections.http_session.object_reference:
                nt = handle_object_reference(conn.layer7_connections.http_session, "network-traffic", env, "extensions")
                cybox_traffic["extensions"] = nt["extensions"]
            else:
                # HTTP extension
                cybox_traffic["extensions"] = {}
                request_responses = conn.layer7_connections.http_session.http_request_response
                if request_responses:
                    cybox_traffic["extensions"] = dict()
                    request_ext, body_obj = convert_http_network_connection_extension(request_responses[0])
                    cybox_traffic["extensions"]["http-request-ext"] = request_ext
                    if body_obj:
                        if get_option_value("spec_version") == "2.0":
                            objs[text_type(index)] = body_obj
                            request_ext["message_body_data_ref"] = text_type(index)
                            index += 1
                        else:
                            objs.append(body_obj)
                    if len(conn.layer7_connections.http_session.http_request_response) > 1:
                        warn("Only one HTTP_Request_Response used for http-request-ext, using first value", 512)
        if conn.layer7_connections.dns_query:
            warn("Layer7_Connections/DNS_Query content not supported in STIX 2.x", 424)

    if cybox_traffic:
        cybox_traffic["type"] = "network-traffic"
        if spec_version == "2.0":
            objs["0"] = cybox_traffic
            index += 1
        else:
            finish_sco(cybox_traffic, conn.parent.id_)
            # network traffic object must be first
            objs.insert(0, cybox_traffic)

    # no STIX 1.x date for the following STIX 2.x properties:
    #   end, is_active,
    # cybox_traffic["encapsulates_refs"]
    # cybox_traffic["encapsulated_by_ref"]

    # STIX 1.x network_flow might work for: ipfix, src_byte_count, dst_byte_count, src_packets, dst_packets, start?, end?

    # cybox_traffic["src_payload_ref"]?
    # cybox_traffic["dst_payload_ref"]?

    return objs


def split_into_requests_and_responses(req_resp_list):
    requests = []
    responses = []
    for r in req_resp_list:
        if r.http_client_request:
            requests.append(r.http_client_request)
        if r.http_server_response:
            responses.append(r.http_server_response)
    return requests, responses


def convert_http_session(session):
    if session.http_request_response:
        requests, responses = split_into_requests_and_responses(session.http_request_response)
        if len(responses) != 0:
            warn("HTTPServerResponse type is not supported in STIX 2.x", 429)
        if len(requests) >= 1:
            cybox_traffic = create_base_sco("network-traffic", session)
            request_ext, body_obj = convert_http_client_request(requests[0])
            cybox_traffic["extensions"] = {"http-request-ext": request_ext}
            if len(requests) > 1:
                warn("Only HTTP_Request_Response used for http-request-ext, using first value", 512)
            if get_option_value("spec_version") == "2.0":
                objs = dict()
                objs["0"] = cybox_traffic
                if body_obj:
                    objs["1"] = body_obj
                return objs
            else:
                finish_sco(cybox_traffic, session.parent.id_)
                if body_obj:
                    return [cybox_traffic, body_obj]
                else:
                    return [cybox_traffic]


def create_icmp_extension(icmp_header):
    imcp_extension = {}
    if icmp_header.type_:
        imcp_extension["icmp_type_hex"] = icmp_header.type_.value
    if icmp_header.code:
        imcp_extension["icmp_code_hex"] = icmp_header.code.value
    if icmp_header.checksum:
        handle_missing_string_property(imcp_extension, "checksum", icmp_header.checksum, is_sco=True)
    return imcp_extension


def convert_network_packet(packet):
    if packet.internet_layer:
        internet_layer = packet.internet_layer
        if internet_layer.ipv4 or internet_layer.ipv6:
            warn("Internet_Layer/IP_Packet content not supported in STIX 2.x", 424)
        else:
            if internet_layer.icmpv4:
                icmp_header = internet_layer.icmpv4.icmpv4_header
            elif internet_layer.icmpv6:
                icmp_header = internet_layer.icmpv6.icmpv6_header
            else:
                return None
            cybox_traffic = create_base_sco("network-traffic", packet)
            cybox_traffic["extensions"] = {"icmp-ext": create_icmp_extension(icmp_header)}
            finish_sco(cybox_traffic, packet.parent.id_)
            return cybox_traffic


def convert_socket_options(options):
    socket_options = {}
    for prop_name in SOCKET_OPTIONS:
        if getattr(options, prop_name):
            socket_options[prop_name.upper()] = getattr(options, prop_name)
    return socket_options


def convert_network_socket(socket):
    cybox_traffic = create_base_sco("network-traffic", socket)
    socket_extension = {}
    if socket.is_blocking:
        socket_extension["is_blocking"] = socket.is_blocking
    if socket.is_listening:
        socket_extension["is_listening"] = socket.is_listening
    if socket.address_family:
        if socket.address_family in ADDRESS_FAMILY_ENUMERATION:
            socket_extension["address_family"] = socket.address_family.value
        else:
            warn("%s is not a member of the %s enumeration", 627, socket.address_family, "address family")
    if socket.type_:
        socket_extension["socket_type"] = socket.type_
    if socket.domain:
        if get_option_value("spec_version") == "2.0":
            socket_extension["protocol_family"] = socket.domain
        else:
            handle_missing_string_property(socket_extension, "protocol_family", socket.domain, is_sco=True)
    if socket.options:
        socket_extension["options"] = convert_socket_options(socket.options)
    if socket.socket_descriptor:
        socket_extension["socket_descriptor"] = socket.socket_descriptor
    if socket.local_address:
        handle_missing_string_property(socket_extension, "local_address", socket.local_address.ip_address, is_sco=True)
    if socket.remote_address:
        handle_missing_string_property(socket_extension, "remote_address", socket.remote_address.ip_address, is_sco=True)
    if socket.protocol:
        cybox_traffic["protocols"] = [socket.protocol.value.lower()]
    cybox_traffic["extensions"] = {"socket-ext": socket_extension}
    finish_sco(cybox_traffic, socket.parent.id_)
    return cybox_traffic


def convert_socket_address(sock_add_1x, env=None):
    spec_version = get_option_value("spec_version")
    instance = create_base_sco("network-traffic", sock_add_1x)
    if spec_version == "2.0":
        objs = {}
    else:
        objs = []

    convert_socket_address_1(sock_add_1x,
                             instance,
                             objs,
                             spec_version,
                             0,
                             determine_socket_address_direction(sock_add_1x, sock_add_1x.parent.id_),
                             env)
    return objs


def convert_product(prod):
    instance = create_base_sco("software", prod)
    if prod.product:
        instance["name"] = prod.product.value
    if prod.vendor:
        instance["vendor"] = prod.vendor.value
    if prod.version:
        instance["version"] = prod.version.value
    if prod.language:
        instance["languages"] = [prod.language.value]
    finish_sco(instance, prod.parent.id_)
    return instance


_X509_V3_PROPERTY_MAP = \
    [
        ["basic_constraints", "basic_constraints"],
        ["name_constraints", "name_constraints"],
        ["policy_constraints", "policy_constraints"],
        ["key_usage", "key_usage"],
        ["extended_key_usage", "extended_key_usage"],
        ["subject_key_identifier", "subject_key_identifier"],
        ["authority_key_identifier", "authority_key_identifier"],
        ["subject_alternative_name", "subject_alternative_name"],
        ["issuer_alternative_name", "issuer_alternative_name"],
        ["subject_directory_attributes", "subject_directory_attributes"],
        ["crl_distribution_points", "crl_distribution_points"],
        # ["inhibit_any_policy", "inhibit_any_policy"],  MUST BE A STRING
        ["certificate_policies", "certificate_policies"],
        ["policy_mappings", "policy_mappings"],
    ]


def convert_v3_extension(v3_ext):
    v3_ext_dict = dict()
    for prop_tuple in _X509_V3_PROPERTY_MAP:
        prop_name1x = prop_tuple[0]
        prop_name2x = prop_tuple[1]
        if getattr(v3_ext, prop_name1x, None):
            v3_ext_dict[prop_name2x] = getattr(v3_ext, prop_name1x).value
    if v3_ext.inhibit_any_policy:
        v3_ext_dict["inhibit_any_policy"] = text_type(v3_ext.inhibit_any_policy.value)
    if v3_ext.private_key_usage_period:
        if v3_ext.private_key_usage_period.not_before:
            v3_ext_dict["private_key_usage_period_not_before"] = convert_timestamp_to_string(v3_ext.private_key_usage_period.not_before.value)
        if v3_ext.private_key_usage_period.not_after:
            v3_ext_dict["private_key_usage_period_not_after"] = convert_timestamp_to_string(v3_ext.private_key_usage_period.not_after.value)
    return v3_ext_dict


_X509_PROPERTY_MAP = \
    [
        ["serial_number", "serial_number"],
        ["signature_algorithm", "signature_algorithm"],
        ["issuer", "issuer"],
        ["subject", "subject"],
    ]

# is_self_signed
# hashes
# version


def convert_x509_certificate(x509):
    x509_obj = create_base_sco("x509-certificate", x509)
    if x509.certificate:
        cert = x509.certificate
        for prop_tuple in _X509_PROPERTY_MAP:
            prop_name1x = prop_tuple[0]
            prop_name2x = prop_tuple[1]
            if getattr(cert, prop_name1x, None):
                x509_obj[prop_name2x] = getattr(cert, prop_name1x).value
        if cert.version:
            x509_obj["version"] = text_type(cert.version.value)
        if cert.validity:
            if cert.validity.not_before:
                x509_obj["validity_not_before"] = convert_timestamp_to_string(cert.validity.not_before.value)
            if cert.validity.not_after:
                x509_obj["validity_not_after"] = convert_timestamp_to_string(cert.validity.not_after.value)
        if cert.subject_public_key:
            if cert.subject_public_key.public_key_algorithm:
                x509_obj["subject_public_key_algorithm"] = cert.subject_public_key.public_key_algorithm.value
            if cert.subject_public_key.rsa_public_key:
                rsa_key = cert.subject_public_key.rsa_public_key
                if rsa_key.modulus:
                    x509_obj["subject_public_key_modulus"] = rsa_key.modulus.value
                if rsa_key.exponent:
                    x509_obj["subject_public_key_exponent"] = rsa_key.exponent.value
        if cert.standard_extensions:
            ext_dict = convert_v3_extension(cert.standard_extensions)
            if ext_dict:
                x509_obj["x509_v3_extensions"] = ext_dict
    finish_sco(x509_obj, x509.parent.id_)
    return x509_obj


# def convert_netflow_object(obj1x):
#     cybox_traffic = create_base_sco("network-traffic")
#     if obj1x.unidirectional_flow_record

def convert_cybox_object20(obj1x):
    # in 2.0 indices are local
    clear_directory_path_mappings()
    related_objects = obj1x.related_objects
    # TODO:  should related objects be handled on a case-by-case basis or just ignored
    prop = obj1x.properties
    objs = {}
    if prop is None:
        return None
    elif isinstance(prop, Address):
        objs["0"] = convert_address(prop, related_objects)
    elif isinstance(prop, Artifact):
        objs["0"] = convert_artifact(prop)
    elif isinstance(prop, AutonomousSystem):
        objs["0"] = convert_as(prop)
    elif isinstance(prop, URI):
        objs["0"] = convert_uri(prop)
    elif isinstance(prop, EmailMessage):
        # potentially returns multiple objects
        objs = convert_email_message(prop)
    elif isinstance(prop, File):
        # potentially returns multiple objects
        objs, ignore = convert_file20(prop, related_objects)
    elif isinstance(prop, WinRegistryKey):
        objs = convert_registry_key(prop)
    elif isinstance(prop, Process):
        objs = convert_process(prop)
    elif isinstance(prop, Product):
        objs["0"] = convert_product(prop)
    elif isinstance(prop, DomainName):
        objs["0"] = convert_domain_name(prop, related_objects)
    elif isinstance(prop, Mutex):
        objs["0"] = convert_mutex(prop)
    elif isinstance(prop, NetworkConnection):
        # potentially returns multiple objects
        objs = convert_network_connection(prop)
    elif isinstance(prop, Account):
        objs["0"] = convert_account(prop)
    elif isinstance(prop, Port):
        objs["0"] = convert_port(prop)
    elif isinstance(prop, HTTPSession):
        objs = convert_http_session(prop)
    elif isinstance(prop, NetworkPacket):
        objs["0"] = convert_network_packet(prop)
    elif isinstance(prop, NetworkSocket):
        objs["0"] = convert_network_socket(prop)
    elif isinstance(prop, X509Certificate):
        objs["0"] = convert_x509_certificate(prop)
    elif isinstance(prop, SocketAddress):
        # returns a dict
        objs = convert_socket_address(prop)
    else:
        warn("CybOX object %s not handled yet", 805, text_type(type(prop)))
        return None
    if not objs:
        warn("%s did not yield any STIX 2.x object", 417, text_type(type(prop)))
        return None
    else:
        if prop.custom_properties:
            primary_obj = objs["0"]
            for cp in prop.custom_properties.property_:
                primary_obj[convert_to_custom_property_name(cp.name)] = cp.value
        if obj1x.id_:
            add_object_id_value(obj1x.id_, objs)
        return objs


def convert_cybox_object21(obj1x, env):
    # TODO:  should related objects be handled on a case-by-case basis or just ignored
    related_objects = obj1x.related_objects
    prop = obj1x.properties
    if prop is None:
        return None
    elif isinstance(prop, Address):
        objs = [convert_address(prop, related_objects, env)]
    elif isinstance(prop, Artifact):
        objs = [convert_artifact(prop)]
    elif isinstance(prop, AutonomousSystem):
        objs = [convert_as(prop)]
    elif isinstance(prop, URI):
        objs = [convert_uri(prop)]
    elif isinstance(prop, EmailMessage):
        # potentially returns multiple objects
        objs = convert_email_message(prop)
    elif isinstance(prop, File):
        # potentially returns multiple objects
        objs = convert_file21(prop, related_objects)
    elif isinstance(prop, WinRegistryKey):
        objs = convert_registry_key(prop)
    elif isinstance(prop, Process):
        objs = convert_process(prop)
    elif isinstance(prop, Product):
        objs = [convert_product(prop)]
    elif isinstance(prop, DomainName):
        objs = [convert_domain_name(prop, related_objects)]
    elif isinstance(prop, Mutex):
        objs = [convert_mutex(prop)]
    elif isinstance(prop, NetworkConnection):
        # potentially returns multiple objects
        objs = convert_network_connection(prop, env)
    elif isinstance(prop, Account):
        objs = [convert_account(prop)]
    elif isinstance(prop, Port):
        objs = [convert_port(prop)]
    elif isinstance(prop, HTTPSession):
        objs = convert_http_session(prop)
    elif isinstance(prop, NetworkPacket):
        objs = [convert_network_packet(prop)]
    elif isinstance(prop, NetworkSocket):
        objs = [convert_network_socket(prop)]
    elif isinstance(prop, X509Certificate):
        objs = [convert_x509_certificate(prop)]
    elif isinstance(prop, SocketAddress):
        objs = convert_socket_address(prop, env)
    else:
        warn("CybOX object %s not handled yet", 805, text_type(type(prop)))
        return None
    if not objs:
        warn("%s did not yield any STIX 2.x object", 417, text_type(type(prop)))
        return None
    else:
        if prop.custom_properties:
            # make sure the original object is always first in the objs array
            primary_obj = objs[0]
            for cp in prop.custom_properties.property_:
                primary_obj[convert_to_custom_name(cp.name)] = cp.value
        if obj1x.id_:
            add_object_id_value(obj1x.id_, objs)
        return objs


def find_index_of_type(objs, type):
    for k, v in objs.items():
        if v["type"] == type:
            return k
    return None


def renumber_co(co, number_mapping):
    for k, v in co.items():
        if k.endswith("ref"):
            if co[k] in number_mapping:
                co[k] = number_mapping[co[k]]
        elif k.endswith("refs"):
            new_refs = []
            for ref in co[k]:
                if ref in number_mapping:
                    new_refs.append(number_mapping[ref])
            co[k] = new_refs
        elif k == "extensions":
            for ex_k, ex_v in v.items():
                renumber_co(ex_v, number_mapping)
    return co


def renumber_objs(objs, number_mapping):
    new_objects = {}
    for k, v in objs.items():
        new_objects[number_mapping[k]] = renumber_co(v, number_mapping)
    return new_objects


def do_renumbering(objs, next_id, root_obj_index, objs_to_add):
    number_mapping = {}
    for k in sorted(objs.keys()):
        number_mapping[text_type(k)] = text_type(next_id)
        next_id += 1
    new_objs = renumber_objs(objs, number_mapping)
    objs_to_add.update(new_objs)
    return next_id, number_mapping


def find_index_of_contents(root_data, objects):
    for index, value in objects.items():
        if value == root_data:
            return index
    return None


def change_1x_ids_to_2x_objs(co, stix2x_property_name, next_id, all_objs, objs_to_add, types_to_find):
    result = list()
    for id in co[stix2x_property_name]:
        if is_stix1x_id(id):
            obj = copy.deepcopy(get_object_id_value(id))
            if obj:
                for t in types_to_find:
                    root_obj_index = find_index_of_type(obj, t)
                    if root_obj_index is not None:  # 0 is a good value
                        root_data = obj[root_obj_index]
                        if root_data:
                            present_obj_index = find_index_of_contents(root_data, all_objs["objects"])
                            if present_obj_index is None:  # 0 is a good value
                                next_id, number_mapping = do_renumbering(obj,
                                                                         next_id,
                                                                         root_obj_index,
                                                                         objs_to_add)
                                index_to_use = number_mapping[root_obj_index]
                            else:
                                index_to_use = present_obj_index
                            result.append(text_type(index_to_use))
    # no result means they were already local indicies
    if result:
        co[stix2x_property_name] = result


def change_1x_id_to_2x_obj(mp, stix2x_property_name, next_id, all_objs, objs_to_add, types_to_find):
    id = mp[stix2x_property_name]
    if is_stix1x_id(id):
        obj = copy.deepcopy(get_object_id_value(id))
        if obj:
            for t in types_to_find:
                root_obj_index = find_index_of_type(obj, t)
                if root_obj_index is not None:  # 0 is a good value
                    root_data = obj[root_obj_index]
                    if root_data:
                        present_obj_index = find_index_of_contents(root_data, all_objs["objects"])
                        if present_obj_index is None:  # 0 is a good value
                            next_id, number_mapping = do_renumbering(obj,
                                                                     next_id,
                                                                     root_obj_index,
                                                                     objs_to_add)
                            index_to_use = number_mapping[root_obj_index]
                        else:
                            index_to_use = present_obj_index
                        mp[stix2x_property_name] = text_type(index_to_use)


def fix_cybox_relationships(observed_data):
    for o in observed_data:
        if not o["objects"]:
            continue
        objs_to_add = {}
        next_id = int(max(o["objects"].keys())) + 1
        for co in o["objects"].values():
            if co["type"] == "email-message":
                if "body_multipart" in co:
                    for mp in co["body_multipart"]:
                        change_1x_id_to_2x_obj(mp, "body_raw_ref", next_id, o, objs_to_add, ["artifact", "file"])
            elif co["type"] in ["domain-name", "ipv4-addr", "ipv6-addr"]:
                if "resolves_to_refs" in co and co["resolves_to_refs"]:
                    change_1x_ids_to_2x_objs(co, "resolves_to_refs", next_id, o, objs_to_add, ["domain-name", "ipv4-addr", "ipv6-addr"])
            elif co["type"] == "network-traffic":
                if "src_ref" in co:
                    change_1x_id_to_2x_obj(co, "src_ref", next_id, o, objs_to_add, ["domain-name", "ipv4-addr", "ipv6-addr"])
                if "dst_ref" in co:
                    change_1x_id_to_2x_obj(co, "dst_ref", next_id, o, objs_to_add, ["domain-name", "ipv4-addr", "ipv6-addr"])
        if objs_to_add:
            o["objects"].update(objs_to_add)


def embedded_property_ref_name(prop, relationship):
    if relationship and relationship.value:
        if isinstance(prop, Address) or isinstance(prop, DomainName):
            if relationship.value == "Resolved_To":
                return "resolves_to_refs"
        elif isinstance(prop, File):
            if relationship.value == "Contains":
                return "contains_refs"
    return None


def change_ids_from_1x_to_2x(obj, property_name):
    if property_name in obj:
        result = list()
        for ref in obj[property_name]:
            if is_stix1x_id(ref):
                new_ids = get_id_value(ref)
                if new_ids:
                    result.append(new_ids[0])
                else:
                    # TODO: warn
                    pass
            else:
                result.append(ref)
        obj[property_name] = result


def change_id_from_1x_to_2x(obj, property_name):
    if property_name in obj:
        if is_stix1x_id(obj[property_name]):
            new_ids = get_id_value(obj[property_name])
            if new_ids:
                obj[property_name] = new_ids[0]
            else:
                # TODO: warn
                pass


def fix_sco_embedded_refs(objects):
    for obj in objects:
        if obj["type"] == "email-message":
            if obj["is_multipart"]:
                for mp in obj["body_multipart"]:
                    change_id_from_1x_to_2x(mp, "body_raw_ref")
                    mp["content_type"] = "text/plain"
                    info("content_type for body_multipart of %s is assumed to be 'text/plain'", 722, obj["id"])
        elif obj["type"] in ["domain-name", "ipv4-addr", "ipv6-addr"]:
            change_ids_from_1x_to_2x(obj, "resolves_to_refs")
        elif obj["type"] == "file":
            change_ids_from_1x_to_2x(obj, "contains_refs")
            change_id_from_1x_to_2x(obj, "content_ref")
        elif obj["type"] == "network-traffic":
            change_id_from_1x_to_2x(obj, "src_ref")
            change_id_from_1x_to_2x(obj, "dst_ref")
        # TODO: other embedded refs


def resolve_object_references20(obsers):
    for obs in obsers:
        if not obs["objects"]:
            # TODO: strange that there are no objects
            return None
        for k, obj in obs["objects"].items():
            if obj["type"] == "network-traffic":
                if "extensions" in obj and property_contains_stix1x_id(obj, "extensions"):
                    object2x = get_object_id_value(obj["extensions"])
                    if len(object2x) == 1:
                        if "extensions" in object2x["0"]:
                            obj["extensions"] = object2x["0"]["extensions"]
                        # what if no extensions property?
                    else:
                        warn("Object references for http sessions in %s not handled yet", 804, obs["id"])


def resolve_object_references21(objects):
    for obj in objects:
        if obj["type"] == "network-traffic":
            if "extensions" in obj and property_contains_stix1x_id(obj, "extensions"):
                object2x = get_object_id_value(obj["extensions"])
                if object2x:
                    # what if more than 1?
                    if "extensions" in object2x[0]:
                        obj["extensions"] = object2x[0]["extensions"]
                    # what if no extensions property?<|MERGE_RESOLUTION|>--- conflicted
+++ resolved
@@ -156,11 +156,6 @@
                     sco[stix2x_rel_name] = text_type(ro.idref)
 
 
-<<<<<<< HEAD
-def convert_address(add, related_objects=None, obj1x_id=None):
-    if add.address_value is None:
-        return None
-=======
 _OBJECT_REFERENCES_SHELLS = {}
 
 
@@ -177,7 +172,6 @@
 
 
 def get_address_type(add):
->>>>>>> 9df2b466
     if add.category == add.CAT_IPV4:
         return "ipv4-addr"
     elif add.category == add.CAT_IPV6:
@@ -1215,45 +1209,7 @@
 
     if conn.source_socket_address is not None:
         # The source, if present will have index "0".
-<<<<<<< HEAD
-        if conn.source_socket_address.port is not None:
-            if conn.source_socket_address.port.port_value is not None:
-                cybox_traffic["src_port"] = int(conn.source_socket_address.port.port_value)
-            if conn.source_socket_address.port.layer4_protocol is not None:
-                cybox_traffic["protocols"].append(text_type(conn.source_socket_address.port.layer4_protocol.value.lower()))
-        if conn.source_socket_address.ip_address is not None:
-            source = convert_address(conn.source_socket_address.ip_address)
-            if spec_version == "2.0":
-                cybox_traffic["src_ref"] = text_type(index)
-                objs[text_type(index)] = source
-                index += 1
-            else:
-                if source:
-                    cybox_traffic["src_ref"] = source["id"]
-                    objs.append(source)
-
-        elif conn.source_socket_address.hostname is not None:
-            if conn.source_socket_address.hostname.is_domain_name and conn.source_socket_address.hostname.hostname_value is not None:
-                source_domain = create_domain_name_object(conn.source_socket_address.hostname.hostname_value, None)
-                cybox_traffic["src_ref"] = text_type(index) if spec_version == "2.0" else source_domain["id"]
-                if spec_version == "2.0":
-                    objs[text_type(index)] = source_domain
-                    index += 1
-                else:
-                    objs.append(source_domain)
-
-            elif (conn.source_socket_address.hostname.naming_system is not None and
-                    any(x.value == "DNS" for x in conn.source_socket_address.hostname.naming_system)):
-                source_domain = create_domain_name_object(conn.source_socket_address.hostname.hostname_value, None)
-                cybox_traffic["src_ref"] = text_type(index) if spec_version == "2.0" else source_domain["id"]
-                if spec_version == "2.0":
-                    objs[text_type(index)] = source_domain
-                    index += 1
-                else:
-                    objs.append(source_domain)
-=======
         index = convert_socket_address_1(conn.source_socket_address, cybox_traffic, objs, spec_version, index, "src", env)
->>>>>>> 9df2b466
 
     if conn.destination_socket_address is not None:
         # The destination will have index "1" if there is a source.
