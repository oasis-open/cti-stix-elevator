{
    "id": "bundle--6116aed6-a7e9-11e3-a82f-000c29b241af",
    "objects": [
        {
<<<<<<< HEAD
            "created": "2018-08-21T09:30:27.964Z",
=======
          "created": "2018-07-30T13:03:43.987Z",
>>>>>>> dd29b4f3
            "id": "indicator--6116b44e-a7e9-11e3-a82f-000c29b241af",
            "labels": [
                "unknown"
            ],
<<<<<<< HEAD
            "modified": "2018-08-21T09:30:27.964Z",
            "pattern": "[((file:hashes.MD5 = '5d8129be965fab8115eca34fc84bd7f0' OR file:hashes.'SHA-1' = '2b999e7db890cc77f0098a091de756a1803a3c2b' OR file:hashes.'SHA-256' = '2c5dd8a64437cb2dd4b6747139c61d2d7f53ab3ddedbf22df3cb01bae170715b' OR file:hashes.ssdeep = '768:mvAFYk0IOqi7RKW1RD1ZCrm82+AnbaAOdoOKL70ehP:cDIOqctz2rBmbZoa71hP') AND file:name = 'VirusShare_5d8129be965fab8115eca34fc84bd7f0' AND file:size = 40654 AND (((file:extensions.'windows-pebinary-ext'.section[*].name = '.rdata' AND file:extensions.'windows-pebinary-ext'.section[*].entropy = 7.74202363178) AND (file:extensions.'windows-pebinary-ext'.section[*].name = '.data' AND file:extensions.'windows-pebinary-ext'.section[*].entropy = 7.89204688601) AND (file:extensions.'windows-pebinary-ext'.section[*].name = '.upx' AND file:extensions.'windows-pebinary-ext'.section[*].entropy = 7.31815613066)) AND unconverted_term:WinExecutableFileObj.exports AND unconverted_term:WinExecutableFileObj.imports))]",
            "type": "indicator",
            "valid_from": "2018-08-21T09:30:27.965090Z"
        },
        {
            "created": "2018-08-21T09:30:27.967Z",
=======
          "modified": "2018-07-30T13:03:43.987Z",
            "pattern": "[((file:hashes.MD5 = '5d8129be965fab8115eca34fc84bd7f0' OR file:hashes.'SHA-1' = '2b999e7db890cc77f0098a091de756a1803a3c2b' OR file:hashes.'SHA-256' = '2c5dd8a64437cb2dd4b6747139c61d2d7f53ab3ddedbf22df3cb01bae170715b' OR file:hashes.ssdeep = '768:mvAFYk0IOqi7RKW1RD1ZCrm82+AnbaAOdoOKL70ehP:cDIOqctz2rBmbZoa71hP') AND file:name = 'VirusShare_5d8129be965fab8115eca34fc84bd7f0' AND file:size = 40654 AND (((file:extensions.'windows-pebinary-ext'.section[*].name = '.rdata' AND file:extensions.'windows-pebinary-ext'.section[*].entropy = 7.74202363178) AND (file:extensions.'windows-pebinary-ext'.section[*].name = '.data' AND file:extensions.'windows-pebinary-ext'.section[*].entropy = 7.89204688601) AND (file:extensions.'windows-pebinary-ext'.section[*].name = '.upx' AND file:extensions.'windows-pebinary-ext'.section[*].entropy = 7.31815613066)) AND unconverted_term:WinExecutableFileObj.exports AND unconverted_term:WinExecutableFileObj.imports))]",
            "type": "indicator",
          "valid_from": "2018-07-30T13:03:43.987655Z"
        },
        {
          "created": "2018-07-30T13:03:43.991Z",
>>>>>>> dd29b4f3
            "id": "indicator--6116cf88-a7e9-11e3-a82f-000c29b241af",
            "labels": [
                "unknown"
            ],
<<<<<<< HEAD
            "modified": "2018-08-21T09:30:27.967Z",
            "pattern": "[((file:hashes.MD5 = 'd41d8cd98f00b204e9800998ecf8427e' OR file:hashes.'SHA-1' = 'da39a3ee5e6b4b0d3255bfef95601890afd80709' OR file:hashes.'SHA-256' = 'e3b0c44298fc1c149afbf4c8996fb92427ae41e4649b934ca495991b7852b855') AND file:name = 'autoexec.bat' AND file:size = 0)]",
            "type": "indicator",
            "valid_from": "2018-08-21T09:30:27.968326Z"
        },
        {
            "created": "2018-08-21T09:30:27.969Z",
=======
          "modified": "2018-07-30T13:03:43.991Z",
            "pattern": "[((file:hashes.MD5 = 'd41d8cd98f00b204e9800998ecf8427e' OR file:hashes.'SHA-1' = 'da39a3ee5e6b4b0d3255bfef95601890afd80709' OR file:hashes.'SHA-256' = 'e3b0c44298fc1c149afbf4c8996fb92427ae41e4649b934ca495991b7852b855') AND file:name = 'autoexec.bat' AND file:size = 0)]",
            "type": "indicator",
          "valid_from": "2018-07-30T13:03:43.991158Z"
        },
        {
          "created": "2018-07-30T13:03:43.992Z",
>>>>>>> dd29b4f3
            "id": "indicator--6116d730-a7e9-11e3-a82f-000c29b241af",
            "labels": [
                "unknown"
            ],
<<<<<<< HEAD
            "modified": "2018-08-21T09:30:27.969Z",
            "pattern": "[(process:pid = 1700 AND process:name = 'VirusShare_5d8129be965fab8115eca34fc84bd7f0' AND process:parent_ref.pid = 1616 AND process:creator_user_ref.user_id = 'admin' AND process:created = t'2010-12-09T20:17:34.934295Z' AND process:command_line = 'bash some.sh' AND (process:arguments[*] = '--p' AND process:arguments[*] = 'some_file.txt') AND process:environment_variables[*].PROXY = '123.456.0.1' AND process:child_refs[*].pid = 4567 AND process:opened_connection_refs[*].dst_ref.value = '198.49.123.10' AND process:extensions.'windows-process-ext'.window_title = 'Some Title')]",
            "type": "indicator",
            "valid_from": "2018-08-21T09:30:27.970133Z"
        },
        {
            "created": "2018-08-21T09:30:27.972Z",
=======
          "modified": "2018-07-30T13:03:43.992Z",
            "pattern": "[process:name = 'VirusShare_5d8129be965fab8115eca34fc84bd7f0']",
            "type": "indicator",
          "valid_from": "2018-07-30T13:03:43.992158Z"
        },
        {
          "created": "2018-07-30T13:03:43.992Z",
>>>>>>> dd29b4f3
            "id": "indicator--6116dcbc-a7e9-11e3-a82f-000c29b241af",
            "labels": [
                "unknown"
            ],
<<<<<<< HEAD
            "modified": "2018-08-21T09:30:27.972Z",
            "pattern": "[(windows-registry-key:key = 'HKEY_CURRENT_USER\\\\Software\\\\Microsoft\\\\Windows\\\\CurrentVersion\\\\Explorer\\\\User Shell Folders' AND windows-registry-key:key = 'HKEY_CURRENT_USER\\\\Software\\\\Microsoft\\\\Windows\\\\CurrentVersion\\\\Explorer\\\\Shell Folders' AND windows-registry-key:key = 'HKEY_LOCAL_MACHINE\\\\Software\\\\Microsoft\\\\Tracing' AND windows-registry-key:key = 'HKEY_LOCAL_MACHINE\\\\Software\\\\Microsoft\\\\Windows\\\\CurrentVersion\\\\Explorer\\\\User Shell Folders' AND windows-registry-key:key = 'Software\\\\Microsoft\\\\Windows NT\\\\CurrentVersion\\\\Winlogon' AND windows-registry-key:key = 'HKEY_LOCAL_MACHINE\\\\Software\\\\Microsoft\\\\Windows\\\\CurrentVersion\\\\Explorer\\\\Shell Folders' AND windows-registry-key:key = 'Software\\\\Microsoft\\\\Windows\\\\CurrentVersion\\\\Explorer\\\\User Shell Folders' AND windows-registry-key:key = 'Software\\\\Microsoft\\\\Windows\\\\CurrentVersion\\\\Explorer\\\\Shell Folders' AND windows-registry-key:key = 'Software\\\\Microsoft\\\\windows\\\\CurrentVersion\\\\Internet Settings' AND windows-registry-key:key = 'Software\\\\Microsoft\\\\windows\\\\CurrentVersion\\\\Internet Settings\\\\Connections' AND windows-registry-key:key = 'HKEY_CURRENT_CONFIG\\\\Software\\\\Microsoft\\\\windows\\\\CurrentVersion\\\\Internet Settings' AND windows-registry-key:key = 'Software\\\\Microsoft\\\\SystemCertificates\\\\MY' AND windows-registry-key:key = 'HKEY_LOCAL_MACHINE\\\\System\\\\CurrentControlSet\\\\Services\\\\Tcpip\\\\Parameters')]",
            "type": "indicator",
            "valid_from": "2018-08-21T09:30:27.972376Z"
        },
        {
            "created": "2018-08-21T09:30:27.964Z",
            "first_observed": "2018-08-21T09:30:27.964Z",
            "id": "observed-data--65492fbc-5d48-49bf-83b8-33c965e36066",
            "last_observed": "2018-08-21T09:30:27.964Z",
            "modified": "2018-08-21T09:30:27.964Z",
            "number_observed": 1,
            "objects": {
                "0": {
                    "arguments": [
                        "--p",
                        "some_file.txt"
                    ],
                    "child_refs": [
                        "1"
                    ],
                    "created": "2010-12-09T20:17:34.934295Z",
                    "extensions": {
                        "windows-process-ext": {
                            "window_title": "Some Title"
                        }
                    },
                    "name": "VirusShare_5d8129be965fab8115eca34fc84bd7f0",
                    "opened_connection_refs": [
                        "4"
                    ],
                    "parent_ref": "2",
                    "pid": 1700,
                    "type": "process"
                },
                "1": {
                    "pid": 4567,
                    "type": "process"
                },
                "2": {
                    "pid": 1616,
                    "type": "process"
                },
                "3": {
                    "type": "ipv4-addr",
                    "value": "198.49.123.10"
                },
                "4": {
                    "dst_port": 80,
                    "dst_ref": "3",
                    "type": "network-traffic"
                }
            },
            "type": "observed-data"
=======
          "modified": "2018-07-30T13:03:43.992Z",
            "pattern": "[(windows-registry-key:key = 'HKEY_CURRENT_USER\\\\Software\\\\Microsoft\\\\Windows\\\\CurrentVersion\\\\Explorer\\\\User Shell Folders' AND windows-registry-key:key = 'HKEY_CURRENT_USER\\\\Software\\\\Microsoft\\\\Windows\\\\CurrentVersion\\\\Explorer\\\\Shell Folders' AND windows-registry-key:key = 'HKEY_LOCAL_MACHINE\\\\Software\\\\Microsoft\\\\Tracing' AND windows-registry-key:key = 'HKEY_LOCAL_MACHINE\\\\Software\\\\Microsoft\\\\Windows\\\\CurrentVersion\\\\Explorer\\\\User Shell Folders' AND windows-registry-key:key = 'Software\\\\Microsoft\\\\Windows NT\\\\CurrentVersion\\\\Winlogon' AND windows-registry-key:key = 'HKEY_LOCAL_MACHINE\\\\Software\\\\Microsoft\\\\Windows\\\\CurrentVersion\\\\Explorer\\\\Shell Folders' AND windows-registry-key:key = 'Software\\\\Microsoft\\\\Windows\\\\CurrentVersion\\\\Explorer\\\\User Shell Folders' AND windows-registry-key:key = 'Software\\\\Microsoft\\\\Windows\\\\CurrentVersion\\\\Explorer\\\\Shell Folders' AND windows-registry-key:key = 'Software\\\\Microsoft\\\\windows\\\\CurrentVersion\\\\Internet Settings' AND windows-registry-key:key = 'Software\\\\Microsoft\\\\windows\\\\CurrentVersion\\\\Internet Settings\\\\Connections' AND windows-registry-key:key = 'HKEY_CURRENT_CONFIG\\\\Software\\\\Microsoft\\\\windows\\\\CurrentVersion\\\\Internet Settings' AND windows-registry-key:key = 'Software\\\\Microsoft\\\\SystemCertificates\\\\MY' AND windows-registry-key:key = 'HKEY_LOCAL_MACHINE\\\\System\\\\CurrentControlSet\\\\Services\\\\Tcpip\\\\Parameters')]",
            "type": "indicator",
          "valid_from": "2018-07-30T13:03:43.992659Z"
>>>>>>> dd29b4f3
        }
    ],
    "spec_version": "2.0",
    "type": "bundle"
}<|MERGE_RESOLUTION|>--- conflicted
+++ resolved
@@ -2,24 +2,11 @@
     "id": "bundle--6116aed6-a7e9-11e3-a82f-000c29b241af",
     "objects": [
         {
-<<<<<<< HEAD
-            "created": "2018-08-21T09:30:27.964Z",
-=======
           "created": "2018-07-30T13:03:43.987Z",
->>>>>>> dd29b4f3
             "id": "indicator--6116b44e-a7e9-11e3-a82f-000c29b241af",
             "labels": [
                 "unknown"
             ],
-<<<<<<< HEAD
-            "modified": "2018-08-21T09:30:27.964Z",
-            "pattern": "[((file:hashes.MD5 = '5d8129be965fab8115eca34fc84bd7f0' OR file:hashes.'SHA-1' = '2b999e7db890cc77f0098a091de756a1803a3c2b' OR file:hashes.'SHA-256' = '2c5dd8a64437cb2dd4b6747139c61d2d7f53ab3ddedbf22df3cb01bae170715b' OR file:hashes.ssdeep = '768:mvAFYk0IOqi7RKW1RD1ZCrm82+AnbaAOdoOKL70ehP:cDIOqctz2rBmbZoa71hP') AND file:name = 'VirusShare_5d8129be965fab8115eca34fc84bd7f0' AND file:size = 40654 AND (((file:extensions.'windows-pebinary-ext'.section[*].name = '.rdata' AND file:extensions.'windows-pebinary-ext'.section[*].entropy = 7.74202363178) AND (file:extensions.'windows-pebinary-ext'.section[*].name = '.data' AND file:extensions.'windows-pebinary-ext'.section[*].entropy = 7.89204688601) AND (file:extensions.'windows-pebinary-ext'.section[*].name = '.upx' AND file:extensions.'windows-pebinary-ext'.section[*].entropy = 7.31815613066)) AND unconverted_term:WinExecutableFileObj.exports AND unconverted_term:WinExecutableFileObj.imports))]",
-            "type": "indicator",
-            "valid_from": "2018-08-21T09:30:27.965090Z"
-        },
-        {
-            "created": "2018-08-21T09:30:27.967Z",
-=======
           "modified": "2018-07-30T13:03:43.987Z",
             "pattern": "[((file:hashes.MD5 = '5d8129be965fab8115eca34fc84bd7f0' OR file:hashes.'SHA-1' = '2b999e7db890cc77f0098a091de756a1803a3c2b' OR file:hashes.'SHA-256' = '2c5dd8a64437cb2dd4b6747139c61d2d7f53ab3ddedbf22df3cb01bae170715b' OR file:hashes.ssdeep = '768:mvAFYk0IOqi7RKW1RD1ZCrm82+AnbaAOdoOKL70ehP:cDIOqctz2rBmbZoa71hP') AND file:name = 'VirusShare_5d8129be965fab8115eca34fc84bd7f0' AND file:size = 40654 AND (((file:extensions.'windows-pebinary-ext'.section[*].name = '.rdata' AND file:extensions.'windows-pebinary-ext'.section[*].entropy = 7.74202363178) AND (file:extensions.'windows-pebinary-ext'.section[*].name = '.data' AND file:extensions.'windows-pebinary-ext'.section[*].entropy = 7.89204688601) AND (file:extensions.'windows-pebinary-ext'.section[*].name = '.upx' AND file:extensions.'windows-pebinary-ext'.section[*].entropy = 7.31815613066)) AND unconverted_term:WinExecutableFileObj.exports AND unconverted_term:WinExecutableFileObj.imports))]",
             "type": "indicator",
@@ -27,20 +14,10 @@
         },
         {
           "created": "2018-07-30T13:03:43.991Z",
->>>>>>> dd29b4f3
             "id": "indicator--6116cf88-a7e9-11e3-a82f-000c29b241af",
             "labels": [
                 "unknown"
             ],
-<<<<<<< HEAD
-            "modified": "2018-08-21T09:30:27.967Z",
-            "pattern": "[((file:hashes.MD5 = 'd41d8cd98f00b204e9800998ecf8427e' OR file:hashes.'SHA-1' = 'da39a3ee5e6b4b0d3255bfef95601890afd80709' OR file:hashes.'SHA-256' = 'e3b0c44298fc1c149afbf4c8996fb92427ae41e4649b934ca495991b7852b855') AND file:name = 'autoexec.bat' AND file:size = 0)]",
-            "type": "indicator",
-            "valid_from": "2018-08-21T09:30:27.968326Z"
-        },
-        {
-            "created": "2018-08-21T09:30:27.969Z",
-=======
           "modified": "2018-07-30T13:03:43.991Z",
             "pattern": "[((file:hashes.MD5 = 'd41d8cd98f00b204e9800998ecf8427e' OR file:hashes.'SHA-1' = 'da39a3ee5e6b4b0d3255bfef95601890afd80709' OR file:hashes.'SHA-256' = 'e3b0c44298fc1c149afbf4c8996fb92427ae41e4649b934ca495991b7852b855') AND file:name = 'autoexec.bat' AND file:size = 0)]",
             "type": "indicator",
@@ -48,34 +25,22 @@
         },
         {
           "created": "2018-07-30T13:03:43.992Z",
->>>>>>> dd29b4f3
             "id": "indicator--6116d730-a7e9-11e3-a82f-000c29b241af",
             "labels": [
                 "unknown"
             ],
-<<<<<<< HEAD
             "modified": "2018-08-21T09:30:27.969Z",
             "pattern": "[(process:pid = 1700 AND process:name = 'VirusShare_5d8129be965fab8115eca34fc84bd7f0' AND process:parent_ref.pid = 1616 AND process:creator_user_ref.user_id = 'admin' AND process:created = t'2010-12-09T20:17:34.934295Z' AND process:command_line = 'bash some.sh' AND (process:arguments[*] = '--p' AND process:arguments[*] = 'some_file.txt') AND process:environment_variables[*].PROXY = '123.456.0.1' AND process:child_refs[*].pid = 4567 AND process:opened_connection_refs[*].dst_ref.value = '198.49.123.10' AND process:extensions.'windows-process-ext'.window_title = 'Some Title')]",
-            "type": "indicator",
-            "valid_from": "2018-08-21T09:30:27.970133Z"
-        },
-        {
-            "created": "2018-08-21T09:30:27.972Z",
-=======
-          "modified": "2018-07-30T13:03:43.992Z",
-            "pattern": "[process:name = 'VirusShare_5d8129be965fab8115eca34fc84bd7f0']",
             "type": "indicator",
           "valid_from": "2018-07-30T13:03:43.992158Z"
         },
         {
           "created": "2018-07-30T13:03:43.992Z",
->>>>>>> dd29b4f3
             "id": "indicator--6116dcbc-a7e9-11e3-a82f-000c29b241af",
             "labels": [
                 "unknown"
             ],
-<<<<<<< HEAD
-            "modified": "2018-08-21T09:30:27.972Z",
+          "modified": "2018-07-30T13:03:43.992Z",
             "pattern": "[(windows-registry-key:key = 'HKEY_CURRENT_USER\\\\Software\\\\Microsoft\\\\Windows\\\\CurrentVersion\\\\Explorer\\\\User Shell Folders' AND windows-registry-key:key = 'HKEY_CURRENT_USER\\\\Software\\\\Microsoft\\\\Windows\\\\CurrentVersion\\\\Explorer\\\\Shell Folders' AND windows-registry-key:key = 'HKEY_LOCAL_MACHINE\\\\Software\\\\Microsoft\\\\Tracing' AND windows-registry-key:key = 'HKEY_LOCAL_MACHINE\\\\Software\\\\Microsoft\\\\Windows\\\\CurrentVersion\\\\Explorer\\\\User Shell Folders' AND windows-registry-key:key = 'Software\\\\Microsoft\\\\Windows NT\\\\CurrentVersion\\\\Winlogon' AND windows-registry-key:key = 'HKEY_LOCAL_MACHINE\\\\Software\\\\Microsoft\\\\Windows\\\\CurrentVersion\\\\Explorer\\\\Shell Folders' AND windows-registry-key:key = 'Software\\\\Microsoft\\\\Windows\\\\CurrentVersion\\\\Explorer\\\\User Shell Folders' AND windows-registry-key:key = 'Software\\\\Microsoft\\\\Windows\\\\CurrentVersion\\\\Explorer\\\\Shell Folders' AND windows-registry-key:key = 'Software\\\\Microsoft\\\\windows\\\\CurrentVersion\\\\Internet Settings' AND windows-registry-key:key = 'Software\\\\Microsoft\\\\windows\\\\CurrentVersion\\\\Internet Settings\\\\Connections' AND windows-registry-key:key = 'HKEY_CURRENT_CONFIG\\\\Software\\\\Microsoft\\\\windows\\\\CurrentVersion\\\\Internet Settings' AND windows-registry-key:key = 'Software\\\\Microsoft\\\\SystemCertificates\\\\MY' AND windows-registry-key:key = 'HKEY_LOCAL_MACHINE\\\\System\\\\CurrentControlSet\\\\Services\\\\Tcpip\\\\Parameters')]",
             "type": "indicator",
             "valid_from": "2018-08-21T09:30:27.972376Z"
@@ -129,12 +94,6 @@
                 }
             },
             "type": "observed-data"
-=======
-          "modified": "2018-07-30T13:03:43.992Z",
-            "pattern": "[(windows-registry-key:key = 'HKEY_CURRENT_USER\\\\Software\\\\Microsoft\\\\Windows\\\\CurrentVersion\\\\Explorer\\\\User Shell Folders' AND windows-registry-key:key = 'HKEY_CURRENT_USER\\\\Software\\\\Microsoft\\\\Windows\\\\CurrentVersion\\\\Explorer\\\\Shell Folders' AND windows-registry-key:key = 'HKEY_LOCAL_MACHINE\\\\Software\\\\Microsoft\\\\Tracing' AND windows-registry-key:key = 'HKEY_LOCAL_MACHINE\\\\Software\\\\Microsoft\\\\Windows\\\\CurrentVersion\\\\Explorer\\\\User Shell Folders' AND windows-registry-key:key = 'Software\\\\Microsoft\\\\Windows NT\\\\CurrentVersion\\\\Winlogon' AND windows-registry-key:key = 'HKEY_LOCAL_MACHINE\\\\Software\\\\Microsoft\\\\Windows\\\\CurrentVersion\\\\Explorer\\\\Shell Folders' AND windows-registry-key:key = 'Software\\\\Microsoft\\\\Windows\\\\CurrentVersion\\\\Explorer\\\\User Shell Folders' AND windows-registry-key:key = 'Software\\\\Microsoft\\\\Windows\\\\CurrentVersion\\\\Explorer\\\\Shell Folders' AND windows-registry-key:key = 'Software\\\\Microsoft\\\\windows\\\\CurrentVersion\\\\Internet Settings' AND windows-registry-key:key = 'Software\\\\Microsoft\\\\windows\\\\CurrentVersion\\\\Internet Settings\\\\Connections' AND windows-registry-key:key = 'HKEY_CURRENT_CONFIG\\\\Software\\\\Microsoft\\\\windows\\\\CurrentVersion\\\\Internet Settings' AND windows-registry-key:key = 'Software\\\\Microsoft\\\\SystemCertificates\\\\MY' AND windows-registry-key:key = 'HKEY_LOCAL_MACHINE\\\\System\\\\CurrentControlSet\\\\Services\\\\Tcpip\\\\Parameters')]",
-            "type": "indicator",
-          "valid_from": "2018-07-30T13:03:43.992659Z"
->>>>>>> dd29b4f3
         }
     ],
     "spec_version": "2.0",
