{
    "id": "bundle--e33ffe07-2f4c-48d8-b0af-ee2619d765cf",
    "objects": [
        {
            "created": "2019-09-16T11:04:59.121Z",
            "created_by_ref": "identity--457f7913-c000-48ec-9394-67d777e7d586",
            "definition": {
                "statement": "APT1: Exposing One of China's Cyber Espionage Units (the \"APT1 Report\") is copyright 2013 by Mandiant Corporation and can be downloaded at intelreport.mandiant.com.  This XML file using the STIX standard was created by The MITRE Corporation using the content of the APT1 Report with Mandiant's permission.  Mandiant is not responsible for the content of this file."
            },
            "definition_type": "statement",
            "id": "marking-definition--018ca221-deca-4b46-8250-c8d322e20796",
            "type": "marking-definition"
        },
        {
            "created": "2019-09-16T11:04:59.121Z",
            "id": "identity--457f7913-c000-48ec-9394-67d777e7d586",
            "identity_class": "unknown",
            "modified": "2019-09-16T11:04:59.121Z",
            "name": "MITRE",
            "object_marking_refs": [
                "marking-definition--018ca221-deca-4b46-8250-c8d322e20796"
            ],
            "type": "identity"
        },
        {
            "created": "2015-05-15T09:00:00.000Z",
            "created_by_ref": "identity--457f7913-c000-48ec-9394-67d777e7d586",
            "id": "identity--f3bcbd2e-7ae1-4a02-9f85-8243a53b3085",
            "identity_class": "unknown",
            "modified": "2015-05-15T09:00:00.000Z",
            "name": "Harbin Institute of Technology (哈尔滨工业大学)",
            "object_marking_refs": [
                "marking-definition--018ca221-deca-4b46-8250-c8d322e20796"
            ],
            "type": "identity"
        },
        {
            "created": "2015-05-15T09:00:00.000Z",
            "created_by_ref": "identity--457f7913-c000-48ec-9394-67d777e7d586",
            "id": "identity--0652ac78-8b89-46d6-b4fe-8526baa6bb10",
            "identity_class": "unknown",
            "modified": "2015-05-15T09:00:00.000Z",
            "name": "Zhejiang University School of Computer Science and Technology (浙江大学计算机学院)",
            "object_marking_refs": [
                "marking-definition--018ca221-deca-4b46-8250-c8d322e20796"
            ],
            "type": "identity"
        },
        {
            "created": "2015-05-15T09:00:00.000Z",
<<<<<<< HEAD
            "created_by_ref": "identity--457f7913-c000-48ec-9394-67d777e7d586",
            "description": "\n\nINFORMATION_SOURCE_ROLE:\nNation-State,\nMilitary",
=======
            "description": "\n\nINFORMATION_SOURCE_ROLES:\nNation-State,\nMilitary",
>>>>>>> 5f0b91e6
            "id": "identity--5fe58321-4639-4c21-8b69-f46554abfeb1",
            "identity_class": "organization",
            "modified": "2015-05-15T09:00:00.000Z",
            "name": "People's Liberation Army",
            "object_marking_refs": [
                "marking-definition--018ca221-deca-4b46-8250-c8d322e20796"
            ],
            "type": "identity"
        },
        {
            "created": "2015-05-15T09:00:00.000Z",
            "created_by_ref": "identity--457f7913-c000-48ec-9394-67d777e7d586",
            "id": "threat-actor--8dff0344-0c82-4079-8d04-6f3e4d9bd1df",
            "labels": [
                "unknown"
            ],
            "modified": "2015-05-15T09:00:00.000Z",
            "name": "People's Liberation Army",
            "object_marking_refs": [
                "marking-definition--018ca221-deca-4b46-8250-c8d322e20796"
            ],
            "sophistication": "unknown",
            "type": "threat-actor"
        },
        {
            "created": "2015-05-15T09:00:00.000Z",
            "created_by_ref": "identity--457f7913-c000-48ec-9394-67d777e7d586",
            "id": "identity--e393ace2-a58f-47c8-b5f9-98f7399d6b01",
            "identity_class": "individual",
            "modified": "2015-05-15T09:00:00.000Z",
            "name": "Ugly Gorilla",
            "object_marking_refs": [
                "marking-definition--018ca221-deca-4b46-8250-c8d322e20796"
            ],
            "type": "identity"
        },
        {
            "created": "2015-05-15T09:00:00.000Z",
            "created_by_ref": "identity--457f7913-c000-48ec-9394-67d777e7d586",
            "id": "malware--23f09517-d0c8-4bad-bd58-abaa7d155a02",
            "labels": [
                "unknown"
            ],
            "modified": "2015-05-15T09:00:00.000Z",
            "name": "MANITSME",
            "object_marking_refs": [
                "marking-definition--018ca221-deca-4b46-8250-c8d322e20796"
            ],
            "type": "malware"
        },
        {
            "created": "2015-05-15T09:00:00.000Z",
            "created_by_ref": "identity--457f7913-c000-48ec-9394-67d777e7d586",
            "id": "threat-actor--6d179234-61fc-40c4-ae86-3d53308d8e65",
            "labels": [
                "unknown"
            ],
            "modified": "2015-05-15T09:00:00.000Z",
            "name": "Ugly Gorilla",
            "object_marking_refs": [
                "marking-definition--018ca221-deca-4b46-8250-c8d322e20796"
            ],
            "sophistication": "unknown",
            "type": "threat-actor"
        },
        {
            "created": "2015-05-15T09:00:00.000Z",
            "created_by_ref": "identity--457f7913-c000-48ec-9394-67d777e7d586",
            "id": "identity--d5693107-a4bd-45cd-9945-13d1c9de6e01",
            "identity_class": "individual",
            "modified": "2015-05-15T09:00:00.000Z",
            "name": "dota",
            "object_marking_refs": [
                "marking-definition--018ca221-deca-4b46-8250-c8d322e20796"
            ],
            "type": "identity"
        },
        {
            "created": "2015-05-15T09:00:00.000Z",
            "created_by_ref": "identity--457f7913-c000-48ec-9394-67d777e7d586",
            "id": "threat-actor--d84cf283-93be-4ca7-890d-76c63eff3636",
            "labels": [
                "unknown"
            ],
            "modified": "2015-05-15T09:00:00.000Z",
            "name": "dota",
            "object_marking_refs": [
                "marking-definition--018ca221-deca-4b46-8250-c8d322e20796"
            ],
            "sophistication": "unknown",
            "type": "threat-actor"
        },
        {
            "created": "2015-05-15T09:00:00.000Z",
<<<<<<< HEAD
            "created_by_ref": "identity--457f7913-c000-48ec-9394-67d777e7d586",
            "description": "\n\nINFORMATION_SOURCE_ROLE:\nResearch and Development",
=======
            "description": "\n\nINFORMATION_SOURCE_ROLES:\nResearch and Development",
>>>>>>> 5f0b91e6
            "id": "identity--ea1b414c-ee23-4232-8d03-3fe5f62b6585",
            "identity_class": "individual",
            "modified": "2015-05-15T09:00:00.000Z",
            "name": "SuperHard",
            "object_marking_refs": [
                "marking-definition--018ca221-deca-4b46-8250-c8d322e20796"
            ],
            "type": "identity"
        },
        {
            "created": "2015-05-15T09:00:00.000Z",
            "created_by_ref": "identity--457f7913-c000-48ec-9394-67d777e7d586",
            "id": "malware--c4e2784d-9ba7-4255-ae45-8b0de7331381",
            "labels": [
                "unknown"
            ],
            "modified": "2015-05-15T09:00:00.000Z",
            "name": "AURIGA",
            "object_marking_refs": [
                "marking-definition--018ca221-deca-4b46-8250-c8d322e20796"
            ],
            "type": "malware"
        },
        {
            "created": "2015-05-15T09:00:00.000Z",
            "created_by_ref": "identity--457f7913-c000-48ec-9394-67d777e7d586",
            "id": "malware--edae7a7c-7f98-4181-a701-0b705774a14c",
            "labels": [
                "unknown"
            ],
            "modified": "2015-05-15T09:00:00.000Z",
            "name": "BANGAT",
            "object_marking_refs": [
                "marking-definition--018ca221-deca-4b46-8250-c8d322e20796"
            ],
            "type": "malware"
        },
        {
            "created": "2015-05-15T09:00:00.000Z",
            "created_by_ref": "identity--457f7913-c000-48ec-9394-67d777e7d586",
            "id": "threat-actor--02e7c48f-0301-4c23-b3e4-02e5a0114c21",
            "labels": [
                "unknown"
            ],
            "modified": "2015-05-15T09:00:00.000Z",
            "name": "SuperHard",
            "object_marking_refs": [
                "marking-definition--018ca221-deca-4b46-8250-c8d322e20796"
            ],
            "sophistication": "unknown",
            "type": "threat-actor"
        },
        {
            "created": "2015-05-15T09:00:00.000Z",
            "created_by_ref": "identity--457f7913-c000-48ec-9394-67d777e7d586",
            "id": "identity--950f1c88-4641-4dfb-abd2-0bb14279b5b5",
            "identity_class": "unknown",
            "modified": "2015-05-15T09:00:00.000Z",
            "name": "Comment Crew",
            "object_marking_refs": [
                "marking-definition--018ca221-deca-4b46-8250-c8d322e20796"
            ],
            "type": "identity"
        },
        {
            "created": "2015-05-15T09:00:00.000Z",
            "created_by_ref": "identity--457f7913-c000-48ec-9394-67d777e7d586",
            "id": "threat-actor--f1ce5a9e-0fb7-465b-acb9-e7f75098eee9",
            "labels": [
                "unknown"
            ],
            "modified": "2015-05-15T09:00:00.000Z",
            "name": "Comment Crew",
            "object_marking_refs": [
                "marking-definition--018ca221-deca-4b46-8250-c8d322e20796"
            ],
            "sophistication": "unknown",
            "type": "threat-actor"
        },
        {
            "created": "2015-05-15T09:00:00.000Z",
            "created_by_ref": "identity--457f7913-c000-48ec-9394-67d777e7d586",
            "id": "identity--7c2ad953-0bd3-43bc-9b0f-631d1d77a703",
            "identity_class": "unknown",
            "modified": "2015-05-15T09:00:00.000Z",
            "name": "Comment Group",
            "object_marking_refs": [
                "marking-definition--018ca221-deca-4b46-8250-c8d322e20796"
            ],
            "type": "identity"
        },
        {
            "created": "2015-05-15T09:00:00.000Z",
            "created_by_ref": "identity--457f7913-c000-48ec-9394-67d777e7d586",
            "id": "threat-actor--5abb4d96-e3f2-4a1a-b025-c5b63ec6eb0b",
            "labels": [
                "unknown"
            ],
            "modified": "2015-05-15T09:00:00.000Z",
            "name": "Comment Group",
            "object_marking_refs": [
                "marking-definition--018ca221-deca-4b46-8250-c8d322e20796"
            ],
            "sophistication": "unknown",
            "type": "threat-actor"
        },
        {
            "created": "2015-05-15T09:00:00.000Z",
            "created_by_ref": "identity--457f7913-c000-48ec-9394-67d777e7d586",
            "id": "identity--8ca3fc2d-0ccc-4db1-9a5c-3d9ed876ac5b",
            "identity_class": "unknown",
            "modified": "2015-05-15T09:00:00.000Z",
            "name": "Shady Rat",
            "object_marking_refs": [
                "marking-definition--018ca221-deca-4b46-8250-c8d322e20796"
            ],
            "type": "identity"
        },
        {
            "created": "2015-05-15T09:00:00.000Z",
            "created_by_ref": "identity--457f7913-c000-48ec-9394-67d777e7d586",
            "id": "threat-actor--d9619c21-9d4f-414e-9471-36bb8fc42bbe",
            "labels": [
                "unknown"
            ],
            "modified": "2015-05-15T09:00:00.000Z",
            "name": "Shady Rat",
            "object_marking_refs": [
                "marking-definition--018ca221-deca-4b46-8250-c8d322e20796"
            ],
            "sophistication": "unknown",
            "type": "threat-actor"
        },
        {
            "created": "2015-05-15T09:00:00.000Z",
            "created_by_ref": "identity--457f7913-c000-48ec-9394-67d777e7d586",
            "id": "identity--1e2841a1-4bf8-4483-bde5-10c73d0d83f8",
            "identity_class": "unknown",
            "modified": "2015-05-15T09:00:00.000Z",
            "name": "GSD 3rd Department / 2nd Bureau",
            "object_marking_refs": [
                "marking-definition--018ca221-deca-4b46-8250-c8d322e20796"
            ],
            "type": "identity"
        },
        {
            "created": "2015-05-15T09:00:00.000Z",
            "created_by_ref": "identity--457f7913-c000-48ec-9394-67d777e7d586",
            "id": "threat-actor--94624865-2709-443f-9b4c-2891985fd69b",
            "labels": [
                "unknown"
            ],
            "modified": "2015-05-15T09:00:00.000Z",
            "name": "GSD 3rd Department / 2nd Bureau",
            "object_marking_refs": [
                "marking-definition--018ca221-deca-4b46-8250-c8d322e20796"
            ],
            "sophistication": "unknown",
            "type": "threat-actor"
        },
        {
            "created": "2015-05-15T09:00:00.000Z",
            "created_by_ref": "identity--457f7913-c000-48ec-9394-67d777e7d586",
            "id": "identity--a0a49a2a-866c-438a-aa03-32c9328753d1",
            "identity_class": "unknown",
            "modified": "2015-05-15T09:00:00.000Z",
            "name": "GSD 3rd Department",
            "object_marking_refs": [
                "marking-definition--018ca221-deca-4b46-8250-c8d322e20796"
            ],
            "type": "identity"
        },
        {
            "created": "2015-05-15T09:00:00.000Z",
            "created_by_ref": "identity--457f7913-c000-48ec-9394-67d777e7d586",
            "id": "threat-actor--b5d1d28c-d824-49c0-80b6-9179202e297b",
            "labels": [
                "unknown"
            ],
            "modified": "2015-05-15T09:00:00.000Z",
            "name": "GSD 3rd Department",
            "object_marking_refs": [
                "marking-definition--018ca221-deca-4b46-8250-c8d322e20796"
            ],
            "sophistication": "unknown",
            "type": "threat-actor"
        },
        {
            "created": "2015-05-15T09:00:00.000Z",
            "created_by_ref": "identity--457f7913-c000-48ec-9394-67d777e7d586",
            "id": "identity--da92c2e4-88c9-40da-9813-b0caeacc04f2",
            "identity_class": "unknown",
            "modified": "2015-05-15T09:00:00.000Z",
            "name": "PLA General Staff",
            "object_marking_refs": [
                "marking-definition--018ca221-deca-4b46-8250-c8d322e20796"
            ],
            "type": "identity"
        },
        {
            "created": "2015-05-15T09:00:00.000Z",
            "created_by_ref": "identity--457f7913-c000-48ec-9394-67d777e7d586",
            "id": "threat-actor--5ac0fd8e-5804-4849-a170-4ec0d15a5e8b",
            "labels": [
                "unknown"
            ],
            "modified": "2015-05-15T09:00:00.000Z",
            "name": "PLA General Staff",
            "object_marking_refs": [
                "marking-definition--018ca221-deca-4b46-8250-c8d322e20796"
            ],
            "sophistication": "unknown",
            "type": "threat-actor"
        },
        {
            "created": "2015-05-15T09:00:00.000Z",
<<<<<<< HEAD
            "created_by_ref": "identity--457f7913-c000-48ec-9394-67d777e7d586",
            "description": "\n\nINFORMATION_SOURCE_ROLE:\nNation-State",
=======
            "description": "\n\nINFORMATION_SOURCE_ROLES:\nNation-State",
>>>>>>> 5f0b91e6
            "id": "identity--0ae42e63-8c18-4c16-b505-d8e195547b25",
            "identity_class": "organization",
            "modified": "2015-05-15T09:00:00.000Z",
            "name": "Communist Part of China",
            "object_marking_refs": [
                "marking-definition--018ca221-deca-4b46-8250-c8d322e20796"
            ],
            "type": "identity"
        },
        {
            "created": "2015-05-15T09:00:00.000Z",
            "created_by_ref": "identity--457f7913-c000-48ec-9394-67d777e7d586",
            "id": "threat-actor--d5b62b58-df7c-46b1-a435-4d01945fe21d",
            "labels": [
                "unknown"
            ],
            "modified": "2015-05-15T09:00:00.000Z",
            "name": "Communist Part of China",
            "object_marking_refs": [
                "marking-definition--018ca221-deca-4b46-8250-c8d322e20796"
            ],
            "sophistication": "unknown",
            "type": "threat-actor"
        },
        {
            "created": "2015-05-15T09:00:00.000Z",
<<<<<<< HEAD
            "created_by_ref": "identity--457f7913-c000-48ec-9394-67d777e7d586",
            "description": "\n\nINFORMATION_SOURCE_ROLE:\nState-influenced Commercial Entity",
=======
            "description": "\n\nINFORMATION_SOURCE_ROLES:\nState-influenced Commercial Entity",
>>>>>>> 5f0b91e6
            "id": "identity--cb9891d0-0ad3-45a4-bc04-9df6621400fd",
            "identity_class": "organization",
            "modified": "2015-05-15T09:00:00.000Z",
            "name": "China Telecom",
            "object_marking_refs": [
                "marking-definition--018ca221-deca-4b46-8250-c8d322e20796"
            ],
            "type": "identity"
        },
        {
            "created": "2015-05-15T09:00:00.000Z",
            "created_by_ref": "identity--457f7913-c000-48ec-9394-67d777e7d586",
            "id": "threat-actor--76dd3859-31a6-43c5-9f3e-9c6ac745b61b",
            "labels": [
                "unknown"
            ],
            "modified": "2015-05-15T09:00:00.000Z",
            "name": "China Telecom",
            "object_marking_refs": [
                "marking-definition--018ca221-deca-4b46-8250-c8d322e20796"
            ],
            "sophistication": "unknown",
            "type": "threat-actor"
        },
        {
            "created": "2015-05-15T09:00:00.000Z",
            "created_by_ref": "identity--457f7913-c000-48ec-9394-67d777e7d586",
            "description": " The group does not target industries systematically but\n\t\t\t\t\t\t\tmore likely steals from an enormous range of industries on a continuous\n\t\t\t\t\t\t\tbasis.  Organizations in all industries related to China’s\n\t\t\t\t\t\t\tstrategic priorities are potential targets of APT1’s comprehensive cyber\n\t\t\t\t\t\t\tespionage campaign. \n\nINTENDED_EFFECT:<!DOCTYPE html>\n\t\t\t\t\t<html><body>\n\t\t\t\t\t\t\t<p>\n\t\t\t\t\t\t\tOur evidence indicates that APT1 has been stealing\n\t\t\t\t\t\t\thundreds of terabytes of data from at least 141 organizations across a diverse\n\t\t\t\t\t\t\tset of industries beginning as early as 2006. Remarkably, we have witnessed APT1\n\t\t\t\t\t\t\ttarget dozens of organizations simultaneously. Once the group establishes access\n\t\t\t\t\t\t\tto a victim’s network, they continue to access it periodically over several\n\t\t\t\t\t\t\tmonths or years to steal large volumes of valuable intellectual property,\n\t\t\t\t\t\t\tincluding technology blueprints, proprietary manufacturing processes, test\n\t\t\t\t\t\t\tresults, business plans, pricing documents, partnership agreements, emails and\n\t\t\t\t\t\t\tcontact lists from victim organizations’ leadership. We believe that the\n\t\t\t\t\t\t\textensive activity we have directly observed represents only a small fraction of\n\t\t\t\t\t\t\tthe cyber espionage that APT1 has committed. \n\t\t\t\t\t\t\t</P>\n\t\t\t\t\t</body></html>\n\nINTENDED_EFFECT:Advantage - Economic\n\nINTENDED_EFFECT:Theft - Intellectual Property\n\nINTENDED_EFFECT:Competitive Advantage\n\nINTENDED_EFFECT:Theft - Credential Theft\n\nINTENDED_EFFECT:Unauthorized Access",
            "id": "identity--c63f31ac-871b-4846-aa25-de1926f4f3c8",
            "identity_class": "unknown",
            "modified": "2015-05-15T09:00:00.000Z",
            "name": "APT1 Tactics, Techniques and Procedures",
            "object_marking_refs": [
                "marking-definition--5c915fc6-d87a-47d2-8902-7aae1272ac75"
            ],
            "type": "identity"
        },
        {
            "created": "2015-05-15T09:00:00.000Z",
            "created_by_ref": "identity--457f7913-c000-48ec-9394-67d777e7d586",
            "description": "<!DOCTYPE html>\n\t\t\t\t\t\t\t<html><body>\n\t\t\t\t\t\t\t\t<p>\n\t\t\t\t\t\t\t\tWEBC2 backdoor variants download and interpret data stored\n                            \tbetween tags in HTML pages as commands. They usually download HTML pages from a system within APT1’s hop\n                            \tinfrastructure. We have observed APT1 intruders logging in to WEBC2 servers and manually editing the HTML pages\n                            \tthat backdoors will download. Because the commands are usually encoded and difficult to spell from memory, APT1\n                            \tintruders typically do not type these strings, but instead copy and paste them into the HTML files. They likely generate\n                            \tthe encoded commands on their own systems before pasting them in to an HTML file hosted by the hop point. For\n                            \texample, we observed an APT attacker pasting the string \"czo1NA==\" into an HTML page. That string is the base64-\n                            \tencoded version of \"s:54\", meaning \"sleep for 54 minutes\" (or hours, depending on the particular backdoor). In lieu\n                            \tof manually editing an HTML file on a hop point, we have also observed APT1 intruders uploading new (already-edited)\n                            \tHTML files.\n\t\t\t\t\t\t\t\t</P>\n\t\t\t\t\t\t\t</body></html>\n\nTITLE:\n\tWEBC2 Backdoor",
            "id": "malware--0f01c5a3-f516-4450-9381-4dd9f2279411",
            "kill_chain_phases": [
                {
                    "kill_chain_name": "APT1 Attack Lifecycle Model",
                    "phase_name": "Establish Foothold"
                }
            ],
            "labels": [
                "backdoor"
            ],
            "modified": "2015-05-15T09:00:00.000Z",
            "name": "WEBC2",
            "object_marking_refs": [
                "marking-definition--018ca221-deca-4b46-8250-c8d322e20796"
            ],
            "type": "malware"
        },
        {
            "created": "2015-05-15T09:00:00.000Z",
            "created_by_ref": "identity--457f7913-c000-48ec-9394-67d777e7d586",
            "description": "<!DOCTYPE html>\n\t\t\t\t\t\t<html>\n\t\t\t\t\t\t\t<body>\n\t\t\t\t\t\t\t\t<p>\n\t\t\t\t\t\t\t\tWhen APT1 attackers are not using WEBC2, they require a \"command and control\" (C2) user interface so they can\n                    \t\t\tissue commands to the backdoor. This interface sometimes runs on their personal attack system, which is typically\n                    \t\t\tin Shanghai. In these instances, when a victim backdoor makes contact with a hop, the communications need to be\n                    \t\t\tforwarded from the hop to the intruder’s Shanghai system so the backdoor can talk to the C2 server software. We have\n                    \t\t\tobserved 767 separate instances in which APT1 intruders used the publicly available \"HUC Packet Transmit Tool\"\n                    \t\t\tor HTRAN on a hop. As always, keep in mind that these uses are confirmed uses, and likely represent only a small\n                    \t\t\tfraction of APT1’s total activity.\n\t\t\t\t\t\t\t\t</P>\n\t\t\t\t\t\t\t\t<p>\n\t\t\t\t\t\t\t\tThe HTRAN utility is merely a middle-man, facilitating connections between the victim and the attacker who is using\n                    \t\t\tthe hop point.\n\t\t\t\t\t\t\t\t</P>\n\t\t\t\t\t\t\t\t<p>\n\t\t\t\t\t\t\t\tTypical use of HTRAN is fairly simple: the attacker must specify the originating IP address (of his or her workstation in\n                    \t\t\tShanghai), and a port on which to accept connections.\n\t\t\t\t\t\t\t\t</P>\n\t\t\t\t\t\t\t\t<p>\n\t\t\t\t\t\t\t\tIn the 767 observed uses of HTRAN, APT1 intruders supplied 614 distinct routable IP addresses. In other words, they\n                    \t\t\tused their hops to function as middlemen between victim systems and 614 different addresses. Of these addresses,\n                    \t\t\t613 of 614 are part of APT1’s home networks.\n\t\t\t\t\t\t\t\t</P>\n\t\t\t\t\t\t\t</body>\n\t\t\t\t\t\t</html>\n\nTITLE:\n\tHTRAN Malware C2",
            "id": "malware--33159b98-3264-4e10-a968-d67975b6272f",
            "kill_chain_phases": [
                {
                    "kill_chain_name": "APT1 Attack Lifecycle Model",
                    "phase_name": "Establish Foothold"
                }
            ],
            "labels": [
                "relay"
            ],
            "modified": "2015-05-15T09:00:00.000Z",
            "name": "HUC Packet Transmit Tool (HTRAN)",
            "object_marking_refs": [
                "marking-definition--018ca221-deca-4b46-8250-c8d322e20796"
            ],
            "type": "malware"
        },
        {
            "created": "2015-05-15T09:00:00.000Z",
            "created_by_ref": "identity--457f7913-c000-48ec-9394-67d777e7d586",
            "description": "<!DOCTYPE html>\n\t\t\t\t\t\t<html>\n\t\t\t\t\t\t\t<body>\n\t\t\t\t\t\t\t\t<p>\n\t\t\t\t\t\t\t\tAs with most other APT groups, spear phishing is APT1’s most commonly used technique. The spear phishing emails contain\n                            \teither a malicious attachment or a hyperlink to a malicious file. The subject line and the text in the email body are\n                            \tusually relevant to the recipient. APT1 also creates webmail accounts using real peoples' names — names that are\n                            \tfamiliar to the recipient, such as a colleague, a company executive, an IT department employee, or company counsel\n                            \t— and uses these accounts to send the emails. As a real-world example, this is an email that APT1 sent to Mandiant\n                            \temployees:\n\t\t\t\t\t\t\t\t</P>\n\t\t\t\t\t\t\t\t<code>\n\t\t\t\t\t\t\t\tDate: Wed, 18 Apr 2012 06:31:41 -0700\n                            \tFrom: Kevin Mandia <kevin.mandia@rocketmail.com>\n                                Subject: Internal Discussion on the Press\n                                Release\n                                \n                                Hello,\n                                Shall we schedule a time to meet next week?\n                                We need to finalize the press release.\n                                Details click here.\n                                \n                                Kevin Mandia\n\t\t\t\t\t\t\t\t</code>\n\t\t\t\t\t\t\t\t<p>\n\t\t\t\t\t\t\t\tAt first glance, the email appeared to be from Mandiant’s CEO, Kevin Mandia. However, further scrutiny shows that\n                            \tthe email was not sent from a Mandiant email account, but from \"kevin.mandia@rocketmail.com\". Rocketmail is a\n                            \tfree webmail service. The account \"kevin.mandia@rocketmail.com\" does not belong to Mr. Mandia. Rather, an APT1\n                            \tactor likely signed up for the account specifically for this spear phishing event. If anyone had clicked on the link that\n                            \tday (which no one did, thankfully), their computer would have downloaded a malicious ZIP file named \"Internal_\n                            \tDiscussion_Press_Release_In_Next_Week8.zip\". This file contained a malicious executable that installs a custom APT1\n                            \tbackdoor that we call WEBC2-TABLE.\n\t\t\t\t\t\t\t\t</P>\n\t\t\t\t\t\t\t\t<p>\n\t\t\t\t\t\t\t\tAlthough the files that APT1 actors attach or link to spear phishing emails are not always in ZIP format, this is the\n                            \tpredominant trend we have observed in the last several years.\n\t\t\t\t\t\t\t\t</P>\n\t\t\t\t\t\t\t</body>\n\t\t\t\t\t\t</html>\n\nINTENDED_EFFECT:The Initial Compromise represents the methods intruders\n\t\t\t\tuse to first penetrate a target organization’s network.",
            "id": "attack-pattern--3098c57b-d623-4c11-92f4-5905da66658b",
            "kill_chain_phases": [
                {
                    "kill_chain_name": "APT1 Attack Lifecycle Model",
                    "phase_name": "Initial Compromise"
                }
            ],
            "modified": "2015-05-15T09:00:00.000Z",
            "name": "The Initial Compromise",
            "object_marking_refs": [
                "marking-definition--018ca221-deca-4b46-8250-c8d322e20796"
            ],
            "type": "attack-pattern"
        },
        {
            "created": "2015-05-15T09:00:00.000Z",
            "created_by_ref": "identity--457f7913-c000-48ec-9394-67d777e7d586",
            "description": "\n\nINTENDED_EFFECT:The Initial Compromise represents the methods intruders\n\t\t\t\tuse to first penetrate a target organization’s network.",
            "external_references": [
                {
                    "external_id": "CAPEC-163",
                    "source_name": "capec"
                }
            ],
            "id": "attack-pattern--ec2b2c28-87cd-4ddd-8417-38a1fb50821b",
            "kill_chain_phases": [
                {
                    "kill_chain_name": "APT1 Attack Lifecycle Model",
                    "phase_name": "Initial Compromise"
                }
            ],
            "modified": "2015-05-15T09:00:00.000Z",
            "name": "The Initial Compromise",
            "object_marking_refs": [
                "marking-definition--018ca221-deca-4b46-8250-c8d322e20796"
            ],
            "type": "attack-pattern"
        },
        {
            "created": "2015-05-15T09:00:00.000Z",
            "created_by_ref": "identity--457f7913-c000-48ec-9394-67d777e7d586",
            "description": "<!DOCTYPE html>\n\t\t\t\t\t\t<html>\n\t\t\t\t\t\t\t<body>\\\n\t\t\t\t\t\t\t\t<p>\n\t\t\t\t\t\t\t\tAPT1 establishes a foothold once email recipients open a malicious file and a backdoor is subsequently installed. A\n                            \tbackdoor is software that allows an intruder to send commands to the system remotely. In almost every case, APT\n                            \tbackdoors initiate outbound connections to the intruder’s \"command and control\" (C2) server. APT intruders employ\n                            \tthis tactic because while network firewalls are generally adept at keeping malware outside the network from initiating\n                            \tcommunication with systems inside the network, they are less reliable at keeping malware that is already inside the\n                            \tnetwork from communicating to systems outside.\n\t\t\t\t\t\t\t\t</p>\n\t\t\t\t\t\t\t\t<p>\n\t\t\t\t\t\t\t\tWhile APT1 intruders occasionally use publicly available backdoors such as Poison Ivy and Gh0st RAT, the vast\n                            \tmajority of the time they use what appear to be their own custom backdoors. We have documented 42 families of\n                            \tbackdoors in <a href=\"http://intelreport.mandiant.com\">Appendix C: The Malware Arsenal\"</a> that APT1 uses that\n                            \twe believe are not publicly available. In addition we have provided 1,007 MD5 hashes associated with APT1 malware\n                            \tin <a href=\"http://intelreport.mandiant.com\">Appendix E</a>. We will describe APT1’s backdoors in two categories:\n                            \t\"Beachhead Backdoors\" and \"Standard Backdoors.\"\n\t\t\t\t\t\t\t\t</p>\n\t\t\t\t\t\t\t\t<h2>Beachhead Backdoors</h2>\n\t\t\t\t\t\t\t\t<p>\n\t\t\t\t\t\t\t\tBeachhead backdoors are typically minimally featured. They offer the attacker a toe-hold to perform simple tasks like retrieve files, gather\n\t\t\t\t\t\t\t\tbasic system information and trigger the execution of other more significant capabilities such as a standard backdoor.\n\t\t\t\t\t\t\t\t</p>\n\t\t\t\t\t\t\t\t<p>\n\t\t\t\t\t\t\t\tAPT1’s beachhead backdoors are usually what we call WEBC2 backdoors. WEBC2 backdoors are probably the most well-known\n\t\t\t\t\t\t\t\tkind of APT1 backdoor, and are the reason why some security companies refer to APT1 as the “Comment Crew.” A WEBC2 backdoor\n\t\t\t\t\t\t\t\tis designed to retrieve a webpage from a C2 server. It expects the webpage to contain special HTML tags; the backdoor will attempt\n\t\t\t\t\t\t\t\tto interpret the data between the tags as commands. Older versions of WEBC2 read data between HTML comments, though over\n\t\t\t\t\t\t\t\ttime WEBC2 variants have evolved to read data contained within other types of tags. From direct observation, we can confirm\n\t\t\t\t\t\t\t\tthat APT1 was using WEBC2 backdoors as early as July 2006. However, the first compile time35 we have for WEBC2-KT3 is 2004-01-23, suggesting that APT1\n\t\t\t\t\t\t\t\thas been crafting WEBC2 backdoors since early 2004. Based on the 400+ samples of WEBC2 variants that we have\n\t\t\t\t\t\t\t\taccumulated, it appears that APT1 has direct access to developers who have continually released new WEBC2 variants for over six years.\n\t\t\t\t\t\t\t\t</p>\n\t\t\t\t\t\t\t\t<p>\n\t\t\t\t\t\t\t\tFor example, these two build paths, which were discovered inside WEBC2-TABLE samples, help to illustrate how APT1\n\t\t\t\t\t\t\t\thas been steadily building new WEBC2 variants as part of a continuous development process:\n\t\t\t\t\t\t\t\t</p>\n\t\t\t\t\t\t\t\t<code>\n\t\t\t\t\t\t\t\t<h3>Sample A</h3>\n\t\t\t\t\t\t\t\t\tMD5: d7aa32b7465f55c368230bb52d52d885\n\t\t\t\t\t\t\t\t\tCompile date: 2012-02-23\n\t\t\t\t\t\t\t\t\t\\work\\code\\2008-7-8muma\\mywork\\winInet_winApplication2009-8-7\\mywork\\aaaaaaa2012-2-23\\Release\\aaaaaaa.pdb\n\t\t\t\t\t\t\t\t</code>\n\t\t\t\t\t\t\t\t<code>\n\t\t\t\t\t\t\t\t<h3>Sample B</h3>\n\t\t\t\t\t\t\t\t\tMD5: c1393e77773a48b1eea117a302138554\n \t\t\t\t\t\t\t\t\tCompile date: 2009-08-07\n\t\t\t\t\t\t\t\t\tD:\\work\\code\\2008-7-8muma\\mywork\\winInet_winApplication2009-8-7\\mywork\\aaaaaaa\\Release\\aaaaaaa.pdb\n\t\t\t\t\t\t\t\t</code>\n\t\t\t\t\t\t\t\t<p>\n\t\t\t\t\t\t\t\tA “build path” discloses the directory from which the programmer built and compiled his source code. These samples, compiled 2.5\n\t\t\t\t\t\t\t\tyears apart, were compiled within a folder named “work\\code\\...\\mywork”. The instances of “work” suggest that working on WEBC2 is\n\t\t\t\t\t\t\t\tsomeone’s day job and not a side project or hobby. Furthermore, the Sample A build string includes “2012-2-23” — which matches Sample\n\t\t\t\t\t\t\t\tA’s compile date. The Sample B build string lacks “2012-2-23” but includes “2009-8-7” — which also matches Sample B’s compile date.\n\t\t\t\t\t\t\t\tThis suggests that the code used to compile Sample A was modified from code that was used to compile Sample B 2.5 years previously. The\n\t\t\t\t\t\t\t\texistence of “2008-7-8” suggests that the code for both samples was modified from a version that existed in July 2008, a year before Sample\n\t\t\t\t\t\t\t\tB was created. This series of dates indicates that developing and modifying the WEBC2 backdoor is an iterative and long-term process.\n\t\t\t\t\t\t\t\t</p>\n\t\t\t\t\t\t\t\t<p>\n\t\t\t\t\t\t\t\tWEBC2 backdoors typically give APT1 attackers a short and rudimentary set of commands to issue to victim systems, including:\n\t\t\t\t\t\t\t\t\t\t»» Open an interactive command shell (usually Windows’ cmd.exe)\n\t\t\t\t\t\t\t\t\t\t»» Download and execute a file\n\t\t\t\t\t\t\t\t\t\t»» Sleep (i.e. remain inactive) for a specified amount of time\n\t\t\t\t\t\t\t\t</p>\n\t\t\t\t\t\t\t\t<p>\n\t\t\t\t\t\t\t\tWEBC2 backdoors are often packaged with spear phishing emails. Once installed, APT1 intruders have the option to tell victim systems\n\t\t\t\t\t\t\t\tto download and execute additional malicious software of their choice. WEBC2 backdoors work for their intended purpose, but they generally\n\t\t\t\t\t\t\t\thave fewer features than the “Standard Backdoors” described below.\n\t\t\t\t\t\t\t\t</p>\n\t\t\t\t\t\t\t\t<h2>Standard Backdoors</h2>\n\t\t\t\t\t\t\t\t<p>\n\t\t\t\t\t\t\t\tThe standard, non-WEBC2 APT1 backdoor typically communicates using the HTTP protocol (to blend in with legitimate web traffic) or a\n\t\t\t\t\t\t\t\tcustom protocol that the malware authors designed themselves. These backdoors give APT intruders a laundry list of ways to control victim\n\t\t\t\t\t\t\t\tsystems, including:\n\t\t\t\t\t\t\t\t\t\t»» Create/modify/delete/execute programs\n\t\t\t\t\t\t\t\t\t\t»» Upload/download files\n\t\t\t\t\t\t\t\t\t\t»» Create/delete directories\n\t\t\t\t\t\t\t\t\t\t»» List/start/stop processes\n\t\t\t\t\t\t\t\t\t\t»» Modify the system registry\n\t\t\t\t\t\t\t\t\t\t»» Take screenshots of the user’s desktop\n\t\t\t\t\t\t\t\t\t\t»» Capture keystrokes\n\t\t\t\t\t\t\t\t\t\t»» Capture mouse movement\n\t\t\t\t\t\t\t\t\t\t»» Start an interactive command shell\n\t\t\t\t\t\t\t\t\t\t»» Create a Remote desktop (i.e. graphical) interface\n\t\t\t\t\t\t\t\t\t\t»» Harvest passwords\n\t\t\t\t\t\t\t\t\t\t»» Enumerate users\n\t\t\t\t\t\t\t\t\t\t»» Enumerate other systems on the network\n\t\t\t\t\t\t\t\t\t\t»» Sleep (i.e. go inactive) for a specified amount of time\n\t\t\t\t\t\t\t\t\t\t»» Log off the current user\n\t\t\t\t\t\t\t\t\t\t»» Shut down the system\n\t\t\t\t\t\t\t\t</p>\n\t\t\t\t\t\t\t</body>\n\t\t\t\t\t\t</html>\n\nINTENDED_EFFECT:Establishing a foothold involves actions that ensure\n\t\t\t\tcontrol of the target network’s systems from outside the network.",
            "id": "attack-pattern--1e2c4237-d469-4144-9c0b-9e5c0c513c49",
            "kill_chain_phases": [
                {
                    "kill_chain_name": "APT1 Attack Lifecycle Model",
                    "phase_name": "Establish Foothold"
                }
            ],
            "modified": "2015-05-15T09:00:00.000Z",
            "name": "Establishing a Foothold",
            "object_marking_refs": [
                "marking-definition--018ca221-deca-4b46-8250-c8d322e20796"
            ],
            "type": "attack-pattern"
        },
        {
            "created": "2015-05-15T09:00:00.000Z",
            "created_by_ref": "identity--457f7913-c000-48ec-9394-67d777e7d586",
            "description": "<!DOCTYPE html>\n\t\t\t\t\t\t<html>\n\t\t\t\t\t\t\t<body>\n\t\t\t\t\t\t\t\t<p>\n\t\t\t\t\t\t\t\tIn this and the next two stages, APT1 does not differ significantly from other APT intruders (or intruders,\n                            \tgenerally). APT1 predominantly uses publicly available tools to dump password hashes from victim systems in\n                            \torder to obtain legitimate user credentials.\n\t\t\t\t\t\t\t\t</P>\n\t\t\t\t\t\t\t</body>\n\t\t\t\t\t\t</html>\n\nINTENDED_EFFECT:Unauthorized Access: Escalating privileges involves acquiring items (most\n\t\t\t\toften usernames and passwords) that will allow access to more resources within\n\t\t\t\tthe network. ",
            "id": "attack-pattern--e13f3e6d-4f9c-4265-b1cf-f997a1bf7827",
            "kill_chain_phases": [
                {
                    "kill_chain_name": "APT1 Attack Lifecycle Model",
                    "phase_name": "Escalate Privileges"
                }
            ],
            "modified": "2015-05-15T09:00:00.000Z",
            "name": "Privilege Escalation",
            "object_marking_refs": [
                "marking-definition--018ca221-deca-4b46-8250-c8d322e20796"
            ],
            "type": "attack-pattern"
        },
        {
            "created": "2015-05-15T09:00:00.000Z",
            "created_by_ref": "identity--457f7913-c000-48ec-9394-67d777e7d586",
            "description": "<!DOCTYPE html>\n\t\t\t\t\t\t<html><body>\n\t\t\t\t\t\t\t\t<p>This program extracts cached password hashes from a system's registry.</P>\n\t\t\t\t\t\t\t\t<p>Currently packaged with fgdump</P>\n\t\t\t\t\t\t</body></html>\n\nINTENDED_EFFECT:Unauthorized Access: Escalating privileges involves acquiring items (most\n\t\t\t\toften usernames and passwords) that will allow access to more resources within\n\t\t\t\tthe network. \n\nTITLE:\n\tPrivilege Escalation",
            "id": "tool--ade04dbe-49ca-4917-9830-ad3c99c2b9c0",
            "kill_chain_phases": [
                {
                    "kill_chain_name": "APT1 Attack Lifecycle Model",
                    "phase_name": "Escalate Privileges"
                }
            ],
            "labels": [
                "unknown"
            ],
            "modified": "2015-05-15T09:00:00.000Z",
            "name": "cachedump",
            "object_marking_refs": [
                "marking-definition--018ca221-deca-4b46-8250-c8d322e20796"
            ],
            "type": "tool"
        },
        {
            "created": "2015-05-15T09:00:00.000Z",
            "created_by_ref": "identity--457f7913-c000-48ec-9394-67d777e7d586",
            "description": "<!DOCTYPE html>\n\t\t\t\t\t\t<html><body>\n\t\t\t\t\t\t\t\t<p>Windows password hash dumper.</P>\n\t\t\t\t\t\t\t\t<p>http://www.foofus.net/fizzgig/fgdump/</P>\n\t\t\t\t\t\t</body></html>\n\nINTENDED_EFFECT:Unauthorized Access: Escalating privileges involves acquiring items (most\n\t\t\t\toften usernames and passwords) that will allow access to more resources within\n\t\t\t\tthe network. \n\nTITLE:\n\tPrivilege Escalation",
            "id": "tool--a9d6a1de-423f-4944-af89-4e11e6f5f10e",
            "kill_chain_phases": [
                {
                    "kill_chain_name": "APT1 Attack Lifecycle Model",
                    "phase_name": "Escalate Privileges"
                }
            ],
            "labels": [
                "unknown"
            ],
            "modified": "2015-05-15T09:00:00.000Z",
            "name": "fgdump",
            "object_marking_refs": [
                "marking-definition--018ca221-deca-4b46-8250-c8d322e20796"
            ],
            "type": "tool"
        },
        {
            "created": "2015-05-15T09:00:00.000Z",
            "created_by_ref": "identity--457f7913-c000-48ec-9394-67d777e7d586",
            "description": "<!DOCTYPE html>\n\t\t\t\t\t\t<html><body>\n\t\t\t\t\t\t\t\t<p>Obtains password hashes from the Windows registry, inlcuding the SAM file, cached domain credentials, and LSA secrets.</P>\n\t\t\t\t\t\t\t\t<p>http://truesec.se</P>\n\t\t\t\t\t\t</body></html>\n\nINTENDED_EFFECT:Unauthorized Access: Escalating privileges involves acquiring items (most\n\t\t\t\toften usernames and passwords) that will allow access to more resources within\n\t\t\t\tthe network. \n\nTITLE:\n\tPrivilege Escalation",
            "id": "tool--aee14dae-55d6-4783-ab16-dd41698b6a76",
            "kill_chain_phases": [
                {
                    "kill_chain_name": "APT1 Attack Lifecycle Model",
                    "phase_name": "Escalate Privileges"
                }
            ],
            "labels": [
                "unknown"
            ],
            "modified": "2015-05-15T09:00:00.000Z",
            "name": "gsecdump",
            "object_marking_refs": [
                "marking-definition--018ca221-deca-4b46-8250-c8d322e20796"
            ],
            "type": "tool"
        },
        {
            "created": "2015-05-15T09:00:00.000Z",
            "created_by_ref": "identity--457f7913-c000-48ec-9394-67d777e7d586",
            "description": "<!DOCTYPE html>\n\t\t\t\t\t\t<html><body>\n\t\t\t\t\t\t\t\t<p>Dump active logon session password hashes from the lsass process.</P>\n\t\t\t\t\t\t\t\t<p>http://truesec.se</P>\n\t\t\t\t\t\t</body></html>\n\nINTENDED_EFFECT:Unauthorized Access: Escalating privileges involves acquiring items (most\n\t\t\t\toften usernames and passwords) that will allow access to more resources within\n\t\t\t\tthe network. \n\nTITLE:\n\tPrivilege Escalation",
            "id": "tool--e29e3155-6cfd-4af5-9b51-c11b4234fabe",
            "kill_chain_phases": [
                {
                    "kill_chain_name": "APT1 Attack Lifecycle Model",
                    "phase_name": "Escalate Privileges"
                }
            ],
            "labels": [
                "unknown"
            ],
            "modified": "2015-05-15T09:00:00.000Z",
            "name": "lslsass",
            "object_marking_refs": [
                "marking-definition--018ca221-deca-4b46-8250-c8d322e20796"
            ],
            "type": "tool"
        },
        {
            "created": "2015-05-15T09:00:00.000Z",
            "created_by_ref": "identity--457f7913-c000-48ec-9394-67d777e7d586",
            "description": "<!DOCTYPE html>\n\t\t\t\t\t\t<html><body>\n\t\t\t\t\t\t\t\t<p>A utility primarily used for dumping password hashes.</P>\n\t\t\t\t\t\t\t\t<p>http://blog.gentilkiwi.com/mimikatz</P>\n\t\t\t\t\t\t</body></html>\n\nINTENDED_EFFECT:Unauthorized Access: Escalating privileges involves acquiring items (most\n\t\t\t\toften usernames and passwords) that will allow access to more resources within\n\t\t\t\tthe network. \n\nTITLE:\n\tPrivilege Escalation",
            "id": "tool--6de7f906-1bee-4bdd-bfb0-8dad24468418",
            "kill_chain_phases": [
                {
                    "kill_chain_name": "APT1 Attack Lifecycle Model",
                    "phase_name": "Escalate Privileges"
                }
            ],
            "labels": [
                "unknown"
            ],
            "modified": "2015-05-15T09:00:00.000Z",
            "name": "mimikatz",
            "object_marking_refs": [
                "marking-definition--018ca221-deca-4b46-8250-c8d322e20796"
            ],
            "type": "tool"
        },
        {
            "created": "2015-05-15T09:00:00.000Z",
            "created_by_ref": "identity--457f7913-c000-48ec-9394-67d777e7d586",
            "description": "<!DOCTYPE html>\n\t\t\t\t\t\t<html><body>\n\t\t\t\t\t\t\t\t<p>Allows an intruder to \"pass\" a password hash (without knowing the original password) to log in to systems.</P>\n\t\t\t\t\t\t\t\t<p>http://oss.coresecurity.com/projects/pshtoolkit.htm</P>\n\t\t\t\t\t\t</body></html>\n\nINTENDED_EFFECT:Unauthorized Access: Escalating privileges involves acquiring items (most\n\t\t\t\toften usernames and passwords) that will allow access to more resources within\n\t\t\t\tthe network. \n\nTITLE:\n\tPrivilege Escalation",
            "id": "tool--f117f99e-53ad-4742-8d68-82d5b3015219",
            "kill_chain_phases": [
                {
                    "kill_chain_name": "APT1 Attack Lifecycle Model",
                    "phase_name": "Escalate Privileges"
                }
            ],
            "labels": [
                "unknown"
            ],
            "modified": "2015-05-15T09:00:00.000Z",
            "name": "pass-the-hash toolkit",
            "object_marking_refs": [
                "marking-definition--018ca221-deca-4b46-8250-c8d322e20796"
            ],
            "type": "tool"
        },
        {
            "created": "2015-05-15T09:00:00.000Z",
            "created_by_ref": "identity--457f7913-c000-48ec-9394-67d777e7d586",
            "description": "<!DOCTYPE html>\n\t\t\t\t\t\t<html><body>\n\t\t\t\t\t\t\t\t<p>Dumps password hashes from the Windows registry.</P>\n\t\t\t\t\t\t\t\t<p>http://www.tarasco.org/security/pwdump_7/</P>\n\t\t\t\t\t\t</body></html>\n\nINTENDED_EFFECT:Unauthorized Access: Escalating privileges involves acquiring items (most\n\t\t\t\toften usernames and passwords) that will allow access to more resources within\n\t\t\t\tthe network. \n\nTITLE:\n\tPrivilege Escalation",
            "id": "tool--c0703ed4-e19c-4552-809f-6a7dfee98a2b",
            "kill_chain_phases": [
                {
                    "kill_chain_name": "APT1 Attack Lifecycle Model",
                    "phase_name": "Escalate Privileges"
                }
            ],
            "labels": [
                "unknown"
            ],
            "modified": "2015-05-15T09:00:00.000Z",
            "name": "pwdump7",
            "object_marking_refs": [
                "marking-definition--018ca221-deca-4b46-8250-c8d322e20796"
            ],
            "type": "tool"
        },
        {
            "created": "2015-05-15T09:00:00.000Z",
            "created_by_ref": "identity--457f7913-c000-48ec-9394-67d777e7d586",
            "description": "<!DOCTYPE html>\n\t\t\t\t\t\t<html><body>\n\t\t\t\t\t\t\t\t<p>Dumps password hashes from the Windows Registry.</P>\n\t\t\t\t\t\t\t\t<p>The tool claims its origin as http://reedarvin.thearvins.com but the site is not offering this software as of the date of this report.</P>\n\t\t\t\t\t\t</body></html>\n\nINTENDED_EFFECT:Unauthorized Access: Escalating privileges involves acquiring items (most\n\t\t\t\toften usernames and passwords) that will allow access to more resources within\n\t\t\t\tthe network. \n\nTITLE:\n\tPrivilege Escalation",
            "id": "tool--a580771b-1320-46c4-b65c-5dc4f3c285a9",
            "kill_chain_phases": [
                {
                    "kill_chain_name": "APT1 Attack Lifecycle Model",
                    "phase_name": "Escalate Privileges"
                }
            ],
            "labels": [
                "unknown"
            ],
            "modified": "2015-05-15T09:00:00.000Z",
            "name": "pwdumpX",
            "object_marking_refs": [
                "marking-definition--018ca221-deca-4b46-8250-c8d322e20796"
            ],
            "type": "tool"
        },
        {
            "created": "2015-05-15T09:00:00.000Z",
            "created_by_ref": "identity--457f7913-c000-48ec-9394-67d777e7d586",
            "description": "<!DOCTYPE html>\n\t\t\t\t\t\t<html>\n\t\t\t\t\t\t\t<body>\n\t\t\t\t\t\t\t\t<p>\n\t\t\t\t\t\t\t\tLike most APT (and non-APT) intruders, APT1 primarily uses built-in operating system commands to explore a compromised system\n                            \tand its networked environment. Although they usually simply type these commands into a command shell, sometimes\n                            \tintruders may use batch scripts to speed up the process. Figure 18 below shows the contents of a batch script that\n\t\t\t\t\t\t\t\tAPT1 used on at least four victim networks.\n\t\t\t\t\t\t\t\t</P>\n\t\t\t\t\t\t\t\t<code>\n\t\t\t\t\t\t\t\t\t@echo off\n\t\t\t\t\t\t\t\t\tipconfig /all&gt;&gt;”C:\\WINNT\\Debug\\1.txt”\n\t\t\t\t\t\t\t\t\tnet start&gt;&gt;”C:\\WINNT\\Debug\\1.txt”\n\t\t\t\t\t\t\t\t\ttasklist /v&gt;&gt;”C:\\WINNT\\Debug\\1.txt”\n\t\t\t\t\t\t\t\t\tnet user &gt;&gt;”C:\\WINNT\\Debug\\1.txt”\n\t\t\t\t\t\t\t\t\tnet localgroup administrators&gt;&gt;”C:\\WINNT\\Debug\\1.txt”\n\t\t\t\t\t\t\t\t\tnetstat -ano&gt;&gt;”C:\\WINNT\\Debug\\1.txt”\n\t\t\t\t\t\t\t\t\tnet use&gt;&gt;”C:\\WINNT\\Debug\\1.txt”\n\t\t\t\t\t\t\t\t\tnet view&gt;&gt;”C:\\WINNT\\Debug\\1.txt”\n\t\t\t\t\t\t\t\t\tnet view /domain&gt;&gt;”C:\\WINNT\\Debug\\1.txt”\n\t\t\t\t\t\t\t\t\tnet group /domain&gt;&gt;”C:\\WINNT\\Debug\\1.txt”\n\t\t\t\t\t\t\t\t\tnet group “domain users” /domain&gt;&gt;”C:\\WINNT\\Debug\\1.txt”\n\t\t\t\t\t\t\t\t\tnet group “domain admins” /domain&gt;&gt;”C:\\WINNT\\Debug\\1.txt”\n\t\t\t\t\t\t\t\t\tnet group “domain controllers” /domain&gt;&gt;”C:\\WINNT\\Debug\\1.txt”\n\t\t\t\t\t\t\t\t\tnet group “exchange domain servers” /domain&gt;&gt;”C:\\WINNT\\Debug\\1.txt”\n\t\t\t\t\t\t\t\t\tnet group “exchange servers” /domain&gt;&gt;”C:\\WINNT\\Debug\\1.txt”\n\t\t\t\t\t\t\t\t\tnet group “domain computers” /domain&gt;&gt;”C:\\WINNT\\Debug\\1.txt”\n\t\t\t\t\t\t\t\t</code>\n\t\t\t\t\t\t\t\t<p>\n\t\t\t\t\t\t\t\tThis script performs the following functions and saves the results to a text file:\n\t\t\t\t\t\t\t\t\t»» Display the victim’s network configuration information\n\t\t\t\t\t\t\t\t\t»» List the services that have started on the victim system\n\t\t\t\t\t\t\t\t\t»» List currently running processes\n\t\t\t\t\t\t\t\t\t»» List accounts on the system\n\t\t\t\t\t\t\t\t\t»» List accounts with administrator privileges\n\t\t\t\t\t\t\t\t\t»» List current network connections\n\t\t\t\t\t\t\t\t\t»» List currently connected network shares\n\t\t\t\t\t\t\t\t\t»» List other systems on the network\n\t\t\t\t\t\t\t\t\t»» List network computers and accounts according to group (“domain controllers,” “domain users,” “domain admins,” etc.)\n\t\t\t\t\t\t\t\t</P>\n\t\t\t\t\t\t\t</body>\n\t\t\t\t\t\t</html>\n\nINTENDED_EFFECT:In the Internal Reconnaissance stage, the intruder\n\t\t\t\tcollects information about the victim environment.\n\nINTENDED_EFFECT:Unauthorized Access\n\nINTENDED_EFFECT:Theft - Credential Theft",
            "id": "attack-pattern--5728f45b-2eca-4942-a7f6-bc4267c1ab8d",
            "kill_chain_phases": [
                {
                    "kill_chain_name": "APT1 Attack Lifecycle Model",
                    "phase_name": "Internal Recon"
                }
            ],
            "modified": "2015-05-15T09:00:00.000Z",
            "name": "Internal Reconnaisance",
            "object_marking_refs": [
                "marking-definition--018ca221-deca-4b46-8250-c8d322e20796"
            ],
            "type": "attack-pattern"
        },
        {
            "created": "2015-05-15T09:00:00.000Z",
            "created_by_ref": "identity--457f7913-c000-48ec-9394-67d777e7d586",
            "description": "<!DOCTYPE html>\n\t\t\t\t\t\t<html><body>\n\t\t\t\t\t\t\t<p>\n\t\t\t\t\t\t\tOnce an APT intruder has a foothold inside the network and a set of legitimate credentials, it is simple for the intruder\n                            to move around the network undetected.\n\t\t\t\t\t\t\t</P>\n\t\t\t\t\t\t\t<p>\n\t\t\t\t\t\t\tThey can connect to shared resources on other systems.\n\t\t\t\t\t\t\t</P>\n\t\t\t\t\t\t\t<p>\n\t\t\t\t\t\t\tThey can execute commands on other systems using the publicly available \"psexec\" tool from Microsoft\n                            Sysinternals or the built-in Windows Task Scheduler (\"at.exe\").\n\t\t\t\t\t\t\t</P>\n\t\t\t\t\t\t\t<p>\n\t\t\t\t\t\t\tThese actions are hard to detect because legitimate system administrators also use these techniques to perform\n                            actions around the network.\n\t\t\t\t\t\t\t</P>\n\t\t\t\t\t\t</body></html>\n\nINTENDED_EFFECT:Expand foothold and access through lateral movement\n\t\t\t\twithin the target environment.\n\nINTENDED_EFFECT:Unauthorized Access",
            "id": "attack-pattern--0bea2358-c244-4905-a664-a5cdce7bb767",
            "kill_chain_phases": [
                {
                    "kill_chain_name": "APT1 Attack Lifecycle Model",
                    "phase_name": "Move Laterally"
                }
            ],
            "modified": "2015-05-15T09:00:00.000Z",
            "name": "Lateral Movement",
            "object_marking_refs": [
                "marking-definition--018ca221-deca-4b46-8250-c8d322e20796"
            ],
            "type": "attack-pattern"
        },
        {
            "created": "2015-05-15T09:00:00.000Z",
            "created_by_ref": "identity--457f7913-c000-48ec-9394-67d777e7d586",
            "description": "<!DOCTYPE html>\n\t\t\t\t\t\t<html><body>\n\t\t\t\t\t\t<p>\n\t\t\t\t\t\tThe APT does this (maintains presence) in three ways:\n\t\t\t\t\t\t</p>\n\t\t\t\t\t\t\t<ol>\n\t\t\t\t\t\t\t\t<li>Install new backdoors on multiple systems\n\t\t\t\t\t\t\t\t\t<p>\n\t\t\t\t\t\t\t\t\tThroughout their stay in the network (which could be years), APT1 usually installs new backdoors as they claim more\n                            \t\tsystems in the environment. Then, if one backdoor is discovered and deleted, they still have other backdoors they can\n                            \t\tuse. We usually detect multiple families of APT1 backdoors scattered around a victim network when APT1 has been\n                            \t\tpresent for more than a few weeks.\n\t\t\t\t\t\t\t\t\t</P>\n\t\t\t\t\t\t\t\t</li>Use legitimate VPN credentials\n\t\t\t\t\t\t\t\t<li>\n\t\t\t\t\t\t\t\t\t<p>\n\t\t\t\t\t\t\t\t\tAPT actors and hackers in general are always looking for valid credentials in order to impersonate a legitimate user.\n                            \t\tWe have observed APT1 using stolen usernames and passwords to log into victim networks’ VPNs when the VPNs are\n                            \t\tonly protected by single-factor authentication. From there they are able to access whatever the impersonated users are\n                            \t\tallowed to access within the network.\n\t\t\t\t\t\t\t\t\t</P>\n\t\t\t\t\t\t\t\t</li>\n\t\t\t\t\t\t\t\t<li>Log in to web portals\n\t\t\t\t\t\t\t\t\t<p>\n\t\t\t\t\t\t\t\t\tOnce armed with stolen credentials, APT1 intruders also attempt to log into web portals that the network offers. This\n                            \t\tincludes not only restricted websites, but also web-based email systems such as Outlook Web Access.\n\t\t\t\t\t\t\t\t\t</P>\n\t\t\t\t\t\t\t\t</li>\n\t\t\t\t\t\t\t</ol>\n\t\t\t\t\t\t</body></html>\n\nINTENDED_EFFECT:In this stage, the intruder takes actions to ensure\n\t\t\t\tcontinued, long-term control over key systems in the network environment from\n\t\t\t\toutside of the network. ",
            "id": "attack-pattern--7151c6d0-7e97-47ce-9290-087315ea3db7",
            "kill_chain_phases": [
                {
                    "kill_chain_name": "APT1 Attack Lifecycle Model",
                    "phase_name": "Maintain Presence"
                }
            ],
            "modified": "2015-05-15T09:00:00.000Z",
            "name": "Maintain Presence",
            "object_marking_refs": [
                "marking-definition--018ca221-deca-4b46-8250-c8d322e20796"
            ],
            "type": "attack-pattern"
        },
        {
            "created": "2015-05-15T09:00:00.000Z",
            "created_by_ref": "identity--457f7913-c000-48ec-9394-67d777e7d586",
            "description": "<!DOCTYPE html>\n\t\t\t\t\t\t<html>\n\t\t\t\t\t\t\t<body>\n\t\t\t\t\t\t\t\t<p>\n\t\t\t\t\t\t\t\tSimilar to other APT groups we track, once APT1 finds files of interest they pack them into archive files before stealing\n                            \tthem. APT intruders most commonly use the RAR archiving utility for this task and ensure that the archives are\n                            \tpassword protected. Sometimes APT1 intruders use batch scripts to assist them in the process, as depicted in Figure\n                            \t19. (The instances of \"XXXXXXXX\" obfuscate the text that was in the actual batch script.)\n\t\t\t\t\t\t\t\t</P>\n\t\t\t\t\t\t\t\t<code>\n\t\t\t\t\t\t\t\t\t@echo off\n                            \t\tcd /d c:\\windows\\tasks\n                            \t\trar.log a XXXXXXXX.rar -v200m \"C:\\Documents and Settings\\Place\\My\n                            \t\tDocuments\\XXXXXXXX\" -hpsmy123!@#\n                            \t\tdel *.vbs\n                            \t\tdel %0\n\t\t\t\t\t\t\t\t</code>\n\t\t\t\t\t\t\t\t<p>\n\t\t\t\t\t\t\t\t After creating files compressed via RAR, the APT1 attackers will transfer files out of the network in ways that are\n                            \tconsistent with other APT groups, including using the File Transfer Protocol (FTP) or their existing backdoors. Many\n                            \ttimes their RAR files are so large that the attacker splits them into chunks before transferring them. Figure 19 above\n                            \tshows a RAR command with the option \"-v200m\", which means that the RAR file should be split up into 200MB\n                            \tportions.\n\t\t\t\t\t\t\t\t</P>\n\t\t\t\t\t\t\t\t<p>\n\t\t\t\t\t\t\t\tUnlike most other APT groups we track, APT1 uses two email-stealing utilities that we believe are unique to APT1. The\n                            \tfirst, GETMAIL, was designed specifically to extract email messages, attachments, and folders from within Microsoft\n                            \tOutlook archive (\"PST\") files.\n\t\t\t\t\t\t\t\t</P>\n\t\t\t\t\t\t\t\t<p>\n\t\t\t\t\t\t\t\tMicrosoft Outlook archives can be large, often storing years’ worth of emails. They may be too large to transfer out\n                            \tof a network quickly, and the intruder may not be concerned about stealing every email. The GETMAIL utility allows\n                            \tAPT1 intruders the flexibility to take only the emails between dates of their choice. In one case, we observed an APT1\n                            \tintruder return to a compromised system once a week for four weeks in a row to steal only the past week’s emails.\n\t\t\t\t\t\t\t\t</P>\n\t\t\t\t\t\t\t\t<p>\n\t\t\t\t\t\t\t\tWhereas GETMAIL steals email in Outlook archive files, the second utility, MAPIGET, was designed specifically to steal\n                            \temail that has not yet been archived and still resides on a Microsoft Exchange Server. In order to operate successfully,\n                            \tMAPIGET requires username/password combinations that the Exchange server will accept. MAPIGET extracts email\n                            \tfrom specified accounts into text files (for the email body) and separate attachments, if there are any.\n\t\t\t\t\t\t\t\t</P>\n\t\t\t\t\t\t\t</body>\n\t\t\t\t\t\t</html>\n\nINTENDED_EFFECT:Exfiltration information relevant to the mission.\n\nINTENDED_EFFECT:Theft - Theft of Proprietary Information\n\nINTENDED_EFFECT:Theft - Intellectual Property",
            "id": "attack-pattern--0781fe70-4c94-4300-8865-4b08b98611b4",
            "kill_chain_phases": [
                {
                    "kill_chain_name": "APT1 Attack Lifecycle Model",
                    "phase_name": "Complete Mission"
                }
            ],
            "modified": "2015-05-15T09:00:00.000Z",
            "name": "Completing the Mission",
            "object_marking_refs": [
                "marking-definition--018ca221-deca-4b46-8250-c8d322e20796"
            ],
            "type": "attack-pattern"
        },
        {
            "created": "2015-05-15T09:00:00.000Z",
            "created_by_ref": "identity--457f7913-c000-48ec-9394-67d777e7d586",
            "description": "<!DOCTYPE html>\n\t\t\t\t\t\t<html><body>\n\t\t\t\t\t\t\t<p>GETMAIL was designed specifically to extract email messages, attachments, and folders from within Microsoft Outlook archive (\"PST\") files.</P>\n\t\t\t\t\t\t</body></html>\n\nINTENDED_EFFECT:Exfiltration information relevant to the mission.\n\nINTENDED_EFFECT:Theft - Theft of Proprietary Information\n\nINTENDED_EFFECT:Theft - Intellectual Property\n\nTITLE:\n\tCompleting the Mission",
            "id": "tool--16e9089b-add6-4778-a8b7-bcad8c5da6ac",
            "kill_chain_phases": [
                {
                    "kill_chain_name": "APT1 Attack Lifecycle Model",
                    "phase_name": "Complete Mission"
                }
            ],
            "labels": [
                "unknown"
            ],
            "modified": "2015-05-15T09:00:00.000Z",
            "name": "GETMAIL",
            "object_marking_refs": [
                "marking-definition--018ca221-deca-4b46-8250-c8d322e20796"
            ],
            "type": "tool"
        },
        {
            "created": "2015-05-15T09:00:00.000Z",
            "created_by_ref": "identity--457f7913-c000-48ec-9394-67d777e7d586",
            "description": "<!DOCTYPE html>\n\t\t\t\t\t\t<html><body>\n\t\t\t\t\t\t\t<p>MAPIGET was designed specifically to steal email that has not yet been archived and still resides on a Microsoft Exchange Server.</P>\n\t\t\t\t\t\t</body></html>>\n\t\t\t\t\t\n\nINTENDED_EFFECT:Exfiltration information relevant to the mission.\n\nINTENDED_EFFECT:Theft - Theft of Proprietary Information\n\nINTENDED_EFFECT:Theft - Intellectual Property\n\nTITLE:\n\tCompleting the Mission",
            "id": "tool--4437f5e2-6341-498c-9c99-85e3179ea5b0",
            "kill_chain_phases": [
                {
                    "kill_chain_name": "APT1 Attack Lifecycle Model",
                    "phase_name": "Complete Mission"
                }
            ],
            "labels": [
                "unknown"
            ],
            "modified": "2015-05-15T09:00:00.000Z",
            "name": "MAPIGET",
            "object_marking_refs": [
                "marking-definition--018ca221-deca-4b46-8250-c8d322e20796"
            ],
            "type": "tool"
        },
        {
            "created": "2015-05-15T09:00:00.000Z",
            "created_by_ref": "identity--457f7913-c000-48ec-9394-67d777e7d586",
            "description": "Recruits From",
            "id": "relationship--4d076b86-89c4-4d8b-8f3b-75ce220cbc4c",
            "modified": "2015-05-15T09:00:00.000Z",
            "relationship_type": "related-to",
            "source_ref": "identity--5fe58321-4639-4c21-8b69-f46554abfeb1",
            "target_ref": "identity--f3bcbd2e-7ae1-4a02-9f85-8243a53b3085",
            "type": "relationship"
        },
        {
            "created": "2015-05-15T09:00:00.000Z",
            "created_by_ref": "identity--457f7913-c000-48ec-9394-67d777e7d586",
            "description": "Recruits From",
            "id": "relationship--e713ac72-927a-40f0-aae2-89a366b9fa71",
            "modified": "2015-05-15T09:00:00.000Z",
            "relationship_type": "related-to",
            "source_ref": "identity--5fe58321-4639-4c21-8b69-f46554abfeb1",
            "target_ref": "identity--0652ac78-8b89-46d6-b4fe-8526baa6bb10",
            "type": "relationship"
        },
        {
            "created": "2015-05-15T09:00:00.000Z",
            "created_by_ref": "identity--457f7913-c000-48ec-9394-67d777e7d586",
            "id": "relationship--4675183a-e02f-4cca-b4c3-ed5000ec8d89",
            "modified": "2015-05-15T09:00:00.000Z",
            "relationship_type": "attributed-to",
            "source_ref": "threat-actor--8dff0344-0c82-4079-8d04-6f3e4d9bd1df",
            "target_ref": "identity--5fe58321-4639-4c21-8b69-f46554abfeb1",
            "type": "relationship"
        },
        {
            "created": "2015-05-15T09:00:00.000Z",
            "created_by_ref": "identity--457f7913-c000-48ec-9394-67d777e7d586",
            "id": "relationship--e3c2eab6-0c97-43b0-94b4-1cd41da649f7",
            "modified": "2015-05-15T09:00:00.000Z",
            "relationship_type": "targets",
            "source_ref": "threat-actor--8dff0344-0c82-4079-8d04-6f3e4d9bd1df",
            "target_ref": "identity--c63f31ac-871b-4846-aa25-de1926f4f3c8",
            "type": "relationship"
        },
        {
            "created": "2015-05-15T09:00:00.000Z",
            "created_by_ref": "identity--457f7913-c000-48ec-9394-67d777e7d586",
            "description": "Asserted Alias",
            "id": "relationship--cc2bda64-9b30-4442-98b7-e142623ec5bd",
            "modified": "2015-05-15T09:00:00.000Z",
            "relationship_type": "related-to",
            "source_ref": "threat-actor--8dff0344-0c82-4079-8d04-6f3e4d9bd1df",
            "target_ref": "threat-actor--94624865-2709-443f-9b4c-2891985fd69b",
            "type": "relationship"
        },
        {
            "created": "2015-05-15T09:00:00.000Z",
            "created_by_ref": "identity--457f7913-c000-48ec-9394-67d777e7d586",
            "description": "Asserted Alias",
            "id": "relationship--ad698ccc-546e-4ea3-89a7-82c6ce0218ba",
            "modified": "2015-05-15T09:00:00.000Z",
            "relationship_type": "related-to",
            "source_ref": "threat-actor--8dff0344-0c82-4079-8d04-6f3e4d9bd1df",
            "target_ref": "threat-actor--f1ce5a9e-0fb7-465b-acb9-e7f75098eee9",
            "type": "relationship"
        },
        {
            "created": "2015-05-15T09:00:00.000Z",
            "created_by_ref": "identity--457f7913-c000-48ec-9394-67d777e7d586",
            "description": "Asserted Alias",
            "id": "relationship--4af55910-b2cb-493f-b977-913a7e2df33d",
            "modified": "2015-05-15T09:00:00.000Z",
            "relationship_type": "related-to",
            "source_ref": "threat-actor--8dff0344-0c82-4079-8d04-6f3e4d9bd1df",
            "target_ref": "threat-actor--5abb4d96-e3f2-4a1a-b025-c5b63ec6eb0b",
            "type": "relationship"
        },
        {
            "created": "2015-05-15T09:00:00.000Z",
            "created_by_ref": "identity--457f7913-c000-48ec-9394-67d777e7d586",
            "description": "Asserted Alias",
            "id": "relationship--462979bc-f570-4dd1-9efc-78fc4c9fa085",
            "modified": "2015-05-15T09:00:00.000Z",
            "relationship_type": "related-to",
            "source_ref": "threat-actor--8dff0344-0c82-4079-8d04-6f3e4d9bd1df",
            "target_ref": "threat-actor--d9619c21-9d4f-414e-9471-36bb8fc42bbe",
            "type": "relationship"
        },
        {
            "created": "2015-05-15T09:00:00.000Z",
            "created_by_ref": "identity--457f7913-c000-48ec-9394-67d777e7d586",
            "description": "Member",
            "id": "relationship--a301b6db-d16b-4394-a2c4-b1e16031d34e",
            "modified": "2015-05-15T09:00:00.000Z",
            "relationship_type": "related-to",
            "source_ref": "threat-actor--8dff0344-0c82-4079-8d04-6f3e4d9bd1df",
            "target_ref": "threat-actor--6d179234-61fc-40c4-ae86-3d53308d8e65",
            "type": "relationship"
        },
        {
            "created": "2015-05-15T09:00:00.000Z",
            "created_by_ref": "identity--457f7913-c000-48ec-9394-67d777e7d586",
            "description": "Member",
            "id": "relationship--447838b5-64d8-486b-8a56-1327b55b0bae",
            "modified": "2015-05-15T09:00:00.000Z",
            "relationship_type": "related-to",
            "source_ref": "threat-actor--8dff0344-0c82-4079-8d04-6f3e4d9bd1df",
            "target_ref": "threat-actor--d84cf283-93be-4ca7-890d-76c63eff3636",
            "type": "relationship"
        },
        {
            "created": "2015-05-15T09:00:00.000Z",
            "created_by_ref": "identity--457f7913-c000-48ec-9394-67d777e7d586",
            "description": "Member",
            "id": "relationship--a1d6f715-3449-4c0d-a7ed-43f51f9d0d62",
            "modified": "2015-05-15T09:00:00.000Z",
            "relationship_type": "related-to",
            "source_ref": "threat-actor--8dff0344-0c82-4079-8d04-6f3e4d9bd1df",
            "target_ref": "threat-actor--02e7c48f-0301-4c23-b3e4-02e5a0114c21",
            "type": "relationship"
        },
        {
            "created": "2015-05-15T09:00:00.000Z",
            "created_by_ref": "identity--457f7913-c000-48ec-9394-67d777e7d586",
            "description": "Infrastructure Provided By",
            "id": "relationship--2cc65428-f166-464a-9477-7a847bc23617",
            "modified": "2015-05-15T09:00:00.000Z",
            "relationship_type": "related-to",
            "source_ref": "threat-actor--8dff0344-0c82-4079-8d04-6f3e4d9bd1df",
            "target_ref": "threat-actor--76dd3859-31a6-43c5-9f3e-9c6ac745b61b",
            "type": "relationship"
        },
        {
            "created": "2015-05-15T09:00:00.000Z",
            "created_by_ref": "identity--457f7913-c000-48ec-9394-67d777e7d586",
            "id": "relationship--f1c321e4-93d3-49b6-9869-cc9c0d6a594d",
            "modified": "2015-05-15T09:00:00.000Z",
            "relationship_type": "attributed-to",
            "source_ref": "threat-actor--6d179234-61fc-40c4-ae86-3d53308d8e65",
            "target_ref": "identity--e393ace2-a58f-47c8-b5f9-98f7399d6b01",
            "type": "relationship"
        },
        {
            "created": "2015-05-15T09:00:00.000Z",
            "created_by_ref": "identity--457f7913-c000-48ec-9394-67d777e7d586",
            "description": "Authored",
            "id": "relationship--d5cccd1d-e61f-4010-a476-3f3ed9551646",
            "modified": "2015-05-15T09:00:00.000Z",
            "relationship_type": "uses",
            "source_ref": "threat-actor--6d179234-61fc-40c4-ae86-3d53308d8e65",
            "target_ref": "malware--23f09517-d0c8-4bad-bd58-abaa7d155a02",
            "type": "relationship"
        },
        {
            "created": "2015-05-15T09:00:00.000Z",
            "created_by_ref": "identity--457f7913-c000-48ec-9394-67d777e7d586",
            "id": "relationship--dc6d87b0-4217-4f4d-953f-63ae53f5eba0",
            "modified": "2015-05-15T09:00:00.000Z",
            "relationship_type": "attributed-to",
            "source_ref": "threat-actor--d84cf283-93be-4ca7-890d-76c63eff3636",
            "target_ref": "identity--d5693107-a4bd-45cd-9945-13d1c9de6e01",
            "type": "relationship"
        },
        {
            "created": "2015-05-15T09:00:00.000Z",
            "created_by_ref": "identity--457f7913-c000-48ec-9394-67d777e7d586",
            "id": "relationship--dcb0993a-9661-4add-a750-e087fd84d2f4",
            "modified": "2015-05-15T09:00:00.000Z",
            "relationship_type": "attributed-to",
            "source_ref": "threat-actor--02e7c48f-0301-4c23-b3e4-02e5a0114c21",
            "target_ref": "identity--ea1b414c-ee23-4232-8d03-3fe5f62b6585",
            "type": "relationship"
        },
        {
            "created": "2015-05-15T09:00:00.000Z",
            "created_by_ref": "identity--457f7913-c000-48ec-9394-67d777e7d586",
            "description": "Authored/Contributed_To",
            "id": "relationship--8d9756de-6fb5-4314-8c1c-18876a5858bb",
            "modified": "2015-05-15T09:00:00.000Z",
            "relationship_type": "uses",
            "source_ref": "threat-actor--02e7c48f-0301-4c23-b3e4-02e5a0114c21",
            "target_ref": "malware--c4e2784d-9ba7-4255-ae45-8b0de7331381",
            "type": "relationship"
        },
        {
            "created": "2015-05-15T09:00:00.000Z",
            "created_by_ref": "identity--457f7913-c000-48ec-9394-67d777e7d586",
            "description": "Authored/Contributed_To",
            "id": "relationship--b6d91c2f-9638-43c1-bfb4-e0e0d3c0beca",
            "modified": "2015-05-15T09:00:00.000Z",
            "relationship_type": "uses",
            "source_ref": "threat-actor--02e7c48f-0301-4c23-b3e4-02e5a0114c21",
            "target_ref": "malware--edae7a7c-7f98-4181-a701-0b705774a14c",
            "type": "relationship"
        },
        {
            "created": "2015-05-15T09:00:00.000Z",
            "created_by_ref": "identity--457f7913-c000-48ec-9394-67d777e7d586",
            "id": "relationship--4fc12e48-b41c-4b75-bd79-da7642f7a63f",
            "modified": "2015-05-15T09:00:00.000Z",
            "relationship_type": "attributed-to",
            "source_ref": "threat-actor--f1ce5a9e-0fb7-465b-acb9-e7f75098eee9",
            "target_ref": "identity--950f1c88-4641-4dfb-abd2-0bb14279b5b5",
            "type": "relationship"
        },
        {
            "created": "2015-05-15T09:00:00.000Z",
            "created_by_ref": "identity--457f7913-c000-48ec-9394-67d777e7d586",
            "id": "relationship--8a9d9bac-194f-4606-af19-f608be9a8ccb",
            "modified": "2015-05-15T09:00:00.000Z",
            "relationship_type": "attributed-to",
            "source_ref": "threat-actor--5abb4d96-e3f2-4a1a-b025-c5b63ec6eb0b",
            "target_ref": "identity--7c2ad953-0bd3-43bc-9b0f-631d1d77a703",
            "type": "relationship"
        },
        {
            "created": "2015-05-15T09:00:00.000Z",
            "created_by_ref": "identity--457f7913-c000-48ec-9394-67d777e7d586",
            "id": "relationship--52083221-d133-4e5a-8e69-918e72b64236",
            "modified": "2015-05-15T09:00:00.000Z",
            "relationship_type": "attributed-to",
            "source_ref": "threat-actor--d9619c21-9d4f-414e-9471-36bb8fc42bbe",
            "target_ref": "identity--8ca3fc2d-0ccc-4db1-9a5c-3d9ed876ac5b",
            "type": "relationship"
        },
        {
            "created": "2015-05-15T09:00:00.000Z",
            "created_by_ref": "identity--457f7913-c000-48ec-9394-67d777e7d586",
            "id": "relationship--3cf0f077-85b7-4316-9e45-47644ed2c3e5",
            "modified": "2015-05-15T09:00:00.000Z",
            "relationship_type": "attributed-to",
            "source_ref": "threat-actor--94624865-2709-443f-9b4c-2891985fd69b",
            "target_ref": "identity--1e2841a1-4bf8-4483-bde5-10c73d0d83f8",
            "type": "relationship"
        },
        {
            "created": "2015-05-15T09:00:00.000Z",
            "created_by_ref": "identity--457f7913-c000-48ec-9394-67d777e7d586",
            "description": "Component_Of",
            "id": "relationship--9e38a2b5-9022-49d7-bac5-efa00becb03a",
            "modified": "2015-05-15T09:00:00.000Z",
            "relationship_type": "related-to",
            "source_ref": "threat-actor--94624865-2709-443f-9b4c-2891985fd69b",
            "target_ref": "threat-actor--b5d1d28c-d824-49c0-80b6-9179202e297b",
            "type": "relationship"
        },
        {
            "created": "2015-05-15T09:00:00.000Z",
            "created_by_ref": "identity--457f7913-c000-48ec-9394-67d777e7d586",
            "id": "relationship--737393f8-54bb-4c57-a014-dc71ab2dce29",
            "modified": "2015-05-15T09:00:00.000Z",
            "relationship_type": "attributed-to",
            "source_ref": "threat-actor--b5d1d28c-d824-49c0-80b6-9179202e297b",
            "target_ref": "identity--a0a49a2a-866c-438a-aa03-32c9328753d1",
            "type": "relationship"
        },
        {
            "created": "2015-05-15T09:00:00.000Z",
            "created_by_ref": "identity--457f7913-c000-48ec-9394-67d777e7d586",
            "description": "Component_Of",
            "id": "relationship--79dd2954-fa2b-4c2a-b7f6-47c4bd28b0ee",
            "modified": "2015-05-15T09:00:00.000Z",
            "relationship_type": "related-to",
            "source_ref": "threat-actor--b5d1d28c-d824-49c0-80b6-9179202e297b",
            "target_ref": "threat-actor--5ac0fd8e-5804-4849-a170-4ec0d15a5e8b",
            "type": "relationship"
        },
        {
            "created": "2015-05-15T09:00:00.000Z",
            "created_by_ref": "identity--457f7913-c000-48ec-9394-67d777e7d586",
            "id": "relationship--d7054fa0-a96e-4135-827e-8d2d49f22239",
            "modified": "2015-05-15T09:00:00.000Z",
            "relationship_type": "attributed-to",
            "source_ref": "threat-actor--5ac0fd8e-5804-4849-a170-4ec0d15a5e8b",
            "target_ref": "identity--da92c2e4-88c9-40da-9813-b0caeacc04f2",
            "type": "relationship"
        },
        {
            "created": "2015-05-15T09:00:00.000Z",
            "created_by_ref": "identity--457f7913-c000-48ec-9394-67d777e7d586",
            "description": "Component_Of",
            "id": "relationship--0e23e7d5-dfa5-4938-adbe-8bb18f6da579",
            "modified": "2015-05-15T09:00:00.000Z",
            "relationship_type": "related-to",
            "source_ref": "threat-actor--5ac0fd8e-5804-4849-a170-4ec0d15a5e8b",
            "target_ref": "threat-actor--d5b62b58-df7c-46b1-a435-4d01945fe21d",
            "type": "relationship"
        },
        {
            "created": "2015-05-15T09:00:00.000Z",
            "created_by_ref": "identity--457f7913-c000-48ec-9394-67d777e7d586",
            "id": "relationship--9cb4f8d5-2c9d-4be6-a3cb-659b5f1a570b",
            "modified": "2015-05-15T09:00:00.000Z",
            "relationship_type": "attributed-to",
            "source_ref": "threat-actor--d5b62b58-df7c-46b1-a435-4d01945fe21d",
            "target_ref": "identity--0ae42e63-8c18-4c16-b505-d8e195547b25",
            "type": "relationship"
        },
        {
            "created": "2015-05-15T09:00:00.000Z",
            "created_by_ref": "identity--457f7913-c000-48ec-9394-67d777e7d586",
            "id": "relationship--bce29c0c-521f-4bbe-8051-4e6658eb2170",
            "modified": "2015-05-15T09:00:00.000Z",
            "relationship_type": "attributed-to",
            "source_ref": "threat-actor--76dd3859-31a6-43c5-9f3e-9c6ac745b61b",
            "target_ref": "identity--cb9891d0-0ad3-45a4-bc04-9df6621400fd",
            "type": "relationship"
        },
        {
            "created": "2015-05-15T09:00:00.000Z",
            "created_by_ref": "identity--457f7913-c000-48ec-9394-67d777e7d586",
            "id": "relationship--4b5d8ca3-b1f4-43a2-b99b-0840970161d0",
            "modified": "2015-05-15T09:00:00.000Z",
            "relationship_type": "related-to",
            "source_ref": "identity--c63f31ac-871b-4846-aa25-de1926f4f3c8",
            "target_ref": "malware--0f01c5a3-f516-4450-9381-4dd9f2279411",
            "type": "relationship"
        },
        {
            "created": "2015-05-15T09:00:00.000Z",
            "created_by_ref": "identity--457f7913-c000-48ec-9394-67d777e7d586",
            "id": "relationship--1fd0dbc6-fdf2-41bc-8e59-a7a5a85b0347",
            "modified": "2015-05-15T09:00:00.000Z",
            "relationship_type": "related-to",
            "source_ref": "identity--c63f31ac-871b-4846-aa25-de1926f4f3c8",
            "target_ref": "malware--33159b98-3264-4e10-a968-d67975b6272f",
            "type": "relationship"
        },
        {
            "created": "2015-05-15T09:00:00.000Z",
            "created_by_ref": "identity--457f7913-c000-48ec-9394-67d777e7d586",
            "id": "relationship--69475e21-a330-426e-a998-017f73a16e74",
            "modified": "2015-05-15T09:00:00.000Z",
            "relationship_type": "related-to",
            "source_ref": "identity--c63f31ac-871b-4846-aa25-de1926f4f3c8",
            "type": "relationship"
        },
        {
            "created": "2015-05-15T09:00:00.000Z",
            "created_by_ref": "identity--457f7913-c000-48ec-9394-67d777e7d586",
            "id": "relationship--79915fc4-d041-480b-8383-7ccb5d923e6b",
            "modified": "2015-05-15T09:00:00.000Z",
            "relationship_type": "related-to",
            "source_ref": "identity--c63f31ac-871b-4846-aa25-de1926f4f3c8",
            "type": "relationship"
        },
        {
            "created": "2015-05-15T09:00:00.000Z",
            "created_by_ref": "identity--457f7913-c000-48ec-9394-67d777e7d586",
            "id": "relationship--d2f13554-26ed-4499-b204-f8ece8b2ab90",
            "modified": "2015-05-15T09:00:00.000Z",
            "relationship_type": "related-to",
            "source_ref": "identity--c63f31ac-871b-4846-aa25-de1926f4f3c8",
            "type": "relationship"
        },
        {
            "created": "2015-05-15T09:00:00.000Z",
            "created_by_ref": "identity--457f7913-c000-48ec-9394-67d777e7d586",
            "id": "relationship--80cf163d-8032-437b-97ca-302afc1da2f3",
            "modified": "2015-05-15T09:00:00.000Z",
            "relationship_type": "related-to",
            "source_ref": "identity--c63f31ac-871b-4846-aa25-de1926f4f3c8",
            "type": "relationship"
        },
        {
            "created": "2015-05-15T09:00:00.000Z",
            "created_by_ref": "identity--457f7913-c000-48ec-9394-67d777e7d586",
            "id": "relationship--824b64ec-04e2-446d-aed3-0d22578f7395",
            "modified": "2015-05-15T09:00:00.000Z",
            "relationship_type": "related-to",
            "source_ref": "identity--c63f31ac-871b-4846-aa25-de1926f4f3c8",
            "type": "relationship"
        },
        {
            "created": "2015-05-15T09:00:00.000Z",
            "created_by_ref": "identity--457f7913-c000-48ec-9394-67d777e7d586",
            "id": "relationship--8b95fe0c-b609-4de0-bb79-6b5f8566c91c",
            "modified": "2015-05-15T09:00:00.000Z",
            "relationship_type": "related-to",
            "source_ref": "identity--c63f31ac-871b-4846-aa25-de1926f4f3c8",
            "target_ref": "attack-pattern--3098c57b-d623-4c11-92f4-5905da66658b",
            "type": "relationship"
        },
        {
            "created": "2015-05-15T09:00:00.000Z",
            "created_by_ref": "identity--457f7913-c000-48ec-9394-67d777e7d586",
            "id": "relationship--927ffa5f-0b8c-4245-894e-c30714fda490",
            "modified": "2015-05-15T09:00:00.000Z",
            "relationship_type": "related-to",
            "source_ref": "identity--c63f31ac-871b-4846-aa25-de1926f4f3c8",
            "target_ref": "attack-pattern--1e2c4237-d469-4144-9c0b-9e5c0c513c49",
            "type": "relationship"
        },
        {
            "created": "2015-05-15T09:00:00.000Z",
            "created_by_ref": "identity--457f7913-c000-48ec-9394-67d777e7d586",
            "id": "relationship--74a93085-454f-45fb-aef0-0de91714517d",
            "modified": "2015-05-15T09:00:00.000Z",
            "relationship_type": "related-to",
            "source_ref": "identity--c63f31ac-871b-4846-aa25-de1926f4f3c8",
            "target_ref": "attack-pattern--e13f3e6d-4f9c-4265-b1cf-f997a1bf7827",
            "type": "relationship"
        },
        {
            "created": "2015-05-15T09:00:00.000Z",
            "created_by_ref": "identity--457f7913-c000-48ec-9394-67d777e7d586",
            "id": "relationship--80a51025-2f7b-45dc-9c1c-c59e4188d79c",
            "modified": "2015-05-15T09:00:00.000Z",
            "relationship_type": "related-to",
            "source_ref": "identity--c63f31ac-871b-4846-aa25-de1926f4f3c8",
            "target_ref": "attack-pattern--5728f45b-2eca-4942-a7f6-bc4267c1ab8d",
            "type": "relationship"
        },
        {
            "created": "2015-05-15T09:00:00.000Z",
            "created_by_ref": "identity--457f7913-c000-48ec-9394-67d777e7d586",
            "id": "relationship--6f599a06-e007-41e3-9daa-31986257da3a",
            "modified": "2015-05-15T09:00:00.000Z",
            "relationship_type": "related-to",
            "source_ref": "identity--c63f31ac-871b-4846-aa25-de1926f4f3c8",
            "target_ref": "attack-pattern--0bea2358-c244-4905-a664-a5cdce7bb767",
            "type": "relationship"
        },
        {
            "created": "2015-05-15T09:00:00.000Z",
            "created_by_ref": "identity--457f7913-c000-48ec-9394-67d777e7d586",
            "id": "relationship--d6233868-9d94-4bbe-9838-bc36dc6293ec",
            "modified": "2015-05-15T09:00:00.000Z",
            "relationship_type": "related-to",
            "source_ref": "identity--c63f31ac-871b-4846-aa25-de1926f4f3c8",
            "target_ref": "attack-pattern--7151c6d0-7e97-47ce-9290-087315ea3db7",
            "type": "relationship"
        },
        {
            "created": "2015-05-15T09:00:00.000Z",
            "created_by_ref": "identity--457f7913-c000-48ec-9394-67d777e7d586",
            "id": "relationship--e292d8a1-6ab4-40cd-acec-f7913372504c",
            "modified": "2015-05-15T09:00:00.000Z",
            "relationship_type": "related-to",
            "source_ref": "identity--c63f31ac-871b-4846-aa25-de1926f4f3c8",
            "target_ref": "attack-pattern--0781fe70-4c94-4300-8865-4b08b98611b4",
            "type": "relationship"
        },
        {
            "created": "2015-05-15T09:00:00.000Z",
            "created_by_ref": "identity--457f7913-c000-48ec-9394-67d777e7d586",
            "description": "Leverages",
            "id": "relationship--04e5fd9c-238c-48da-993a-679bfff2d6c2",
            "modified": "2015-05-15T09:00:00.000Z",
            "relationship_type": "related-to",
            "source_ref": "attack-pattern--1e2c4237-d469-4144-9c0b-9e5c0c513c49",
            "target_ref": "malware--0f01c5a3-f516-4450-9381-4dd9f2279411",
            "type": "relationship"
        },
        {
            "created": "2015-05-15T09:00:00.000Z",
            "created_by_ref": "identity--457f7913-c000-48ec-9394-67d777e7d586",
            "description": "Leverages",
            "id": "relationship--7b4e9758-d33d-4858-bb93-883c9ce23342",
            "modified": "2015-05-15T09:00:00.000Z",
            "relationship_type": "related-to",
            "source_ref": "attack-pattern--1e2c4237-d469-4144-9c0b-9e5c0c513c49",
            "target_ref": "malware--33159b98-3264-4e10-a968-d67975b6272f",
            "type": "relationship"
        },
        {
            "created": "2019-09-16T11:04:59.121Z",
            "created_by_ref": "identity--457f7913-c000-48ec-9394-67d777e7d586",
            "id": "relationship--ec384728-ebfd-4c54-aa02-c0d65a6b7a74",
            "modified": "2019-09-16T11:04:59.121Z",
            "relationship_type": "related-to",
            "source_ref": "identity--c63f31ac-871b-4846-aa25-de1926f4f3c8",
            "target_ref": "attack-pattern--ec2b2c28-87cd-4ddd-8417-38a1fb50821b",
            "type": "relationship"
        },
        {
            "created": "2019-09-16T11:04:59.121Z",
            "created_by_ref": "identity--457f7913-c000-48ec-9394-67d777e7d586",
            "id": "relationship--32c4dc83-f068-479f-a453-9014b185da8e",
            "modified": "2019-09-16T11:04:59.121Z",
            "relationship_type": "related-to",
            "source_ref": "identity--c63f31ac-871b-4846-aa25-de1926f4f3c8",
            "target_ref": "tool--ade04dbe-49ca-4917-9830-ad3c99c2b9c0",
            "type": "relationship"
        },
        {
            "created": "2019-09-16T11:04:59.121Z",
            "created_by_ref": "identity--457f7913-c000-48ec-9394-67d777e7d586",
            "id": "relationship--eb21f6dd-b8d6-4f69-aeb2-b74a2987ad52",
            "modified": "2019-09-16T11:04:59.121Z",
            "relationship_type": "related-to",
            "source_ref": "identity--c63f31ac-871b-4846-aa25-de1926f4f3c8",
            "target_ref": "tool--a9d6a1de-423f-4944-af89-4e11e6f5f10e",
            "type": "relationship"
        },
        {
            "created": "2019-09-16T11:04:59.121Z",
            "created_by_ref": "identity--457f7913-c000-48ec-9394-67d777e7d586",
            "id": "relationship--1c44c3e8-7826-4125-92d1-b9ad825baf63",
            "modified": "2019-09-16T11:04:59.121Z",
            "relationship_type": "related-to",
            "source_ref": "identity--c63f31ac-871b-4846-aa25-de1926f4f3c8",
            "target_ref": "tool--aee14dae-55d6-4783-ab16-dd41698b6a76",
            "type": "relationship"
        },
        {
            "created": "2019-09-16T11:04:59.121Z",
            "created_by_ref": "identity--457f7913-c000-48ec-9394-67d777e7d586",
            "id": "relationship--f4071655-d945-473c-a26c-ca3a3a23e16a",
            "modified": "2019-09-16T11:04:59.121Z",
            "relationship_type": "related-to",
            "source_ref": "identity--c63f31ac-871b-4846-aa25-de1926f4f3c8",
            "target_ref": "tool--e29e3155-6cfd-4af5-9b51-c11b4234fabe",
            "type": "relationship"
        },
        {
            "created": "2019-09-16T11:04:59.121Z",
            "created_by_ref": "identity--457f7913-c000-48ec-9394-67d777e7d586",
            "id": "relationship--1b14a2c0-e169-4c7a-aa21-a9b1d60b8a47",
            "modified": "2019-09-16T11:04:59.121Z",
            "relationship_type": "related-to",
            "source_ref": "identity--c63f31ac-871b-4846-aa25-de1926f4f3c8",
            "target_ref": "tool--6de7f906-1bee-4bdd-bfb0-8dad24468418",
            "type": "relationship"
        },
        {
            "created": "2019-09-16T11:04:59.121Z",
            "created_by_ref": "identity--457f7913-c000-48ec-9394-67d777e7d586",
            "id": "relationship--52957f1a-372f-4192-bae2-d96211b8ebdd",
            "modified": "2019-09-16T11:04:59.121Z",
            "relationship_type": "related-to",
            "source_ref": "identity--c63f31ac-871b-4846-aa25-de1926f4f3c8",
            "target_ref": "tool--f117f99e-53ad-4742-8d68-82d5b3015219",
            "type": "relationship"
        },
        {
            "created": "2019-09-16T11:04:59.121Z",
            "created_by_ref": "identity--457f7913-c000-48ec-9394-67d777e7d586",
            "id": "relationship--d3a25d0c-87c5-4289-a59a-74566260e0fd",
            "modified": "2019-09-16T11:04:59.121Z",
            "relationship_type": "related-to",
            "source_ref": "identity--c63f31ac-871b-4846-aa25-de1926f4f3c8",
            "target_ref": "tool--c0703ed4-e19c-4552-809f-6a7dfee98a2b",
            "type": "relationship"
        },
        {
            "created": "2019-09-16T11:04:59.121Z",
            "created_by_ref": "identity--457f7913-c000-48ec-9394-67d777e7d586",
            "id": "relationship--6aecdb96-c24d-4e06-a6da-b7442a0a749e",
            "modified": "2019-09-16T11:04:59.121Z",
            "relationship_type": "related-to",
            "source_ref": "identity--c63f31ac-871b-4846-aa25-de1926f4f3c8",
            "target_ref": "tool--a580771b-1320-46c4-b65c-5dc4f3c285a9",
            "type": "relationship"
        },
        {
            "created": "2019-09-16T11:04:59.121Z",
            "created_by_ref": "identity--457f7913-c000-48ec-9394-67d777e7d586",
            "id": "relationship--b933feff-e8ca-4875-aef1-e5c6471f1807",
            "modified": "2019-09-16T11:04:59.121Z",
            "relationship_type": "related-to",
            "source_ref": "identity--c63f31ac-871b-4846-aa25-de1926f4f3c8",
            "target_ref": "tool--16e9089b-add6-4778-a8b7-bcad8c5da6ac",
            "type": "relationship"
        },
        {
            "created": "2019-09-16T11:04:59.121Z",
            "created_by_ref": "identity--457f7913-c000-48ec-9394-67d777e7d586",
            "id": "relationship--89e72146-e879-4ca4-b836-d112bafdb5f3",
            "modified": "2019-09-16T11:04:59.121Z",
            "relationship_type": "related-to",
            "source_ref": "identity--c63f31ac-871b-4846-aa25-de1926f4f3c8",
            "target_ref": "tool--4437f5e2-6341-498c-9c99-85e3179ea5b0",
            "type": "relationship"
        },
        {
            "created": "2015-05-15T09:00:00.000Z",
            "created_by_ref": "identity--457f7913-c000-48ec-9394-67d777e7d586",
            "description": "&lt;!DOCTYPE html&gt;\n\t\t\t\t\t&lt;html&gt;\n\t\t\t\t\t&lt;body&gt;\n\t\t\t\t\t&lt;p&gt;\n\t\t\t\t\tSince 2004, Mandiant has investigated computer security breaches at hundreds of organizations around the world.\n\t\t\t\t\tThe majority of these security breaches are attributed to advanced threat actors referred to as the \"Advanced Persistent\n\t\t\t\t\tThreat\" (APT). We first published details about the APT in our January 2010 M-Trends report. As we stated in the\n\t\t\t\t\treport, our position was that \"The Chinese government may authorize this activity, but there&#8217;s no way to determine the\n\t\t\t\t\textent of its involvement.\" Now, three years later, we have the evidence required to change our assessment. The details\n\t\t\t\t\twe have analyzed during hundreds of investigations convince us that the groups conducting these activities are based\n\t\t\t\t\tprimarily in China and that the Chinese Government is aware of them.\n\t\t\t\t\t&lt;/P&gt;\n\t\t\t\t\t&lt;p&gt;\n\t\t\t\t\tMandiant continues to track dozens of APT groups around the world; however, this report is focused on the most\n\t\t\t\t\tprolific of these groups. We refer to this group as \"APT1\" and it is one of more than 20 APT groups with origins in\n\t\t\t\t\tChina. APT1 is a single organization of operators that has conducted a cyber espionage campaign against a broad\n\t\t\t\t\trange of victims since at least 2006. From our observations, it is one of the most prolific cyber espionage groups in\n\t\t\t\t\tterms of the sheer quantity of information stolen. The scale and impact of APT1&#8217;s operations compelled us to write this\n\t\t\t\t\treport.\n\t\t\t\t\t&lt;/P&gt;\n\t\t\t\t\t&lt;p&gt;\n\t\t\t\t\tThe activity we have directly observed likely represents only a small fraction of the cyber espionage that APT1 has\n\t\t\t\t\tconducted. Though our visibility of APT1&#8217;s activities is incomplete, we have analyzed the group&#8217;s intrusions against\n\t\t\t\t\tnearly 150 victims over seven years. From our unique vantage point responding to victims, we tracked APT1 back\n\t\t\t\t\tto four large networks in Shanghai, two of which are allocated directly to the Pudong New Area. We uncovered a\n\t\t\t\t\tsubstantial amount of APT1&#8217;s attack infrastructure, command and control, and modus operandi (tools, tactics, and\n\t\t\t\t\tprocedures). In an effort to underscore there are actual individuals behind the keyboard, Mandiant is revealing three\n\t\t\t\t\tpersonas we have attributed to APT1. These operators, like soldiers, may merely be following orders given to them by\n\t\t\t\t\tothers.\n\t\t\t\t\t&lt;/P&gt;\n\t\t\t\t\t&lt;p&gt;\n\t\t\t\t\tOur analysis has led us to conclude that APT1 is likely government-sponsored and one of the most persistent of China&#8217;s\n\t\t\t\t\tcyber threat actors. We believe that APT1 is able to wage such a long-running and extensive cyber espionage campaign\n\t\t\t\t\tin large part because it receives direct government support. In seeking to identify the organization behind this activity,\n\t\t\t\t\tour research found that People&#8217;s Liberation Army (PLA&#8217;s) Unit 61398 is similar to APT1 in its mission, capabilities, and\n\t\t\t\t\tresources. PLA Unit 61398 is also located in precisely the same area from which APT1 activity appears to originate.\n\t\t\t\t\t&lt;/P&gt;\n\t\t\t\t\t&lt;/body&gt;\n\t\t\t\t\t&lt;/html&gt;",
            "id": "report--e33ffe07-2f4c-48d8-b0af-ee2619d765cf",
            "labels": [
                "threat-actor-report"
            ],
            "modified": "2015-05-15T09:00:00.000Z",
            "name": "APT1: Exposing One of China's Cyber Espionage Units",
            "object_marking_refs": [
                "marking-definition--018ca221-deca-4b46-8250-c8d322e20796"
            ],
            "object_refs": [
                "threat-actor--8dff0344-0c82-4079-8d04-6f3e4d9bd1df",
                "threat-actor--6d179234-61fc-40c4-ae86-3d53308d8e65",
                "threat-actor--d84cf283-93be-4ca7-890d-76c63eff3636",
                "threat-actor--02e7c48f-0301-4c23-b3e4-02e5a0114c21",
                "threat-actor--f1ce5a9e-0fb7-465b-acb9-e7f75098eee9",
                "threat-actor--5abb4d96-e3f2-4a1a-b025-c5b63ec6eb0b",
                "threat-actor--d9619c21-9d4f-414e-9471-36bb8fc42bbe",
                "threat-actor--94624865-2709-443f-9b4c-2891985fd69b",
                "threat-actor--b5d1d28c-d824-49c0-80b6-9179202e297b",
                "threat-actor--5ac0fd8e-5804-4849-a170-4ec0d15a5e8b",
                "threat-actor--d5b62b58-df7c-46b1-a435-4d01945fe21d",
                "threat-actor--76dd3859-31a6-43c5-9f3e-9c6ac745b61b",
                "identity--c63f31ac-871b-4846-aa25-de1926f4f3c8",
                "malware--0f01c5a3-f516-4450-9381-4dd9f2279411",
                "malware--33159b98-3264-4e10-a968-d67975b6272f",
                "mandiant:ttp-a35bc05a-247d-49a9-b954-c5c7344c55cc",
                "mandiant:ttp-36fa6965-c7b9-4ca4-bc3c-6f9c40bc29c4",
                "mandiant:ttp-1d04a399-dd12-49f8-aac9-fa781eb4beef",
                "mandiant:ttp-a6fa7315-04ff-4234-ad22-6c210ffe0f2b",
                "mandiant:ttp-5c446bed-3bf6-4344-a4d2-5560d550fc82",
                "mandiant:ttp-3756130b-9a5f-47d4-8ed4-4350c9921696",
                "attack-pattern--3098c57b-d623-4c11-92f4-5905da66658b",
                "attack-pattern--1e2c4237-d469-4144-9c0b-9e5c0c513c49",
                "attack-pattern--e13f3e6d-4f9c-4265-b1cf-f997a1bf7827",
                "attack-pattern--5728f45b-2eca-4942-a7f6-bc4267c1ab8d",
                "attack-pattern--0bea2358-c244-4905-a664-a5cdce7bb767",
                "attack-pattern--7151c6d0-7e97-47ce-9290-087315ea3db7",
                "attack-pattern--0781fe70-4c94-4300-8865-4b08b98611b4"
            ],
            "published": "2015-05-15T09:00:00.000Z",
            "type": "report"
        }
    ],
    "spec_version": "2.0",
    "type": "bundle"
}<|MERGE_RESOLUTION|>--- conflicted
+++ resolved
@@ -48,12 +48,8 @@
         },
         {
             "created": "2015-05-15T09:00:00.000Z",
-<<<<<<< HEAD
-            "created_by_ref": "identity--457f7913-c000-48ec-9394-67d777e7d586",
-            "description": "\n\nINFORMATION_SOURCE_ROLE:\nNation-State,\nMilitary",
-=======
+            "created_by_ref": "identity--457f7913-c000-48ec-9394-67d777e7d586",
             "description": "\n\nINFORMATION_SOURCE_ROLES:\nNation-State,\nMilitary",
->>>>>>> 5f0b91e6
             "id": "identity--5fe58321-4639-4c21-8b69-f46554abfeb1",
             "identity_class": "organization",
             "modified": "2015-05-15T09:00:00.000Z",
@@ -148,12 +144,8 @@
         },
         {
             "created": "2015-05-15T09:00:00.000Z",
-<<<<<<< HEAD
-            "created_by_ref": "identity--457f7913-c000-48ec-9394-67d777e7d586",
-            "description": "\n\nINFORMATION_SOURCE_ROLE:\nResearch and Development",
-=======
+            "created_by_ref": "identity--457f7913-c000-48ec-9394-67d777e7d586",
             "description": "\n\nINFORMATION_SOURCE_ROLES:\nResearch and Development",
->>>>>>> 5f0b91e6
             "id": "identity--ea1b414c-ee23-4232-8d03-3fe5f62b6585",
             "identity_class": "individual",
             "modified": "2015-05-15T09:00:00.000Z",
@@ -370,12 +362,8 @@
         },
         {
             "created": "2015-05-15T09:00:00.000Z",
-<<<<<<< HEAD
-            "created_by_ref": "identity--457f7913-c000-48ec-9394-67d777e7d586",
-            "description": "\n\nINFORMATION_SOURCE_ROLE:\nNation-State",
-=======
+            "created_by_ref": "identity--457f7913-c000-48ec-9394-67d777e7d586",
             "description": "\n\nINFORMATION_SOURCE_ROLES:\nNation-State",
->>>>>>> 5f0b91e6
             "id": "identity--0ae42e63-8c18-4c16-b505-d8e195547b25",
             "identity_class": "organization",
             "modified": "2015-05-15T09:00:00.000Z",
@@ -402,12 +390,8 @@
         },
         {
             "created": "2015-05-15T09:00:00.000Z",
-<<<<<<< HEAD
-            "created_by_ref": "identity--457f7913-c000-48ec-9394-67d777e7d586",
-            "description": "\n\nINFORMATION_SOURCE_ROLE:\nState-influenced Commercial Entity",
-=======
+            "created_by_ref": "identity--457f7913-c000-48ec-9394-67d777e7d586",
             "description": "\n\nINFORMATION_SOURCE_ROLES:\nState-influenced Commercial Entity",
->>>>>>> 5f0b91e6
             "id": "identity--cb9891d0-0ad3-45a4-bc04-9df6621400fd",
             "identity_class": "organization",
             "modified": "2015-05-15T09:00:00.000Z",
